--- conflicted
+++ resolved
@@ -118,118 +118,112 @@
      */
     public static final int DEPRECATED   = 1<<17;
 
-<<<<<<< HEAD
-=======
-    /** Flag is set for a variable symbol if the variable's definition
-     *  has an initializer part.
-     */
-    public static final int HASINIT          = 1<<18;
-
-    /** Flag is set for compiler-generated anonymous method symbols
-     *  that `own' an initializer block.
-     */
-    public static final int BLOCK            = 1<<20;
-
-    /** Flag bit 21 is available. (used earlier to tag compiler-generated abstract methods that implement
-     *  an interface method (Miranda methods)).
-     */
-
-    /** Flag is set for nested classes that do not access instance members
-     *  or `this' of an outer class and therefore don't need to be passed
-     *  a this$n reference.  This value is currently set only for anonymous
-     *  classes in superclass constructor calls.
-     *  todo: use this value for optimizing away this$n parameters in
-     *  other cases.
-     */
-    public static final int NOOUTERTHIS  = 1<<22;
-
-    /** Flag is set for package symbols if a package has a member or
-     *  directory and therefore exists.
-     */
-    public static final int EXISTS           = 1<<23;
-
-    /** Flag is set for compiler-generated compound classes
-     *  representing multiple variable bounds
-     */
-    public static final int COMPOUND     = 1<<24;
-
-    /** Flag is set for class symbols if a class file was found for this class.
-     */
-    public static final int CLASS_SEEN   = 1<<25;
-
-    /** Flag is set for class symbols if a source file was found for this
-     *  class.
-     */
-    public static final int SOURCE_SEEN  = 1<<26;
-
-    /* State flags (are reset during compilation).
-     */
-
-    /** Flag for class symbols is set and later re-set as a lock in
-     *  Enter to detect cycles in the superclass/superinterface
-     *  relations.  Similarly for constructor call cycle detection in
-     *  Attr.
-     */
-    public static final int LOCKED           = 1<<27;
-
-    /** Flag for class symbols is set and later re-set to indicate that a class
-     *  has been entered but has not yet been attributed.
-     */
-    public static final int UNATTRIBUTED = 1<<28;
-
-    /** Flag for synthesized default constructors of anonymous classes.
-     */
-    public static final int ANONCONSTR   = 1<<29;
-
-    /** Flag for class symbols to indicate it has been checked and found
-     *  acyclic.
-     */
-    public static final int ACYCLIC          = 1<<30;
-
-    /** Flag that marks bridge methods.
-     */
-    public static final long BRIDGE          = 1L<<31;
-
-    /** Flag that marks formal parameters.
-     */
-    public static final long PARAMETER   = 1L<<33;
-
-    /** Flag that marks varargs methods.
-     */
-    public static final long VARARGS   = 1L<<34;
-
-    /** Flag for annotation type symbols to indicate it has been
-     *  checked and found acyclic.
-     */
-    public static final long ACYCLIC_ANN      = 1L<<35;
-
-    /** Flag that marks a generated default constructor.
-     */
-    public static final long GENERATEDCONSTR   = 1L<<36;
-
-    /** Flag that marks a hypothetical method that need not really be
-     *  generated in the binary, but is present in the symbol table to
-     *  simplify checking for erasure clashes - also used for 292 poly sig methods.
-     */
-    public static final long HYPOTHETICAL   = 1L<<37;
-
-    /**
-     * Flag that marks an internal proprietary class.
-     */
-    public static final long PROPRIETARY = 1L<<38;
-
-    /**
-     * Flag that marks a multi-catch parameter.
-     */
-    public static final long UNION = 1L<<39;
-
-    /**
-     * Flags an erroneous TypeSymbol as viable for recovery.
-     * TypeSymbols only.
-     */
-    public static final long RECOVERABLE = 1L<<40;
-
->>>>>>> 06754734
+//<<<<<<< HEAD
+//=======
+//    /** Flag is set for a variable symbol if the variable's definition
+//     *  has an initializer part.
+//     */
+//    public static final int HASINIT          = 1<<18;
+//
+//    /** Flag is set for compiler-generated anonymous method symbols
+//     *  that `own' an initializer block.
+//     */
+//    public static final int BLOCK            = 1<<20;
+//
+//    /** Flag bit 21 is available. (used earlier to tag compiler-generated abstract methods that implement
+//     *  an interface method (Miranda methods)).
+//     */
+//
+//    /** Flag is set for nested classes that do not access instance members
+//     *  or `this' of an outer class and therefore don't need to be passed
+//     *  a this$n reference.  This value is currently set only for anonymous
+//     *  classes in superclass constructor calls.
+//     *  todo: use this value for optimizing away this$n parameters in
+//     *  other cases.
+//     */
+//    public static final int NOOUTERTHIS  = 1<<22;
+//
+//    /** Flag is set for package symbols if a package has a member or
+//     *  directory and therefore exists.
+//     */
+//    public static final int EXISTS           = 1<<23;
+//
+//    /** Flag is set for compiler-generated compound classes
+//     *  representing multiple variable bounds
+//     */
+//    public static final int COMPOUND     = 1<<24;
+//
+//    /** Flag is set for class symbols if a class file was found for this class.
+//     */
+//    public static final int CLASS_SEEN   = 1<<25;
+//
+//    /** Flag is set for class symbols if a source file was found for this
+//     *  class.
+//     */
+//    public static final int SOURCE_SEEN  = 1<<26;
+//
+//    /* State flags (are reset during compilation).
+//     */
+//
+//    /** Flag for class symbols is set and later re-set as a lock in
+//     *  Enter to detect cycles in the superclass/superinterface
+//     *  relations.  Similarly for constructor call cycle detection in
+//     *  Attr.
+//     */
+//    public static final int LOCKED           = 1<<27;
+//
+//    /** Flag for class symbols is set and later re-set to indicate that a class
+//     *  has been entered but has not yet been attributed.
+//     */
+//    public static final int UNATTRIBUTED = 1<<28;
+//
+//    /** Flag for synthesized default constructors of anonymous classes.
+//     */
+//    public static final int ANONCONSTR   = 1<<29;
+//
+//    /** Flag for class symbols to indicate it has been checked and found
+//     *  acyclic.
+//     */
+//    public static final int ACYCLIC          = 1<<30;
+//
+//    /** Flag that marks bridge methods.
+//     */
+//    public static final long BRIDGE          = 1L<<31;
+//
+//    /** Flag that marks formal parameters.
+//     */
+//    public static final long PARAMETER   = 1L<<33;
+//
+//    /** Flag that marks varargs methods.
+//     */
+//    public static final long VARARGS   = 1L<<34;
+//
+//    /** Flag for annotation type symbols to indicate it has been
+//     *  checked and found acyclic.
+//     */
+//    public static final long ACYCLIC_ANN      = 1L<<35;
+//
+//    /** Flag that marks a generated default constructor.
+//     */
+//    public static final long GENERATEDCONSTR   = 1L<<36;
+//
+//    /** Flag that marks a hypothetical method that need not really be
+//     *  generated in the binary, but is present in the symbol table to
+//     *  simplify checking for erasure clashes - also used for 292 poly sig methods.
+//     */
+//    public static final long HYPOTHETICAL   = 1L<<37;
+//
+//    /**
+//     * Flag that marks an internal proprietary class.
+//     */
+//    public static final long PROPRIETARY = 1L<<38;
+//
+//    /**
+//     * Flag that marks a multi-catch parameter.
+//     */
+//    public static final long UNION = 1L<<39;
+//
+//>>>>>>> master
     /**
      * Flag to indicate the given symbol has a @Deprecated annotation.
      */
@@ -246,9 +240,9 @@
     public static final long PREVIEW_API = 1L<<20; //any Symbol kind
 
     /**
-     * Flag to indicate the API element in question is for a preview API.
-     */
-    public static final long PREVIEW_ESSENTIAL_API = 1L<<21; //any Symbol kind
+     * Flag to indicate the API element in question is for a reflective preview API.
+     */
+    public static final long PREVIEW_REFLECTIVE = 1L<<21; //any Symbol kind
 
     //classfile flags:
     /** Flag that marks bridge methods.
@@ -303,11 +297,7 @@
      * Flag to indicate that a class is a record. The flag is also used to mark fields that are
      * part of the state vector of a record and to mark the canonical constructor
      */
-<<<<<<< HEAD
     public static final long RECORD = 1L<<32; // ClassSymbols, MethodSymbols and VarSymbols
-=======
-    public static final long PREVIEW_REFLECTIVE = 1L<<58; //any Symbol kind
->>>>>>> 06754734
 
     /** Flag is set for compiler-generated record members, it could be applied to
      *  accessors and fields
@@ -501,6 +491,12 @@
          */
         NOT_IN_PROFILE,
 
+        /**
+         * Flags an erroneous TypeSymbol as viable for recovery.
+         * TypeSymbols only.
+         */
+        RECOVERABLE,
+
         //ModuleSymbols:
         /**
          * Flag to indicate the given ModuleSymbol is an automatic module.
@@ -629,8 +625,8 @@
         DEPRECATED_ANNOTATION(Flags.DEPRECATED_ANNOTATION),
         DEPRECATED_REMOVAL(Flags.DEPRECATED_REMOVAL),
         PREVIEW_API(Flags.PREVIEW_API),
-<<<<<<< HEAD
-        PREVIEW_ESSENTIAL_API(Flags.PREVIEW_ESSENTIAL_API),
+        PREVIEW_REFLECTIVE(Flags.PREVIEW_REFLECTIVE),
+//<<<<<<< HEAD
         BRIDGE(Flags.BRIDGE),
         PARAMETER(Flags.PARAMETER),
         VARARGS(Flags.VARARGS),
@@ -646,13 +642,12 @@
         BLOCK(Flags.BLOCK),
         HASINIT(Flags.HASINIT),
         THROWS(Flags.THROWS),
-=======
-        PREVIEW_REFLECTIVE(Flags.PREVIEW_REFLECTIVE),
-        MATCH_BINDING(Flags.MATCH_BINDING),
-        MATCH_BINDING_TO_OUTER(Flags.MATCH_BINDING_TO_OUTER),
-        RECORD(Flags.RECORD),
-        RECOVERABLE(Flags.RECOVERABLE),
->>>>>>> 06754734
+//=======
+//        MATCH_BINDING(Flags.MATCH_BINDING),
+//        MATCH_BINDING_TO_OUTER(Flags.MATCH_BINDING_TO_OUTER),
+//        RECORD(Flags.RECORD),
+//        RECOVERABLE(Flags.RECOVERABLE),
+//>>>>>>> master
         SEALED(Flags.SEALED),
         NON_SEALED(Flags.NON_SEALED) {
             @Override
