--- conflicted
+++ resolved
@@ -1909,7 +1909,7 @@
     }
         // where
         private boolean isValueBased(Type t) {
-            return t != null && t.tsym != null && (t.tsym.flags() & VALUE_BASED) != 0;
+            return t != null && t.tsym != null && t.tsym.isFlagSet(TypeSymbolFlags.VALUE_BASED);
         }
 
 
@@ -4323,11 +4323,6 @@
             // Find environment in which identifier is defined.
             while (symEnv.outer != null &&
                    !sym.isMemberOf(symEnv.enclClass.sym, types)) {
-<<<<<<< HEAD
-                if (symEnv.enclClass.sym.isFlagSet(TypeSymbolFlags.NOOUTERTHIS))
-                    noOuterThisPath = false;
-=======
->>>>>>> b544b8b7
                 symEnv = symEnv.outer;
             }
         }
@@ -5353,12 +5348,8 @@
         chk.checkNonCyclic(null, c.type);
 
         Type st = types.supertype(c.type);
-<<<<<<< HEAD
-        if (!c.isFlagSetNoComplete(TypeSymbolFlags.COMPOUND)) {
-=======
-        if ((c.flags_field & Flags.COMPOUND) == 0 &&
-            (c.flags_field & Flags.SUPER_OWNER_ATTRIBUTED) == 0) {
->>>>>>> b544b8b7
+        if (!c.isFlagSetNoComplete(TypeSymbolFlags.COMPOUND) &&
+            !c.isFlagSetNoComplete(TypeSymbolFlags.SUPER_OWNER_ATTRIBUTED)) {
             // First, attribute superclass.
             if (st.hasTag(CLASS))
                 attribClass((ClassSymbol)st.tsym);
@@ -5367,7 +5358,7 @@
             if (c.owner.kind == TYP && c.owner.type.hasTag(CLASS))
                 attribClass((ClassSymbol)c.owner);
 
-            c.flags_field |= Flags.SUPER_OWNER_ATTRIBUTED;
+            c.setFlag(TypeSymbolFlags.SUPER_OWNER_ATTRIBUTED);
         }
 
         // The previous operations might have attributed the current class
