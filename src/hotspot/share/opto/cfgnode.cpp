/*
 * Copyright (c) 1997, 2021, Oracle and/or its affiliates. All rights reserved.
 * DO NOT ALTER OR REMOVE COPYRIGHT NOTICES OR THIS FILE HEADER.
 *
 * This code is free software; you can redistribute it and/or modify it
 * under the terms of the GNU General Public License version 2 only, as
 * published by the Free Software Foundation.
 *
 * This code is distributed in the hope that it will be useful, but WITHOUT
 * ANY WARRANTY; without even the implied warranty of MERCHANTABILITY or
 * FITNESS FOR A PARTICULAR PURPOSE.  See the GNU General Public License
 * version 2 for more details (a copy is included in the LICENSE file that
 * accompanied this code).
 *
 * You should have received a copy of the GNU General Public License version
 * 2 along with this work; if not, write to the Free Software Foundation,
 * Inc., 51 Franklin St, Fifth Floor, Boston, MA 02110-1301 USA.
 *
 * Please contact Oracle, 500 Oracle Parkway, Redwood Shores, CA 94065 USA
 * or visit www.oracle.com if you need additional information or have any
 * questions.
 *
 */

#include "precompiled.hpp"
#include "gc/shared/barrierSet.hpp"
#include "gc/shared/c2/barrierSetC2.hpp"
#include "memory/allocation.inline.hpp"
#include "memory/resourceArea.hpp"
#include "oops/objArrayKlass.hpp"
#include "opto/addnode.hpp"
#include "opto/castnode.hpp"
#include "opto/cfgnode.hpp"
#include "opto/connode.hpp"
#include "opto/convertnode.hpp"
#include "opto/loopnode.hpp"
#include "opto/machnode.hpp"
#include "opto/movenode.hpp"
#include "opto/narrowptrnode.hpp"
#include "opto/mulnode.hpp"
#include "opto/phaseX.hpp"
#include "opto/regmask.hpp"
#include "opto/runtime.hpp"
#include "opto/subnode.hpp"
#include "opto/vectornode.hpp"
#include "utilities/vmError.hpp"

// Portions of code courtesy of Clifford Click

// Optimization - Graph Style

//=============================================================================
//------------------------------Value------------------------------------------
// Compute the type of the RegionNode.
const Type* RegionNode::Value(PhaseGVN* phase) const {
  for( uint i=1; i<req(); ++i ) {       // For all paths in
    Node *n = in(i);            // Get Control source
    if( !n ) continue;          // Missing inputs are TOP
    if( phase->type(n) == Type::CONTROL )
      return Type::CONTROL;
  }
  return Type::TOP;             // All paths dead?  Then so are we
}

//------------------------------Identity---------------------------------------
// Check for Region being Identity.
Node* RegionNode::Identity(PhaseGVN* phase) {
  // Cannot have Region be an identity, even if it has only 1 input.
  // Phi users cannot have their Region input folded away for them,
  // since they need to select the proper data input
  return this;
}

//------------------------------merge_region-----------------------------------
// If a Region flows into a Region, merge into one big happy merge.  This is
// hard to do if there is stuff that has to happen
static Node *merge_region(RegionNode *region, PhaseGVN *phase) {
  if( region->Opcode() != Op_Region ) // Do not do to LoopNodes
    return NULL;
  Node *progress = NULL;        // Progress flag
  PhaseIterGVN *igvn = phase->is_IterGVN();

  uint rreq = region->req();
  for( uint i = 1; i < rreq; i++ ) {
    Node *r = region->in(i);
    if( r && r->Opcode() == Op_Region && // Found a region?
        r->in(0) == r &&        // Not already collapsed?
        r != region &&          // Avoid stupid situations
        r->outcnt() == 2 ) {    // Self user and 'region' user only?
      assert(!r->as_Region()->has_phi(), "no phi users");
      if( !progress ) {         // No progress
        if (region->has_phi()) {
          return NULL;        // Only flatten if no Phi users
          // igvn->hash_delete( phi );
        }
        igvn->hash_delete( region );
        progress = region;      // Making progress
      }
      igvn->hash_delete( r );

      // Append inputs to 'r' onto 'region'
      for( uint j = 1; j < r->req(); j++ ) {
        // Move an input from 'r' to 'region'
        region->add_req(r->in(j));
        r->set_req(j, phase->C->top());
        // Update phis of 'region'
        //for( uint k = 0; k < max; k++ ) {
        //  Node *phi = region->out(k);
        //  if( phi->is_Phi() ) {
        //    phi->add_req(phi->in(i));
        //  }
        //}

        rreq++;                 // One more input to Region
      } // Found a region to merge into Region
      igvn->_worklist.push(r);
      // Clobber pointer to the now dead 'r'
      region->set_req(i, phase->C->top());
    }
  }

  return progress;
}



//--------------------------------has_phi--------------------------------------
// Helper function: Return any PhiNode that uses this region or NULL
PhiNode* RegionNode::has_phi() const {
  for (DUIterator_Fast imax, i = fast_outs(imax); i < imax; i++) {
    Node* phi = fast_out(i);
    if (phi->is_Phi()) {   // Check for Phi users
      assert(phi->in(0) == (Node*)this, "phi uses region only via in(0)");
      return phi->as_Phi();  // this one is good enough
    }
  }

  return NULL;
}


//-----------------------------has_unique_phi----------------------------------
// Helper function: Return the only PhiNode that uses this region or NULL
PhiNode* RegionNode::has_unique_phi() const {
  // Check that only one use is a Phi
  PhiNode* only_phi = NULL;
  for (DUIterator_Fast imax, i = fast_outs(imax); i < imax; i++) {
    Node* phi = fast_out(i);
    if (phi->is_Phi()) {   // Check for Phi users
      assert(phi->in(0) == (Node*)this, "phi uses region only via in(0)");
      if (only_phi == NULL) {
        only_phi = phi->as_Phi();
      } else {
        return NULL;  // multiple phis
      }
    }
  }

  return only_phi;
}


//------------------------------check_phi_clipping-----------------------------
// Helper function for RegionNode's identification of FP clipping
// Check inputs to the Phi
static bool check_phi_clipping( PhiNode *phi, ConNode * &min, uint &min_idx, ConNode * &max, uint &max_idx, Node * &val, uint &val_idx ) {
  min     = NULL;
  max     = NULL;
  val     = NULL;
  min_idx = 0;
  max_idx = 0;
  val_idx = 0;
  uint  phi_max = phi->req();
  if( phi_max == 4 ) {
    for( uint j = 1; j < phi_max; ++j ) {
      Node *n = phi->in(j);
      int opcode = n->Opcode();
      switch( opcode ) {
      case Op_ConI:
        {
          if( min == NULL ) {
            min     = n->Opcode() == Op_ConI ? (ConNode*)n : NULL;
            min_idx = j;
          } else {
            max     = n->Opcode() == Op_ConI ? (ConNode*)n : NULL;
            max_idx = j;
            if( min->get_int() > max->get_int() ) {
              // Swap min and max
              ConNode *temp;
              uint     temp_idx;
              temp     = min;     min     = max;     max     = temp;
              temp_idx = min_idx; min_idx = max_idx; max_idx = temp_idx;
            }
          }
        }
        break;
      default:
        {
          val = n;
          val_idx = j;
        }
        break;
      }
    }
  }
  return ( min && max && val && (min->get_int() <= 0) && (max->get_int() >=0) );
}


//------------------------------check_if_clipping------------------------------
// Helper function for RegionNode's identification of FP clipping
// Check that inputs to Region come from two IfNodes,
//
//            If
//      False    True
//       If        |
//  False  True    |
//    |      |     |
//  RegionNode_inputs
//
static bool check_if_clipping( const RegionNode *region, IfNode * &bot_if, IfNode * &top_if ) {
  top_if = NULL;
  bot_if = NULL;

  // Check control structure above RegionNode for (if  ( if  ) )
  Node *in1 = region->in(1);
  Node *in2 = region->in(2);
  Node *in3 = region->in(3);
  // Check that all inputs are projections
  if( in1->is_Proj() && in2->is_Proj() && in3->is_Proj() ) {
    Node *in10 = in1->in(0);
    Node *in20 = in2->in(0);
    Node *in30 = in3->in(0);
    // Check that #1 and #2 are ifTrue and ifFalse from same If
    if( in10 != NULL && in10->is_If() &&
        in20 != NULL && in20->is_If() &&
        in30 != NULL && in30->is_If() && in10 == in20 &&
        (in1->Opcode() != in2->Opcode()) ) {
      Node  *in100 = in10->in(0);
      Node *in1000 = (in100 != NULL && in100->is_Proj()) ? in100->in(0) : NULL;
      // Check that control for in10 comes from other branch of IF from in3
      if( in1000 != NULL && in1000->is_If() &&
          in30 == in1000 && (in3->Opcode() != in100->Opcode()) ) {
        // Control pattern checks
        top_if = (IfNode*)in1000;
        bot_if = (IfNode*)in10;
      }
    }
  }

  return (top_if != NULL);
}


//------------------------------check_convf2i_clipping-------------------------
// Helper function for RegionNode's identification of FP clipping
// Verify that the value input to the phi comes from "ConvF2I; LShift; RShift"
static bool check_convf2i_clipping( PhiNode *phi, uint idx, ConvF2INode * &convf2i, Node *min, Node *max) {
  convf2i = NULL;

  // Check for the RShiftNode
  Node *rshift = phi->in(idx);
  assert( rshift, "Previous checks ensure phi input is present");
  if( rshift->Opcode() != Op_RShiftI )  { return false; }

  // Check for the LShiftNode
  Node *lshift = rshift->in(1);
  assert( lshift, "Previous checks ensure phi input is present");
  if( lshift->Opcode() != Op_LShiftI )  { return false; }

  // Check for the ConvF2INode
  Node *conv = lshift->in(1);
  if( conv->Opcode() != Op_ConvF2I ) { return false; }

  // Check that shift amounts are only to get sign bits set after F2I
  jint max_cutoff     = max->get_int();
  jint min_cutoff     = min->get_int();
  jint left_shift     = lshift->in(2)->get_int();
  jint right_shift    = rshift->in(2)->get_int();
  jint max_post_shift = nth_bit(BitsPerJavaInteger - left_shift - 1);
  if( left_shift != right_shift ||
      0 > left_shift || left_shift >= BitsPerJavaInteger ||
      max_post_shift < max_cutoff ||
      max_post_shift < -min_cutoff ) {
    // Shifts are necessary but current transformation eliminates them
    return false;
  }

  // OK to return the result of ConvF2I without shifting
  convf2i = (ConvF2INode*)conv;
  return true;
}


//------------------------------check_compare_clipping-------------------------
// Helper function for RegionNode's identification of FP clipping
static bool check_compare_clipping( bool less_than, IfNode *iff, ConNode *limit, Node * & input ) {
  Node *i1 = iff->in(1);
  if ( !i1->is_Bool() ) { return false; }
  BoolNode *bool1 = i1->as_Bool();
  if(       less_than && bool1->_test._test != BoolTest::le ) { return false; }
  else if( !less_than && bool1->_test._test != BoolTest::lt ) { return false; }
  const Node *cmpF = bool1->in(1);
  if( cmpF->Opcode() != Op_CmpF )      { return false; }
  // Test that the float value being compared against
  // is equivalent to the int value used as a limit
  Node *nodef = cmpF->in(2);
  if( nodef->Opcode() != Op_ConF ) { return false; }
  jfloat conf = nodef->getf();
  jint   coni = limit->get_int();
  if( ((int)conf) != coni )        { return false; }
  input = cmpF->in(1);
  return true;
}

//------------------------------is_unreachable_region--------------------------
// Find if the Region node is reachable from the root.
bool RegionNode::is_unreachable_region(const PhaseGVN* phase) {
  Node* top = phase->C->top();
  assert(req() == 2 || (req() == 3 && in(1) != NULL && in(2) == top), "sanity check arguments");
  if (_is_unreachable_region) {
    // Return cached result from previous evaluation which should still be valid
    assert(is_unreachable_from_root(phase), "walk the graph again and check if its indeed unreachable");
    return true;
  }

  // First, cut the simple case of fallthrough region when NONE of
  // region's phis references itself directly or through a data node.
  if (is_possible_unsafe_loop(phase)) {
    // If we have a possible unsafe loop, check if the region node is actually unreachable from root.
    if (is_unreachable_from_root(phase)) {
      _is_unreachable_region = true;
      return true;
    }
  }
  return false;
}

bool RegionNode::is_possible_unsafe_loop(const PhaseGVN* phase) const {
  uint max = outcnt();
  uint i;
  for (i = 0; i < max; i++) {
    Node* n = raw_out(i);
    if (n != NULL && n->is_Phi()) {
      PhiNode* phi = n->as_Phi();
      assert(phi->in(0) == this, "sanity check phi");
      if (phi->outcnt() == 0) {
        continue; // Safe case - no loops
      }
      if (phi->outcnt() == 1) {
        Node* u = phi->raw_out(0);
        // Skip if only one use is an other Phi or Call or Uncommon trap.
        // It is safe to consider this case as fallthrough.
        if (u != NULL && (u->is_Phi() || u->is_CFG())) {
          continue;
        }
      }
      // Check when phi references itself directly or through an other node.
      if (phi->as_Phi()->simple_data_loop_check(phi->in(1)) >= PhiNode::Unsafe) {
        break; // Found possible unsafe data loop.
      }
    }
  }
  if (i >= max) {
    return false; // An unsafe case was NOT found - don't need graph walk.
  }
  return true;
}

bool RegionNode::is_unreachable_from_root(const PhaseGVN* phase) const {
  ResourceMark rm;
  Node_List nstack;
  VectorSet visited;

  // Mark all control nodes reachable from root outputs
  Node *n = (Node*)phase->C->root();
  nstack.push(n);
  visited.set(n->_idx);
  while (nstack.size() != 0) {
    n = nstack.pop();
    uint max = n->outcnt();
    for (uint i = 0; i < max; i++) {
      Node* m = n->raw_out(i);
      if (m != NULL && m->is_CFG()) {
        if (m == this) {
          return false; // We reached the Region node - it is not dead.
        }
        if (!visited.test_set(m->_idx))
          nstack.push(m);
      }
    }
  }
  return true; // The Region node is unreachable - it is dead.
}

bool RegionNode::try_clean_mem_phi(PhaseGVN *phase) {
  // Incremental inlining + PhaseStringOpts sometimes produce:
  //
  // cmpP with 1 top input
  //           |
  //          If
  //         /  \
  //   IfFalse  IfTrue  /- Some Node
  //         \  /      /    /
  //        Region    / /-MergeMem
  //             \---Phi
  //
  //
  // It's expected by PhaseStringOpts that the Region goes away and is
  // replaced by If's control input but because there's still a Phi,
  // the Region stays in the graph. The top input from the cmpP is
  // propagated forward and a subgraph that is useful goes away. The
  // code below replaces the Phi with the MergeMem so that the Region
  // is simplified.

  PhiNode* phi = has_unique_phi();
  if (phi && phi->type() == Type::MEMORY && req() == 3 && phi->is_diamond_phi(true)) {
    MergeMemNode* m = NULL;
    assert(phi->req() == 3, "same as region");
    for (uint i = 1; i < 3; ++i) {
      Node *mem = phi->in(i);
      if (mem && mem->is_MergeMem() && in(i)->outcnt() == 1) {
        // Nothing is control-dependent on path #i except the region itself.
        m = mem->as_MergeMem();
        uint j = 3 - i;
        Node* other = phi->in(j);
        if (other && other == m->base_memory()) {
          // m is a successor memory to other, and is not pinned inside the diamond, so push it out.
          // This will allow the diamond to collapse completely.
          phase->is_IterGVN()->replace_node(phi, m);
          return true;
        }
      }
    }
  }
  return false;
}

//------------------------------Ideal------------------------------------------
// Return a node which is more "ideal" than the current node.  Must preserve
// the CFG, but we can still strip out dead paths.
Node *RegionNode::Ideal(PhaseGVN *phase, bool can_reshape) {
  if( !can_reshape && !in(0) ) return NULL;     // Already degraded to a Copy
  assert(!in(0) || !in(0)->is_Root(), "not a specially hidden merge");

  // Check for RegionNode with no Phi users and both inputs come from either
  // arm of the same IF.  If found, then the control-flow split is useless.
  bool has_phis = false;
  if (can_reshape) {            // Need DU info to check for Phi users
    has_phis = (has_phi() != NULL);       // Cache result
    if (has_phis && try_clean_mem_phi(phase)) {
      has_phis = false;
    }

    if (!has_phis) {            // No Phi users?  Nothing merging?
      for (uint i = 1; i < req()-1; i++) {
        Node *if1 = in(i);
        if( !if1 ) continue;
        Node *iff = if1->in(0);
        if( !iff || !iff->is_If() ) continue;
        for( uint j=i+1; j<req(); j++ ) {
          if( in(j) && in(j)->in(0) == iff &&
              if1->Opcode() != in(j)->Opcode() ) {
            // Add the IF Projections to the worklist. They (and the IF itself)
            // will be eliminated if dead.
            phase->is_IterGVN()->add_users_to_worklist(iff);
            set_req(i, iff->in(0));// Skip around the useless IF diamond
            set_req(j, NULL);
            return this;      // Record progress
          }
        }
      }
    }
  }

  // Remove TOP or NULL input paths. If only 1 input path remains, this Region
  // degrades to a copy.
  bool add_to_worklist = false;
  bool modified = false;
  int cnt = 0;                  // Count of values merging
  DEBUG_ONLY( int cnt_orig = req(); ) // Save original inputs count
  int del_it = 0;               // The last input path we delete
  // For all inputs...
  for( uint i=1; i<req(); ++i ){// For all paths in
    Node *n = in(i);            // Get the input
    if( n != NULL ) {
      // Remove useless control copy inputs
      if( n->is_Region() && n->as_Region()->is_copy() ) {
        set_req(i, n->nonnull_req());
        modified = true;
        i--;
        continue;
      }
      if( n->is_Proj() ) {      // Remove useless rethrows
        Node *call = n->in(0);
        if (call->is_Call() && call->as_Call()->entry_point() == OptoRuntime::rethrow_stub()) {
          set_req(i, call->in(0));
          modified = true;
          i--;
          continue;
        }
      }
      if( phase->type(n) == Type::TOP ) {
        set_req(i, NULL);       // Ignore TOP inputs
        modified = true;
        i--;
        continue;
      }
      cnt++;                    // One more value merging

    } else if (can_reshape) {   // Else found dead path with DU info
      PhaseIterGVN *igvn = phase->is_IterGVN();
      del_req(i);               // Yank path from self
      del_it = i;
      uint max = outcnt();
      DUIterator j;
      bool progress = true;
      while(progress) {         // Need to establish property over all users
        progress = false;
        for (j = outs(); has_out(j); j++) {
          Node *n = out(j);
          if( n->req() != req() && n->is_Phi() ) {
            assert( n->in(0) == this, "" );
            igvn->hash_delete(n); // Yank from hash before hacking edges
            n->set_req_X(i,NULL,igvn);// Correct DU info
            n->del_req(i);        // Yank path from Phis
            if( max != outcnt() ) {
              progress = true;
              j = refresh_out_pos(j);
              max = outcnt();
            }
          }
        }
      }
      add_to_worklist = true;
      i--;
    }
  }

  if (can_reshape && cnt == 1) {
    // Is it dead loop?
    // If it is LoopNopde it had 2 (+1 itself) inputs and
    // one of them was cut. The loop is dead if it was EntryContol.
    // Loop node may have only one input because entry path
    // is removed in PhaseIdealLoop::Dominators().
    assert(!this->is_Loop() || cnt_orig <= 3, "Loop node should have 3 or less inputs");
    if ((this->is_Loop() && (del_it == LoopNode::EntryControl ||
                             (del_it == 0 && is_unreachable_region(phase)))) ||
        (!this->is_Loop() && has_phis && is_unreachable_region(phase))) {
      // Yes,  the region will be removed during the next step below.
      // Cut the backedge input and remove phis since no data paths left.
      // We don't cut outputs to other nodes here since we need to put them
      // on the worklist.
      PhaseIterGVN *igvn = phase->is_IterGVN();
      if (in(1)->outcnt() == 1) {
        igvn->_worklist.push(in(1));
      }
      del_req(1);
      cnt = 0;
      assert( req() == 1, "no more inputs expected" );
      uint max = outcnt();
      bool progress = true;
      Node *top = phase->C->top();
      DUIterator j;
      while(progress) {
        progress = false;
        for (j = outs(); has_out(j); j++) {
          Node *n = out(j);
          if( n->is_Phi() ) {
            assert(n->in(0) == this, "");
            assert( n->req() == 2 &&  n->in(1) != NULL, "Only one data input expected" );
            // Break dead loop data path.
            // Eagerly replace phis with top to avoid regionless phis.
            igvn->replace_node(n, top);
            if( max != outcnt() ) {
              progress = true;
              j = refresh_out_pos(j);
              max = outcnt();
            }
          }
        }
      }
      add_to_worklist = true;
    }
  }
  if (add_to_worklist) {
    phase->is_IterGVN()->add_users_to_worklist(this); // Revisit collapsed Phis
  }

  if( cnt <= 1 ) {              // Only 1 path in?
    set_req(0, NULL);           // Null control input for region copy
    if( cnt == 0 && !can_reshape) { // Parse phase - leave the node as it is.
      // No inputs or all inputs are NULL.
      return NULL;
    } else if (can_reshape) {   // Optimization phase - remove the node
      PhaseIterGVN *igvn = phase->is_IterGVN();
      // Strip mined (inner) loop is going away, remove outer loop.
      if (is_CountedLoop() &&
          as_Loop()->is_strip_mined()) {
        Node* outer_sfpt = as_CountedLoop()->outer_safepoint();
        Node* outer_out = as_CountedLoop()->outer_loop_exit();
        if (outer_sfpt != NULL && outer_out != NULL) {
          Node* in = outer_sfpt->in(0);
          igvn->replace_node(outer_out, in);
          LoopNode* outer = as_CountedLoop()->outer_loop();
          igvn->replace_input_of(outer, LoopNode::LoopBackControl, igvn->C->top());
        }
      }
      Node *parent_ctrl;
      if( cnt == 0 ) {
        assert( req() == 1, "no inputs expected" );
        // During IGVN phase such region will be subsumed by TOP node
        // so region's phis will have TOP as control node.
        // Kill phis here to avoid it.
        // Also set other user's input to top.
        parent_ctrl = phase->C->top();
      } else {
        // The fallthrough case since we already checked dead loops above.
        parent_ctrl = in(1);
        assert(parent_ctrl != NULL, "Region is a copy of some non-null control");
        assert(parent_ctrl != this, "Close dead loop");
      }
      if (!add_to_worklist)
        igvn->add_users_to_worklist(this); // Check for further allowed opts
      for (DUIterator_Last imin, i = last_outs(imin); i >= imin; --i) {
        Node* n = last_out(i);
        igvn->hash_delete(n); // Remove from worklist before modifying edges
        if (n->outcnt() == 0) {
          int uses_found = n->replace_edge(this, phase->C->top(), igvn);
          if (uses_found > 1) { // (--i) done at the end of the loop.
            i -= (uses_found - 1);
          }
          continue;
        }
        if( n->is_Phi() ) {   // Collapse all Phis
          // Eagerly replace phis to avoid regionless phis.
          Node* in;
          if( cnt == 0 ) {
            assert( n->req() == 1, "No data inputs expected" );
            in = parent_ctrl; // replaced by top
          } else {
            assert( n->req() == 2 &&  n->in(1) != NULL, "Only one data input expected" );
            in = n->in(1);               // replaced by unique input
            if( n->as_Phi()->is_unsafe_data_reference(in) )
              in = phase->C->top();      // replaced by top
          }
          igvn->replace_node(n, in);
        }
        else if( n->is_Region() ) { // Update all incoming edges
          assert(n != this, "Must be removed from DefUse edges");
          int uses_found = n->replace_edge(this, parent_ctrl, igvn);
          if (uses_found > 1) { // (--i) done at the end of the loop.
            i -= (uses_found - 1);
          }
        }
        else {
          assert(n->in(0) == this, "Expect RegionNode to be control parent");
          n->set_req(0, parent_ctrl);
        }
#ifdef ASSERT
        for( uint k=0; k < n->req(); k++ ) {
          assert(n->in(k) != this, "All uses of RegionNode should be gone");
        }
#endif
      }
      // Remove the RegionNode itself from DefUse info
      igvn->remove_dead_node(this);
      return NULL;
    }
    return this;                // Record progress
  }


  // If a Region flows into a Region, merge into one big happy merge.
  if (can_reshape) {
    Node *m = merge_region(this, phase);
    if (m != NULL)  return m;
  }

  // Check if this region is the root of a clipping idiom on floats
  if( ConvertFloat2IntClipping && can_reshape && req() == 4 ) {
    // Check that only one use is a Phi and that it simplifies to two constants +
    PhiNode* phi = has_unique_phi();
    if (phi != NULL) {          // One Phi user
      // Check inputs to the Phi
      ConNode *min;
      ConNode *max;
      Node    *val;
      uint     min_idx;
      uint     max_idx;
      uint     val_idx;
      if( check_phi_clipping( phi, min, min_idx, max, max_idx, val, val_idx )  ) {
        IfNode *top_if;
        IfNode *bot_if;
        if( check_if_clipping( this, bot_if, top_if ) ) {
          // Control pattern checks, now verify compares
          Node   *top_in = NULL;   // value being compared against
          Node   *bot_in = NULL;
          if( check_compare_clipping( true,  bot_if, min, bot_in ) &&
              check_compare_clipping( false, top_if, max, top_in ) ) {
            if( bot_in == top_in ) {
              PhaseIterGVN *gvn = phase->is_IterGVN();
              assert( gvn != NULL, "Only had DefUse info in IterGVN");
              // Only remaining check is that bot_in == top_in == (Phi's val + mods)

              // Check for the ConvF2INode
              ConvF2INode *convf2i;
              if( check_convf2i_clipping( phi, val_idx, convf2i, min, max ) &&
                convf2i->in(1) == bot_in ) {
                // Matched pattern, including LShiftI; RShiftI, replace with integer compares
                // max test
                Node *cmp   = gvn->register_new_node_with_optimizer(new CmpINode( convf2i, min ));
                Node *boo   = gvn->register_new_node_with_optimizer(new BoolNode( cmp, BoolTest::lt ));
                IfNode *iff = (IfNode*)gvn->register_new_node_with_optimizer(new IfNode( top_if->in(0), boo, PROB_UNLIKELY_MAG(5), top_if->_fcnt ));
                Node *if_min= gvn->register_new_node_with_optimizer(new IfTrueNode (iff));
                Node *ifF   = gvn->register_new_node_with_optimizer(new IfFalseNode(iff));
                // min test
                cmp         = gvn->register_new_node_with_optimizer(new CmpINode( convf2i, max ));
                boo         = gvn->register_new_node_with_optimizer(new BoolNode( cmp, BoolTest::gt ));
                iff         = (IfNode*)gvn->register_new_node_with_optimizer(new IfNode( ifF, boo, PROB_UNLIKELY_MAG(5), bot_if->_fcnt ));
                Node *if_max= gvn->register_new_node_with_optimizer(new IfTrueNode (iff));
                ifF         = gvn->register_new_node_with_optimizer(new IfFalseNode(iff));
                // update input edges to region node
                set_req_X( min_idx, if_min, gvn );
                set_req_X( max_idx, if_max, gvn );
                set_req_X( val_idx, ifF,    gvn );
                // remove unnecessary 'LShiftI; RShiftI' idiom
                gvn->hash_delete(phi);
                phi->set_req_X( val_idx, convf2i, gvn );
                gvn->hash_find_insert(phi);
                // Return transformed region node
                return this;
              }
            }
          }
        }
      }
    }
  }

  if (can_reshape) {
    modified |= optimize_trichotomy(phase->is_IterGVN());
  }

  return modified ? this : NULL;
}

//------------------------------optimize_trichotomy--------------------------
// Optimize nested comparisons of the following kind:
//
// int compare(int a, int b) {
//   return (a < b) ? -1 : (a == b) ? 0 : 1;
// }
//
// Shape 1:
// if (compare(a, b) == 1) { ... } -> if (a > b) { ... }
//
// Shape 2:
// if (compare(a, b) == 0) { ... } -> if (a == b) { ... }
//
// Above code leads to the following IR shapes where both Ifs compare the
// same value and two out of three region inputs idx1 and idx2 map to
// the same value and control flow.
//
// (1)   If                 (2)   If
//      /  \                     /  \
//   Proj  Proj               Proj  Proj
//     |      \                |      \
//     |       If              |      If                      If
//     |      /  \             |     /  \                    /  \
//     |   Proj  Proj          |  Proj  Proj      ==>     Proj  Proj
//     |   /      /            \    |    /                  |    /
//    Region     /              \   |   /                   |   /
//         \    /                \  |  /                    |  /
//         Region                Region                    Region
//
// The method returns true if 'this' is modified and false otherwise.
bool RegionNode::optimize_trichotomy(PhaseIterGVN* igvn) {
  int idx1 = 1, idx2 = 2;
  Node* region = NULL;
  if (req() == 3 && in(1) != NULL && in(2) != NULL) {
    // Shape 1: Check if one of the inputs is a region that merges two control
    // inputs and has no other users (especially no Phi users).
    region = in(1)->isa_Region() ? in(1) : in(2)->isa_Region();
    if (region == NULL || region->outcnt() != 2 || region->req() != 3) {
      return false; // No suitable region input found
    }
  } else if (req() == 4) {
    // Shape 2: Check if two control inputs map to the same value of the unique phi
    // user and treat these as if they would come from another region (shape (1)).
    PhiNode* phi = has_unique_phi();
    if (phi == NULL) {
      return false; // No unique phi user
    }
    if (phi->in(idx1) != phi->in(idx2)) {
      idx2 = 3;
      if (phi->in(idx1) != phi->in(idx2)) {
        idx1 = 2;
        if (phi->in(idx1) != phi->in(idx2)) {
          return false; // No equal phi inputs found
        }
      }
    }
    assert(phi->in(idx1) == phi->in(idx2), "must be"); // Region is merging same value
    region = this;
  }
  if (region == NULL || region->in(idx1) == NULL || region->in(idx2) == NULL) {
    return false; // Region does not merge two control inputs
  }
  // At this point we know that region->in(idx1) and region->(idx2) map to the same
  // value and control flow. Now search for ifs that feed into these region inputs.
  ProjNode* proj1 = region->in(idx1)->isa_Proj();
  ProjNode* proj2 = region->in(idx2)->isa_Proj();
  if (proj1 == NULL || proj1->outcnt() != 1 ||
      proj2 == NULL || proj2->outcnt() != 1) {
    return false; // No projection inputs with region as unique user found
  }
  assert(proj1 != proj2, "should be different projections");
  IfNode* iff1 = proj1->in(0)->isa_If();
  IfNode* iff2 = proj2->in(0)->isa_If();
  if (iff1 == NULL || iff1->outcnt() != 2 ||
      iff2 == NULL || iff2->outcnt() != 2) {
    return false; // No ifs found
  }
  if (iff1 == iff2) {
    igvn->add_users_to_worklist(iff1); // Make sure dead if is eliminated
    igvn->replace_input_of(region, idx1, iff1->in(0));
    igvn->replace_input_of(region, idx2, igvn->C->top());
    return (region == this); // Remove useless if (both projections map to the same control/value)
  }
  BoolNode* bol1 = iff1->in(1)->isa_Bool();
  BoolNode* bol2 = iff2->in(1)->isa_Bool();
  if (bol1 == NULL || bol2 == NULL) {
    return false; // No bool inputs found
  }
  Node* cmp1 = bol1->in(1);
  Node* cmp2 = bol2->in(1);
  bool commute = false;
  if (!cmp1->is_Cmp() || !cmp2->is_Cmp()) {
    return false; // No comparison
  } else if (cmp1->Opcode() == Op_CmpF || cmp1->Opcode() == Op_CmpD ||
             cmp2->Opcode() == Op_CmpF || cmp2->Opcode() == Op_CmpD ||
             cmp1->Opcode() == Op_CmpP || cmp1->Opcode() == Op_CmpN ||
             cmp2->Opcode() == Op_CmpP || cmp2->Opcode() == Op_CmpN ||
             cmp1->is_SubTypeCheck() || cmp2->is_SubTypeCheck()) {
    // Floats and pointers don't exactly obey trichotomy. To be on the safe side, don't transform their tests.
    // SubTypeCheck is not commutative
    return false;
  } else if (cmp1 != cmp2) {
    if (cmp1->in(1) == cmp2->in(2) &&
        cmp1->in(2) == cmp2->in(1)) {
      commute = true; // Same but swapped inputs, commute the test
    } else {
      return false; // Ifs are not comparing the same values
    }
  }
  proj1 = proj1->other_if_proj();
  proj2 = proj2->other_if_proj();
  if (!((proj1->unique_ctrl_out() == iff2 &&
         proj2->unique_ctrl_out() == this) ||
        (proj2->unique_ctrl_out() == iff1 &&
         proj1->unique_ctrl_out() == this))) {
    return false; // Ifs are not connected through other projs
  }
  // Found 'iff -> proj -> iff -> proj -> this' shape where all other projs are merged
  // through 'region' and map to the same value. Merge the boolean tests and replace
  // the ifs by a single comparison.
  BoolTest test1 = (proj1->_con == 1) ? bol1->_test : bol1->_test.negate();
  BoolTest test2 = (proj2->_con == 1) ? bol2->_test : bol2->_test.negate();
  test1 = commute ? test1.commute() : test1;
  // After possibly commuting test1, if we can merge test1 & test2, then proj2/iff2/bol2 are the nodes to refine.
  BoolTest::mask res = test1.merge(test2);
  if (res == BoolTest::illegal) {
    return false; // Unable to merge tests
  }
  // Adjust iff1 to always pass (only iff2 will remain)
  igvn->replace_input_of(iff1, 1, igvn->intcon(proj1->_con));
  if (res == BoolTest::never) {
    // Merged test is always false, adjust iff2 to always fail
    igvn->replace_input_of(iff2, 1, igvn->intcon(1 - proj2->_con));
  } else {
    // Replace bool input of iff2 with merged test
    BoolNode* new_bol = new BoolNode(bol2->in(1), res);
    igvn->replace_input_of(iff2, 1, igvn->transform((proj2->_con == 1) ? new_bol : new_bol->negate(igvn)));
    if (new_bol->outcnt() == 0) {
      igvn->remove_dead_node(new_bol);
    }
  }
  return false;
}

const RegMask &RegionNode::out_RegMask() const {
  return RegMask::Empty;
}

// Find the one non-null required input.  RegionNode only
Node *Node::nonnull_req() const {
  assert( is_Region(), "" );
  for( uint i = 1; i < _cnt; i++ )
    if( in(i) )
      return in(i);
  ShouldNotReachHere();
  return NULL;
}


//=============================================================================
// note that these functions assume that the _adr_type field is flattened
uint PhiNode::hash() const {
  const Type* at = _adr_type;
  return TypeNode::hash() + (at ? at->hash() : 0);
}
bool PhiNode::cmp( const Node &n ) const {
  return TypeNode::cmp(n) && _adr_type == ((PhiNode&)n)._adr_type;
}
static inline
const TypePtr* flatten_phi_adr_type(const TypePtr* at) {
  if (at == NULL || at == TypePtr::BOTTOM)  return at;
  return Compile::current()->alias_type(at)->adr_type();
}

//----------------------------make---------------------------------------------
// create a new phi with edges matching r and set (initially) to x
PhiNode* PhiNode::make(Node* r, Node* x, const Type *t, const TypePtr* at) {
  uint preds = r->req();   // Number of predecessor paths
  assert(t != Type::MEMORY || at == flatten_phi_adr_type(at), "flatten at");
  PhiNode* p = new PhiNode(r, t, at);
  for (uint j = 1; j < preds; j++) {
    // Fill in all inputs, except those which the region does not yet have
    if (r->in(j) != NULL)
      p->init_req(j, x);
  }
  return p;
}
PhiNode* PhiNode::make(Node* r, Node* x) {
  const Type*    t  = x->bottom_type();
  const TypePtr* at = NULL;
  if (t == Type::MEMORY)  at = flatten_phi_adr_type(x->adr_type());
  return make(r, x, t, at);
}
PhiNode* PhiNode::make_blank(Node* r, Node* x) {
  const Type*    t  = x->bottom_type();
  const TypePtr* at = NULL;
  if (t == Type::MEMORY)  at = flatten_phi_adr_type(x->adr_type());
  return new PhiNode(r, t, at);
}


//------------------------slice_memory-----------------------------------------
// create a new phi with narrowed memory type
PhiNode* PhiNode::slice_memory(const TypePtr* adr_type) const {
  PhiNode* mem = (PhiNode*) clone();
  *(const TypePtr**)&mem->_adr_type = adr_type;
  // convert self-loops, or else we get a bad graph
  for (uint i = 1; i < req(); i++) {
    if ((const Node*)in(i) == this)  mem->set_req(i, mem);
  }
  mem->verify_adr_type();
  return mem;
}

//------------------------split_out_instance-----------------------------------
// Split out an instance type from a bottom phi.
PhiNode* PhiNode::split_out_instance(const TypePtr* at, PhaseIterGVN *igvn) const {
  const TypeOopPtr *t_oop = at->isa_oopptr();
  assert(t_oop != NULL && t_oop->is_known_instance(), "expecting instance oopptr");
  const TypePtr *t = adr_type();
  assert(type() == Type::MEMORY &&
         (t == TypePtr::BOTTOM || t == TypeRawPtr::BOTTOM ||
          t->isa_oopptr() && !t->is_oopptr()->is_known_instance() &&
          t->is_oopptr()->cast_to_exactness(true)
           ->is_oopptr()->cast_to_ptr_type(t_oop->ptr())
           ->is_oopptr()->cast_to_instance_id(t_oop->instance_id()) == t_oop),
         "bottom or raw memory required");

  // Check if an appropriate node already exists.
  Node *region = in(0);
  for (DUIterator_Fast kmax, k = region->fast_outs(kmax); k < kmax; k++) {
    Node* use = region->fast_out(k);
    if( use->is_Phi()) {
      PhiNode *phi2 = use->as_Phi();
      if (phi2->type() == Type::MEMORY && phi2->adr_type() == at) {
        return phi2;
      }
    }
  }
  Compile *C = igvn->C;
  Arena *a = Thread::current()->resource_area();
  Node_Array node_map = new Node_Array(a);
  Node_Stack stack(a, C->live_nodes() >> 4);
  PhiNode *nphi = slice_memory(at);
  igvn->register_new_node_with_optimizer( nphi );
  node_map.map(_idx, nphi);
  stack.push((Node *)this, 1);
  while(!stack.is_empty()) {
    PhiNode *ophi = stack.node()->as_Phi();
    uint i = stack.index();
    assert(i >= 1, "not control edge");
    stack.pop();
    nphi = node_map[ophi->_idx]->as_Phi();
    for (; i < ophi->req(); i++) {
      Node *in = ophi->in(i);
      if (in == NULL || igvn->type(in) == Type::TOP)
        continue;
      Node *opt = MemNode::optimize_simple_memory_chain(in, t_oop, NULL, igvn);
      PhiNode *optphi = opt->is_Phi() ? opt->as_Phi() : NULL;
      if (optphi != NULL && optphi->adr_type() == TypePtr::BOTTOM) {
        opt = node_map[optphi->_idx];
        if (opt == NULL) {
          stack.push(ophi, i);
          nphi = optphi->slice_memory(at);
          igvn->register_new_node_with_optimizer( nphi );
          node_map.map(optphi->_idx, nphi);
          ophi = optphi;
          i = 0; // will get incremented at top of loop
          continue;
        }
      }
      nphi->set_req(i, opt);
    }
  }
  return nphi;
}

//------------------------verify_adr_type--------------------------------------
#ifdef ASSERT
void PhiNode::verify_adr_type(VectorSet& visited, const TypePtr* at) const {
  if (visited.test_set(_idx))  return;  //already visited

  // recheck constructor invariants:
  verify_adr_type(false);

  // recheck local phi/phi consistency:
  assert(_adr_type == at || _adr_type == TypePtr::BOTTOM,
         "adr_type must be consistent across phi nest");

  // walk around
  for (uint i = 1; i < req(); i++) {
    Node* n = in(i);
    if (n == NULL)  continue;
    const Node* np = in(i);
    if (np->is_Phi()) {
      np->as_Phi()->verify_adr_type(visited, at);
    } else if (n->bottom_type() == Type::TOP
               || (n->is_Mem() && n->in(MemNode::Address)->bottom_type() == Type::TOP)) {
      // ignore top inputs
    } else {
      const TypePtr* nat = flatten_phi_adr_type(n->adr_type());
      // recheck phi/non-phi consistency at leaves:
      assert((nat != NULL) == (at != NULL), "");
      assert(nat == at || nat == TypePtr::BOTTOM,
             "adr_type must be consistent at leaves of phi nest");
    }
  }
}

// Verify a whole nest of phis rooted at this one.
void PhiNode::verify_adr_type(bool recursive) const {
  if (VMError::is_error_reported())  return;  // muzzle asserts when debugging an error
  if (Node::in_dump())               return;  // muzzle asserts when printing

  assert((_type == Type::MEMORY) == (_adr_type != NULL), "adr_type for memory phis only");

  if (!VerifyAliases)       return;  // verify thoroughly only if requested

  assert(_adr_type == flatten_phi_adr_type(_adr_type),
         "Phi::adr_type must be pre-normalized");

  if (recursive) {
    VectorSet visited;
    verify_adr_type(visited, _adr_type);
  }
}
#endif


//------------------------------Value------------------------------------------
// Compute the type of the PhiNode
const Type* PhiNode::Value(PhaseGVN* phase) const {
  Node *r = in(0);              // RegionNode
  if( !r )                      // Copy or dead
    return in(1) ? phase->type(in(1)) : Type::TOP;

  // Note: During parsing, phis are often transformed before their regions.
  // This means we have to use type_or_null to defend against untyped regions.
  if( phase->type_or_null(r) == Type::TOP )  // Dead code?
    return Type::TOP;

  // Check for trip-counted loop.  If so, be smarter.
  BaseCountedLoopNode* l = r->is_BaseCountedLoop() ? r->as_BaseCountedLoop() : NULL;
  if (l && ((const Node*)l->phi() == this)) { // Trip counted loop!
    // protect against init_trip() or limit() returning NULL
    if (l->can_be_counted_loop(phase)) {
      const Node* init = l->init_trip();
      const Node* limit = l->limit();
      const Node* stride = l->stride();
      if (init != NULL && limit != NULL && stride != NULL) {
        const TypeInteger* lo = phase->type(init)->isa_integer(l->bt());
        const TypeInteger* hi = phase->type(limit)->isa_integer(l->bt());
        const TypeInteger* stride_t = phase->type(stride)->isa_integer(l->bt());
        if (lo != NULL && hi != NULL && stride_t != NULL) { // Dying loops might have TOP here
          assert(stride_t->hi_as_long() >= stride_t->lo_as_long(), "bad stride type");
          BoolTest::mask bt = l->loopexit()->test_trip();
          // If the loop exit condition is "not equal", the condition
          // would not trigger if init > limit (if stride > 0) or if
          // init < limit if (stride > 0) so we can't deduce bounds
          // for the iv from the exit condition.
          if (bt != BoolTest::ne) {
            if (stride_t->hi_as_long() < 0) {          // Down-counter loop
              swap(lo, hi);
              return TypeInteger::make(MIN2(lo->lo_as_long(), hi->lo_as_long()), hi->hi_as_long(), 3, l->bt())->filter_speculative(_type);
            } else if (stride_t->lo_as_long() >= 0) {
              return TypeInteger::make(lo->lo_as_long(), MAX2(lo->hi_as_long(), hi->hi_as_long()), 3, l->bt())->filter_speculative(_type);
            }
          }
        }
      }
    } else if (l->in(LoopNode::LoopBackControl) != NULL &&
               in(LoopNode::EntryControl) != NULL &&
               phase->type(l->in(LoopNode::LoopBackControl)) == Type::TOP) {
      // During CCP, if we saturate the type of a counted loop's Phi
      // before the special code for counted loop above has a chance
      // to run (that is as long as the type of the backedge's control
      // is top), we might end up with non monotonic types
      return phase->type(in(LoopNode::EntryControl))->filter_speculative(_type);
    }
  }

  // Until we have harmony between classes and interfaces in the type
  // lattice, we must tread carefully around phis which implicitly
  // convert the one to the other.
  const TypePtr* ttp = _type->make_ptr();
  const TypeInstPtr* ttip = (ttp != NULL) ? ttp->isa_instptr() : NULL;
  const TypeKlassPtr* ttkp = (ttp != NULL) ? ttp->isa_klassptr() : NULL;
  bool is_intf = false;
  if (ttip != NULL) {
    ciKlass* k = ttip->klass();
    if (k->is_loaded() && k->is_interface())
      is_intf = true;
  }
  if (ttkp != NULL) {
    ciKlass* k = ttkp->klass();
    if (k->is_loaded() && k->is_interface())
      is_intf = true;
  }

  // Default case: merge all inputs
  const Type *t = Type::TOP;        // Merged type starting value
  for (uint i = 1; i < req(); ++i) {// For all paths in
    // Reachable control path?
    if (r->in(i) && phase->type(r->in(i)) == Type::CONTROL) {
      const Type* ti = phase->type(in(i));
      // We assume that each input of an interface-valued Phi is a true
      // subtype of that interface.  This might not be true of the meet
      // of all the input types.  The lattice is not distributive in
      // such cases.  Ward off asserts in type.cpp by refusing to do
      // meets between interfaces and proper classes.
      const TypePtr* tip = ti->make_ptr();
      const TypeInstPtr* tiip = (tip != NULL) ? tip->isa_instptr() : NULL;
      if (tiip) {
        bool ti_is_intf = false;
        ciKlass* k = tiip->klass();
        if (k->is_loaded() && k->is_interface())
          ti_is_intf = true;
        if (is_intf != ti_is_intf)
          { t = _type; break; }
      }
      t = t->meet_speculative(ti);
    }
  }

  // The worst-case type (from ciTypeFlow) should be consistent with "t".
  // That is, we expect that "t->higher_equal(_type)" holds true.
  // There are various exceptions:
  // - Inputs which are phis might in fact be widened unnecessarily.
  //   For example, an input might be a widened int while the phi is a short.
  // - Inputs might be BotPtrs but this phi is dependent on a null check,
  //   and postCCP has removed the cast which encodes the result of the check.
  // - The type of this phi is an interface, and the inputs are classes.
  // - Value calls on inputs might produce fuzzy results.
  //   (Occurrences of this case suggest improvements to Value methods.)
  //
  // It is not possible to see Type::BOTTOM values as phi inputs,
  // because the ciTypeFlow pre-pass produces verifier-quality types.
  const Type* ft = t->filter_speculative(_type);  // Worst case type

#ifdef ASSERT
  // The following logic has been moved into TypeOopPtr::filter.
  const Type* jt = t->join_speculative(_type);
  if (jt->empty()) {           // Emptied out???

    // Check for evil case of 't' being a class and '_type' expecting an
    // interface.  This can happen because the bytecodes do not contain
    // enough type info to distinguish a Java-level interface variable
    // from a Java-level object variable.  If we meet 2 classes which
    // both implement interface I, but their meet is at 'j/l/O' which
    // doesn't implement I, we have no way to tell if the result should
    // be 'I' or 'j/l/O'.  Thus we'll pick 'j/l/O'.  If this then flows
    // into a Phi which "knows" it's an Interface type we'll have to
    // uplift the type.
    if (!t->empty() && ttip && ttip->is_loaded() && ttip->klass()->is_interface()) {
      assert(ft == _type, ""); // Uplift to interface
    } else if (!t->empty() && ttkp && ttkp->is_loaded() && ttkp->klass()->is_interface()) {
      assert(ft == _type, ""); // Uplift to interface
    } else {
      // We also have to handle 'evil cases' of interface- vs. class-arrays
      Type::get_arrays_base_elements(jt, _type, NULL, &ttip);
      if (!t->empty() && ttip != NULL && ttip->is_loaded() && ttip->klass()->is_interface()) {
          assert(ft == _type, "");   // Uplift to array of interface
      } else {
        // Otherwise it's something stupid like non-overlapping int ranges
        // found on dying counted loops.
        assert(ft == Type::TOP, ""); // Canonical empty value
      }
    }
  }

  else {

    // If we have an interface-typed Phi and we narrow to a class type, the join
    // should report back the class.  However, if we have a J/L/Object
    // class-typed Phi and an interface flows in, it's possible that the meet &
    // join report an interface back out.  This isn't possible but happens
    // because the type system doesn't interact well with interfaces.
    const TypePtr *jtp = jt->make_ptr();
    const TypeInstPtr *jtip = (jtp != NULL) ? jtp->isa_instptr() : NULL;
    const TypeKlassPtr *jtkp = (jtp != NULL) ? jtp->isa_klassptr() : NULL;
    if( jtip && ttip ) {
      if( jtip->is_loaded() &&  jtip->klass()->is_interface() &&
          ttip->is_loaded() && !ttip->klass()->is_interface() ) {
        assert(ft == ttip->cast_to_ptr_type(jtip->ptr()) ||
               ft->isa_narrowoop() && ft->make_ptr() == ttip->cast_to_ptr_type(jtip->ptr()), "");
        jt = ft;
      }
    }
    if( jtkp && ttkp ) {
      if( jtkp->is_loaded() &&  jtkp->klass()->is_interface() &&
          !jtkp->klass_is_exact() && // Keep exact interface klass (6894807)
          ttkp->is_loaded() && !ttkp->klass()->is_interface() ) {
        assert(ft == ttkp->cast_to_ptr_type(jtkp->ptr()) ||
               ft->isa_narrowklass() && ft->make_ptr() == ttkp->cast_to_ptr_type(jtkp->ptr()), "");
        jt = ft;
      }
    }
    if (jt != ft && jt->base() == ft->base()) {
      if (jt->isa_int() &&
          jt->is_int()->_lo == ft->is_int()->_lo &&
          jt->is_int()->_hi == ft->is_int()->_hi)
        jt = ft;
      if (jt->isa_long() &&
          jt->is_long()->_lo == ft->is_long()->_lo &&
          jt->is_long()->_hi == ft->is_long()->_hi)
        jt = ft;
    }
    if (jt != ft) {
      tty->print("merge type:  "); t->dump(); tty->cr();
      tty->print("kill type:   "); _type->dump(); tty->cr();
      tty->print("join type:   "); jt->dump(); tty->cr();
      tty->print("filter type: "); ft->dump(); tty->cr();
    }
    assert(jt == ft, "");
  }
#endif //ASSERT

  // Deal with conversion problems found in data loops.
  ft = phase->saturate(ft, phase->type_or_null(this), _type);

  return ft;
}


//------------------------------is_diamond_phi---------------------------------
// Does this Phi represent a simple well-shaped diamond merge?  Return the
// index of the true path or 0 otherwise.
// If check_control_only is true, do not inspect the If node at the
// top, and return -1 (not an edge number) on success.
int PhiNode::is_diamond_phi(bool check_control_only) const {
  // Check for a 2-path merge
  Node *region = in(0);
  if( !region ) return 0;
  if( region->req() != 3 ) return 0;
  if(         req() != 3 ) return 0;
  // Check that both paths come from the same If
  Node *ifp1 = region->in(1);
  Node *ifp2 = region->in(2);
  if( !ifp1 || !ifp2 ) return 0;
  Node *iff = ifp1->in(0);
  if( !iff || !iff->is_If() ) return 0;
  if( iff != ifp2->in(0) ) return 0;
  if (check_control_only)  return -1;
  // Check for a proper bool/cmp
  const Node *b = iff->in(1);
  if( !b->is_Bool() ) return 0;
  const Node *cmp = b->in(1);
  if( !cmp->is_Cmp() ) return 0;

  // Check for branching opposite expected
  if( ifp2->Opcode() == Op_IfTrue ) {
    assert( ifp1->Opcode() == Op_IfFalse, "" );
    return 2;
  } else {
    assert( ifp1->Opcode() == Op_IfTrue, "" );
    return 1;
  }
}

//----------------------------check_cmove_id-----------------------------------
// Check for CMove'ing a constant after comparing against the constant.
// Happens all the time now, since if we compare equality vs a constant in
// the parser, we "know" the variable is constant on one path and we force
// it.  Thus code like "if( x==0 ) {/*EMPTY*/}" ends up inserting a
// conditional move: "x = (x==0)?0:x;".  Yucko.  This fix is slightly more
// general in that we don't need constants.  Since CMove's are only inserted
// in very special circumstances, we do it here on generic Phi's.
Node* PhiNode::is_cmove_id(PhaseTransform* phase, int true_path) {
  assert(true_path !=0, "only diamond shape graph expected");

  // is_diamond_phi() has guaranteed the correctness of the nodes sequence:
  // phi->region->if_proj->ifnode->bool->cmp
  Node*     region = in(0);
  Node*     iff    = region->in(1)->in(0);
  BoolNode* b      = iff->in(1)->as_Bool();
  Node*     cmp    = b->in(1);
  Node*     tval   = in(true_path);
  Node*     fval   = in(3-true_path);
  Node*     id     = CMoveNode::is_cmove_id(phase, cmp, tval, fval, b);
  if (id == NULL)
    return NULL;

  // Either value might be a cast that depends on a branch of 'iff'.
  // Since the 'id' value will float free of the diamond, either
  // decast or return failure.
  Node* ctl = id->in(0);
  if (ctl != NULL && ctl->in(0) == iff) {
    if (id->is_ConstraintCast()) {
      return id->in(1);
    } else {
      // Don't know how to disentangle this value.
      return NULL;
    }
  }

  return id;
}

//------------------------------Identity---------------------------------------
// Check for Region being Identity.
Node* PhiNode::Identity(PhaseGVN* phase) {
  // Check for no merging going on
  // (There used to be special-case code here when this->region->is_Loop.
  // It would check for a tributary phi on the backedge that the main phi
  // trivially, perhaps with a single cast.  The unique_input method
  // does all this and more, by reducing such tributaries to 'this'.)
  Node* uin = unique_input(phase, false);
  if (uin != NULL) {
    return uin;
  }

  int true_path = is_diamond_phi();
  if (true_path != 0) {
    Node* id = is_cmove_id(phase, true_path);
    if (id != NULL)  return id;
  }

  // Looking for phis with identical inputs.  If we find one that has
  // type TypePtr::BOTTOM, replace the current phi with the bottom phi.
  if (phase->is_IterGVN() && type() == Type::MEMORY && adr_type() !=
      TypePtr::BOTTOM && !adr_type()->is_known_instance()) {
    uint phi_len = req();
    Node* phi_reg = region();
    for (DUIterator_Fast imax, i = phi_reg->fast_outs(imax); i < imax; i++) {
      Node* u = phi_reg->fast_out(i);
      if (u->is_Phi() && u->as_Phi()->type() == Type::MEMORY &&
          u->adr_type() == TypePtr::BOTTOM && u->in(0) == phi_reg &&
          u->req() == phi_len) {
        for (uint j = 1; j < phi_len; j++) {
          if (in(j) != u->in(j)) {
            u = NULL;
            break;
          }
        }
        if (u != NULL) {
          return u;
        }
      }
    }
  }

  return this;                     // No identity
}

//-----------------------------unique_input------------------------------------
// Find the unique value, discounting top, self-loops, and casts.
// Return top if there are no inputs, and self if there are multiple.
Node* PhiNode::unique_input(PhaseTransform* phase, bool uncast) {
  //  1) One unique direct input,
  // or if uncast is true:
  //  2) some of the inputs have an intervening ConstraintCast
  //  3) an input is a self loop
  //
  //  1) input   or   2) input     or   3) input __
  //     /   \           /   \               \  /  \
  //     \   /          |    cast             phi  cast
  //      phi            \   /               /  \  /
  //                      phi               /    --

  Node* r = in(0);                      // RegionNode
  Node* input = NULL; // The unique direct input (maybe uncasted = ConstraintCasts removed)

  for (uint i = 1, cnt = req(); i < cnt; ++i) {
    Node* rc = r->in(i);
    if (rc == NULL || phase->type(rc) == Type::TOP)
      continue;                 // ignore unreachable control path
    Node* n = in(i);
    if (n == NULL)
      continue;
    Node* un = n;
    if (uncast) {
#ifdef ASSERT
      Node* m = un->uncast();
#endif
      while (un != NULL && un->req() == 2 && un->is_ConstraintCast()) {
        Node* next = un->in(1);
        if (phase->type(next)->isa_rawptr() && phase->type(un)->isa_oopptr()) {
          // risk exposing raw ptr at safepoint
          break;
        }
        un = next;
      }
      assert(m == un || un->in(1) == m, "Only expected at CheckCastPP from allocation");
    }
    if (un == NULL || un == this || phase->type(un) == Type::TOP) {
      continue; // ignore if top, or in(i) and "this" are in a data cycle
    }
    // Check for a unique input (maybe uncasted)
    if (input == NULL) {
      input = un;
    } else if (input != un) {
      input = NodeSentinel; // no unique input
    }
  }
  if (input == NULL) {
    return phase->C->top();        // no inputs
  }

  if (input != NodeSentinel) {
    return input;           // one unique direct input
  }

  // Nothing.
  return NULL;
}

//------------------------------is_x2logic-------------------------------------
// Check for simple convert-to-boolean pattern
// If:(C Bool) Region:(IfF IfT) Phi:(Region 0 1)
// Convert Phi to an ConvIB.
static Node *is_x2logic( PhaseGVN *phase, PhiNode *phi, int true_path ) {
  assert(true_path !=0, "only diamond shape graph expected");
  // Convert the true/false index into an expected 0/1 return.
  // Map 2->0 and 1->1.
  int flipped = 2-true_path;

  // is_diamond_phi() has guaranteed the correctness of the nodes sequence:
  // phi->region->if_proj->ifnode->bool->cmp
  Node *region = phi->in(0);
  Node *iff = region->in(1)->in(0);
  BoolNode *b = (BoolNode*)iff->in(1);
  const CmpNode *cmp = (CmpNode*)b->in(1);

  Node *zero = phi->in(1);
  Node *one  = phi->in(2);
  const Type *tzero = phase->type( zero );
  const Type *tone  = phase->type( one  );

  // Check for compare vs 0
  const Type *tcmp = phase->type(cmp->in(2));
  if( tcmp != TypeInt::ZERO && tcmp != TypePtr::NULL_PTR ) {
    // Allow cmp-vs-1 if the other input is bounded by 0-1
    if( !(tcmp == TypeInt::ONE && phase->type(cmp->in(1)) == TypeInt::BOOL) )
      return NULL;
    flipped = 1-flipped;        // Test is vs 1 instead of 0!
  }

  // Check for setting zero/one opposite expected
  if( tzero == TypeInt::ZERO ) {
    if( tone == TypeInt::ONE ) {
    } else return NULL;
  } else if( tzero == TypeInt::ONE ) {
    if( tone == TypeInt::ZERO ) {
      flipped = 1-flipped;
    } else return NULL;
  } else return NULL;

  // Check for boolean test backwards
  if( b->_test._test == BoolTest::ne ) {
  } else if( b->_test._test == BoolTest::eq ) {
    flipped = 1-flipped;
  } else return NULL;

  // Build int->bool conversion
  Node *n = new Conv2BNode(cmp->in(1));
  if( flipped )
    n = new XorINode( phase->transform(n), phase->intcon(1) );

  return n;
}

//------------------------------is_cond_add------------------------------------
// Check for simple conditional add pattern:  "(P < Q) ? X+Y : X;"
// To be profitable the control flow has to disappear; there can be no other
// values merging here.  We replace the test-and-branch with:
// "(sgn(P-Q))&Y) + X".  Basically, convert "(P < Q)" into 0 or -1 by
// moving the carry bit from (P-Q) into a register with 'sbb EAX,EAX'.
// Then convert Y to 0-or-Y and finally add.
// This is a key transform for SpecJava _201_compress.
static Node* is_cond_add(PhaseGVN *phase, PhiNode *phi, int true_path) {
  assert(true_path !=0, "only diamond shape graph expected");

  // is_diamond_phi() has guaranteed the correctness of the nodes sequence:
  // phi->region->if_proj->ifnode->bool->cmp
  RegionNode *region = (RegionNode*)phi->in(0);
  Node *iff = region->in(1)->in(0);
  BoolNode* b = iff->in(1)->as_Bool();
  const CmpNode *cmp = (CmpNode*)b->in(1);

  // Make sure only merging this one phi here
  if (region->has_unique_phi() != phi)  return NULL;

  // Make sure each arm of the diamond has exactly one output, which we assume
  // is the region.  Otherwise, the control flow won't disappear.
  if (region->in(1)->outcnt() != 1) return NULL;
  if (region->in(2)->outcnt() != 1) return NULL;

  // Check for "(P < Q)" of type signed int
  if (b->_test._test != BoolTest::lt)  return NULL;
  if (cmp->Opcode() != Op_CmpI)        return NULL;

  Node *p = cmp->in(1);
  Node *q = cmp->in(2);
  Node *n1 = phi->in(  true_path);
  Node *n2 = phi->in(3-true_path);

  int op = n1->Opcode();
  if( op != Op_AddI           // Need zero as additive identity
      /*&&op != Op_SubI &&
      op != Op_AddP &&
      op != Op_XorI &&
      op != Op_OrI*/ )
    return NULL;

  Node *x = n2;
  Node *y = NULL;
  if( x == n1->in(1) ) {
    y = n1->in(2);
  } else if( x == n1->in(2) ) {
    y = n1->in(1);
  } else return NULL;

  // Not so profitable if compare and add are constants
  if( q->is_Con() && phase->type(q) != TypeInt::ZERO && y->is_Con() )
    return NULL;

  Node *cmplt = phase->transform( new CmpLTMaskNode(p,q) );
  Node *j_and   = phase->transform( new AndINode(cmplt,y) );
  return new AddINode(j_and,x);
}

//------------------------------is_absolute------------------------------------
// Check for absolute value.
static Node* is_absolute( PhaseGVN *phase, PhiNode *phi_root, int true_path) {
  assert(true_path !=0, "only diamond shape graph expected");

  int  cmp_zero_idx = 0;        // Index of compare input where to look for zero
  int  phi_x_idx = 0;           // Index of phi input where to find naked x

  // ABS ends with the merge of 2 control flow paths.
  // Find the false path from the true path. With only 2 inputs, 3 - x works nicely.
  int false_path = 3 - true_path;

  // is_diamond_phi() has guaranteed the correctness of the nodes sequence:
  // phi->region->if_proj->ifnode->bool->cmp
  BoolNode *bol = phi_root->in(0)->in(1)->in(0)->in(1)->as_Bool();
  Node *cmp = bol->in(1);

  // Check bool sense
  if (cmp->Opcode() == Op_CmpF || cmp->Opcode() == Op_CmpD) {
    switch (bol->_test._test) {
    case BoolTest::lt: cmp_zero_idx = 1; phi_x_idx = true_path;  break;
    case BoolTest::le: cmp_zero_idx = 2; phi_x_idx = false_path; break;
    case BoolTest::gt: cmp_zero_idx = 2; phi_x_idx = true_path;  break;
    case BoolTest::ge: cmp_zero_idx = 1; phi_x_idx = false_path; break;
    default:           return NULL;                              break;
    }
  } else if (cmp->Opcode() == Op_CmpI || cmp->Opcode() == Op_CmpL) {
    switch (bol->_test._test) {
    case BoolTest::lt:
    case BoolTest::le: cmp_zero_idx = 2; phi_x_idx = false_path; break;
    case BoolTest::gt:
    case BoolTest::ge: cmp_zero_idx = 2; phi_x_idx = true_path;  break;
    default:           return NULL;                              break;
    }
  }

  // Test is next
  const Type *tzero = NULL;
  switch (cmp->Opcode()) {
  case Op_CmpI:    tzero = TypeInt::ZERO; break;  // Integer ABS
  case Op_CmpL:    tzero = TypeLong::ZERO; break; // Long ABS
  case Op_CmpF:    tzero = TypeF::ZERO; break; // Float ABS
  case Op_CmpD:    tzero = TypeD::ZERO; break; // Double ABS
  default: return NULL;
  }

  // Find zero input of compare; the other input is being abs'd
  Node *x = NULL;
  bool flip = false;
  if( phase->type(cmp->in(cmp_zero_idx)) == tzero ) {
    x = cmp->in(3 - cmp_zero_idx);
  } else if( phase->type(cmp->in(3 - cmp_zero_idx)) == tzero ) {
    // The test is inverted, we should invert the result...
    x = cmp->in(cmp_zero_idx);
    flip = true;
  } else {
    return NULL;
  }

  // Next get the 2 pieces being selected, one is the original value
  // and the other is the negated value.
  if( phi_root->in(phi_x_idx) != x ) return NULL;

  // Check other phi input for subtract node
  Node *sub = phi_root->in(3 - phi_x_idx);

  bool is_sub = sub->Opcode() == Op_SubF || sub->Opcode() == Op_SubD ||
                sub->Opcode() == Op_SubI || sub->Opcode() == Op_SubL;

  // Allow only Sub(0,X) and fail out for all others; Neg is not OK
  if (!is_sub || phase->type(sub->in(1)) != tzero || sub->in(2) != x) return NULL;

  if (tzero == TypeF::ZERO) {
    x = new AbsFNode(x);
    if (flip) {
      x = new SubFNode(sub->in(1), phase->transform(x));
    }
  } else if (tzero == TypeD::ZERO) {
    x = new AbsDNode(x);
    if (flip) {
      x = new SubDNode(sub->in(1), phase->transform(x));
    }
  } else if (tzero == TypeInt::ZERO && Matcher::match_rule_supported(Op_AbsI)) {
    x = new AbsINode(x);
    if (flip) {
      x = new SubINode(sub->in(1), phase->transform(x));
    }
  } else if (tzero == TypeLong::ZERO && Matcher::match_rule_supported(Op_AbsL)) {
    x = new AbsLNode(x);
    if (flip) {
      x = new SubLNode(sub->in(1), phase->transform(x));
    }
  } else return NULL;

  return x;
}

//------------------------------split_once-------------------------------------
// Helper for split_flow_path
static void split_once(PhaseIterGVN *igvn, Node *phi, Node *val, Node *n, Node *newn) {
  igvn->hash_delete(n);         // Remove from hash before hacking edges

  uint j = 1;
  for (uint i = phi->req()-1; i > 0; i--) {
    if (phi->in(i) == val) {   // Found a path with val?
      // Add to NEW Region/Phi, no DU info
      newn->set_req( j++, n->in(i) );
      // Remove from OLD Region/Phi
      n->del_req(i);
    }
  }

  // Register the new node but do not transform it.  Cannot transform until the
  // entire Region/Phi conglomerate has been hacked as a single huge transform.
  igvn->register_new_node_with_optimizer( newn );

  // Now I can point to the new node.
  n->add_req(newn);
  igvn->_worklist.push(n);
}

//------------------------------split_flow_path--------------------------------
// Check for merging identical values and split flow paths
static Node* split_flow_path(PhaseGVN *phase, PhiNode *phi) {
  BasicType bt = phi->type()->basic_type();
  if( bt == T_ILLEGAL || type2size[bt] <= 0 )
    return NULL;                // Bail out on funny non-value stuff
  if( phi->req() <= 3 )         // Need at least 2 matched inputs and a
    return NULL;                // third unequal input to be worth doing

  // Scan for a constant
  uint i;
  for( i = 1; i < phi->req()-1; i++ ) {
    Node *n = phi->in(i);
    if( !n ) return NULL;
    if( phase->type(n) == Type::TOP ) return NULL;
    if( n->Opcode() == Op_ConP || n->Opcode() == Op_ConN || n->Opcode() == Op_ConNKlass )
      break;
  }
  if( i >= phi->req() )         // Only split for constants
    return NULL;

  Node *val = phi->in(i);       // Constant to split for
  uint hit = 0;                 // Number of times it occurs
  Node *r = phi->region();

  for( ; i < phi->req(); i++ ){ // Count occurrences of constant
    Node *n = phi->in(i);
    if( !n ) return NULL;
    if( phase->type(n) == Type::TOP ) return NULL;
    if( phi->in(i) == val ) {
      hit++;
      if (PhaseIdealLoop::find_predicate(r->in(i)) != NULL) {
        return NULL;            // don't split loop entry path
      }
    }
  }

  if( hit <= 1 ||               // Make sure we find 2 or more
      hit == phi->req()-1 )     // and not ALL the same value
    return NULL;

  // Now start splitting out the flow paths that merge the same value.
  // Split first the RegionNode.
  PhaseIterGVN *igvn = phase->is_IterGVN();
  RegionNode *newr = new RegionNode(hit+1);
  split_once(igvn, phi, val, r, newr);

  // Now split all other Phis than this one
  for (DUIterator_Fast kmax, k = r->fast_outs(kmax); k < kmax; k++) {
    Node* phi2 = r->fast_out(k);
    if( phi2->is_Phi() && phi2->as_Phi() != phi ) {
      PhiNode *newphi = PhiNode::make_blank(newr, phi2);
      split_once(igvn, phi, val, phi2, newphi);
    }
  }

  // Clean up this guy
  igvn->hash_delete(phi);
  for( i = phi->req()-1; i > 0; i-- ) {
    if( phi->in(i) == val ) {
      phi->del_req(i);
    }
  }
  phi->add_req(val);

  return phi;
}

//=============================================================================
//------------------------------simple_data_loop_check-------------------------
//  Try to determining if the phi node in a simple safe/unsafe data loop.
//  Returns:
// enum LoopSafety { Safe = 0, Unsafe, UnsafeLoop };
// Safe       - safe case when the phi and it's inputs reference only safe data
//              nodes;
// Unsafe     - the phi and it's inputs reference unsafe data nodes but there
//              is no reference back to the phi - need a graph walk
//              to determine if it is in a loop;
// UnsafeLoop - unsafe case when the phi references itself directly or through
//              unsafe data node.
//  Note: a safe data node is a node which could/never reference itself during
//  GVN transformations. For now it is Con, Proj, Phi, CastPP, CheckCastPP.
//  I mark Phi nodes as safe node not only because they can reference itself
//  but also to prevent mistaking the fallthrough case inside an outer loop
//  as dead loop when the phi references itselfs through an other phi.
PhiNode::LoopSafety PhiNode::simple_data_loop_check(Node *in) const {
  // It is unsafe loop if the phi node references itself directly.
  if (in == (Node*)this)
    return UnsafeLoop; // Unsafe loop
  // Unsafe loop if the phi node references itself through an unsafe data node.
  // Exclude cases with null inputs or data nodes which could reference
  // itself (safe for dead loops).
  if (in != NULL && !in->is_dead_loop_safe()) {
    // Check inputs of phi's inputs also.
    // It is much less expensive then full graph walk.
    uint cnt = in->req();
    uint i = (in->is_Proj() && !in->is_CFG())  ? 0 : 1;
    for (; i < cnt; ++i) {
      Node* m = in->in(i);
      if (m == (Node*)this)
        return UnsafeLoop; // Unsafe loop
      if (m != NULL && !m->is_dead_loop_safe()) {
        // Check the most common case (about 30% of all cases):
        // phi->Load/Store->AddP->(ConP ConP Con)/(Parm Parm Con).
        Node *m1 = (m->is_AddP() && m->req() > 3) ? m->in(1) : NULL;
        if (m1 == (Node*)this)
          return UnsafeLoop; // Unsafe loop
        if (m1 != NULL && m1 == m->in(2) &&
            m1->is_dead_loop_safe() && m->in(3)->is_Con()) {
          continue; // Safe case
        }
        // The phi references an unsafe node - need full analysis.
        return Unsafe;
      }
    }
  }
  return Safe; // Safe case - we can optimize the phi node.
}

//------------------------------is_unsafe_data_reference-----------------------
// If phi can be reached through the data input - it is data loop.
bool PhiNode::is_unsafe_data_reference(Node *in) const {
  assert(req() > 1, "");
  // First, check simple cases when phi references itself directly or
  // through an other node.
  LoopSafety safety = simple_data_loop_check(in);
  if (safety == UnsafeLoop)
    return true;  // phi references itself - unsafe loop
  else if (safety == Safe)
    return false; // Safe case - phi could be replaced with the unique input.

  // Unsafe case when we should go through data graph to determine
  // if the phi references itself.

  ResourceMark rm;

  Node_List nstack;
  VectorSet visited;

  nstack.push(in); // Start with unique input.
  visited.set(in->_idx);
  while (nstack.size() != 0) {
    Node* n = nstack.pop();
    uint cnt = n->req();
    uint i = (n->is_Proj() && !n->is_CFG()) ? 0 : 1;
    for (; i < cnt; i++) {
      Node* m = n->in(i);
      if (m == (Node*)this) {
        return true;    // Data loop
      }
      if (m != NULL && !m->is_dead_loop_safe()) { // Only look for unsafe cases.
        if (!visited.test_set(m->_idx))
          nstack.push(m);
      }
    }
  }
  return false; // The phi is not reachable from its inputs
}

// Is this Phi's region or some inputs to the region enqueued for IGVN
// and so could cause the region to be optimized out?
bool PhiNode::wait_for_region_igvn(PhaseGVN* phase) {
  PhaseIterGVN* igvn = phase->is_IterGVN();
  Unique_Node_List& worklist = igvn->_worklist;
  bool delay = false;
  Node* r = in(0);
  for (uint j = 1; j < req(); j++) {
    Node* rc = r->in(j);
    Node* n = in(j);
    if (rc != NULL &&
        rc->is_Proj()) {
      if (worklist.member(rc)) {
        delay = true;
      } else if (rc->in(0) != NULL &&
                 rc->in(0)->is_If()) {
        if (worklist.member(rc->in(0))) {
          delay = true;
        } else if (rc->in(0)->in(1) != NULL &&
                   rc->in(0)->in(1)->is_Bool()) {
          if (worklist.member(rc->in(0)->in(1))) {
            delay = true;
          } else if (rc->in(0)->in(1)->in(1) != NULL &&
                     rc->in(0)->in(1)->in(1)->is_Cmp()) {
            if (worklist.member(rc->in(0)->in(1)->in(1))) {
              delay = true;
            }
          }
        }
      }
    }
  }
  if (delay) {
    worklist.push(this);
  }
  return delay;
}

//------------------------------Ideal------------------------------------------
// Return a node which is more "ideal" than the current node.  Must preserve
// the CFG, but we can still strip out dead paths.
Node *PhiNode::Ideal(PhaseGVN *phase, bool can_reshape) {
  Node *r = in(0);              // RegionNode
  assert(r != NULL && r->is_Region(), "this phi must have a region");
  assert(r->in(0) == NULL || !r->in(0)->is_Root(), "not a specially hidden merge");

  // Note: During parsing, phis are often transformed before their regions.
  // This means we have to use type_or_null to defend against untyped regions.
  if( phase->type_or_null(r) == Type::TOP ) // Dead code?
    return NULL;                // No change

  Node *top = phase->C->top();
  bool new_phi = (outcnt() == 0); // transforming new Phi
  // No change for igvn if new phi is not hooked
  if (new_phi && can_reshape)
    return NULL;

  // The are 2 situations when only one valid phi's input is left
  // (in addition to Region input).
  // One: region is not loop - replace phi with this input.
  // Two: region is loop - replace phi with top since this data path is dead
  //                       and we need to break the dead data loop.
  Node* progress = NULL;        // Record if any progress made
  for( uint j = 1; j < req(); ++j ){ // For all paths in
    // Check unreachable control paths
    Node* rc = r->in(j);
    Node* n = in(j);            // Get the input
    if (rc == NULL || phase->type(rc) == Type::TOP) {
      if (n != top) {           // Not already top?
        PhaseIterGVN *igvn = phase->is_IterGVN();
        if (can_reshape && igvn != NULL) {
          igvn->_worklist.push(r);
        }
        // Nuke it down
        set_req_X(j, top, phase);
        progress = this;        // Record progress
      }
    }
  }

  if (can_reshape && outcnt() == 0) {
    // set_req() above may kill outputs if Phi is referenced
    // only by itself on the dead (top) control path.
    return top;
  }

  bool uncasted = false;
  Node* uin = unique_input(phase, false);
  if (uin == NULL && can_reshape &&
      // If there is a chance that the region can be optimized out do
      // not add a cast node that we can't remove yet.
      !wait_for_region_igvn(phase)) {
    uncasted = true;
    uin = unique_input(phase, true);
  }
  if (uin == top) {             // Simplest case: no alive inputs.
    if (can_reshape)            // IGVN transformation
      return top;
    else
      return NULL;              // Identity will return TOP
  } else if (uin != NULL) {
    // Only one not-NULL unique input path is left.
    // Determine if this input is backedge of a loop.
    // (Skip new phis which have no uses and dead regions).
    if (outcnt() > 0 && r->in(0) != NULL) {
      if (is_data_loop(r->as_Region(), uin, phase)) {
        // Break this data loop to avoid creation of a dead loop.
        if (can_reshape) {
          return top;
        } else {
          // We can't return top if we are in Parse phase - cut inputs only
          // let Identity to handle the case.
          replace_edge(uin, top, phase);
          return NULL;
        }
      }
    }

    if (uncasted) {
      // Add cast nodes between the phi to be removed and its unique input.
      // Wait until after parsing for the type information to propagate from the casts.
      assert(can_reshape, "Invalid during parsing");
      const Type* phi_type = bottom_type();
      // Add casts to carry the control dependency of the Phi that is
      // going away
      Node* cast = NULL;
<<<<<<< HEAD
      if (phi_type->isa_int()) {
        cast = ConstraintCastNode::make_cast(Op_CastII, r, uin, phi_type, ConstraintCastNode::StrongDependency);
      } else if (phi_type->isa_long()) {
        cast = ConstraintCastNode::make_cast(Op_CastLL, r, uin, phi_type, ConstraintCastNode::StrongDependency);
      } else {
=======
      if (phi_type->isa_ptr()) {
>>>>>>> d4377afb
        const Type* uin_type = phase->type(uin);
        if (!phi_type->isa_oopptr() && !uin_type->isa_oopptr()) {
          cast = ConstraintCastNode::make_cast(Op_CastPP, r, uin, phi_type, ConstraintCastNode::StrongDependency);
        } else {
          // Use a CastPP for a cast to not null and a CheckCastPP for
          // a cast to a new klass (and both if both null-ness and
          // klass change).

          // If the type of phi is not null but the type of uin may be
          // null, uin's type must be casted to not null
          if (phi_type->join(TypePtr::NOTNULL) == phi_type->remove_speculative() &&
              uin_type->join(TypePtr::NOTNULL) != uin_type->remove_speculative()) {
            cast = ConstraintCastNode::make_cast(Op_CastPP, r, uin, TypePtr::NOTNULL, ConstraintCastNode::StrongDependency);
          }

          // If the type of phi and uin, both casted to not null,
          // differ the klass of uin must be (check)cast'ed to match
          // that of phi
          if (phi_type->join_speculative(TypePtr::NOTNULL) != uin_type->join_speculative(TypePtr::NOTNULL)) {
            Node* n = uin;
            if (cast != NULL) {
              cast = phase->transform(cast);
              n = cast;
            }
            cast = ConstraintCastNode::make_cast(Op_CheckCastPP, r, n, phi_type, ConstraintCastNode::StrongDependency);
          }
          if (cast == NULL) {
            cast = ConstraintCastNode::make_cast(Op_CastPP, r, uin, phi_type, ConstraintCastNode::StrongDependency);
          }
        }
      } else {
        cast = ConstraintCastNode::make_cast_for_type(r, uin, phi_type);
      }
      assert(cast != NULL, "cast should be set");
      cast = phase->transform(cast);
      // set all inputs to the new cast(s) so the Phi is removed by Identity
      PhaseIterGVN* igvn = phase->is_IterGVN();
      for (uint i = 1; i < req(); i++) {
        set_req_X(i, cast, igvn);
      }
      uin = cast;
    }

    // One unique input.
    debug_only(Node* ident = Identity(phase));
    // The unique input must eventually be detected by the Identity call.
#ifdef ASSERT
    if (ident != uin && !ident->is_top()) {
      // print this output before failing assert
      r->dump(3);
      this->dump(3);
      ident->dump();
      uin->dump();
    }
#endif
    assert(ident == uin || ident->is_top(), "Identity must clean this up");
    return NULL;
  }

  Node* opt = NULL;
  int true_path = is_diamond_phi();
  if( true_path != 0 ) {
    // Check for CMove'ing identity. If it would be unsafe,
    // handle it here. In the safe case, let Identity handle it.
    Node* unsafe_id = is_cmove_id(phase, true_path);
    if( unsafe_id != NULL && is_unsafe_data_reference(unsafe_id) )
      opt = unsafe_id;

    // Check for simple convert-to-boolean pattern
    if( opt == NULL )
      opt = is_x2logic(phase, this, true_path);

    // Check for absolute value
    if( opt == NULL )
      opt = is_absolute(phase, this, true_path);

    // Check for conditional add
    if( opt == NULL && can_reshape )
      opt = is_cond_add(phase, this, true_path);

    // These 4 optimizations could subsume the phi:
    // have to check for a dead data loop creation.
    if( opt != NULL ) {
      if( opt == unsafe_id || is_unsafe_data_reference(opt) ) {
        // Found dead loop.
        if( can_reshape )
          return top;
        // We can't return top if we are in Parse phase - cut inputs only
        // to stop further optimizations for this phi. Identity will return TOP.
        assert(req() == 3, "only diamond merge phi here");
        set_req(1, top);
        set_req(2, top);
        return NULL;
      } else {
        return opt;
      }
    }
  }

  // Check for merging identical values and split flow paths
  if (can_reshape) {
    opt = split_flow_path(phase, this);
    // This optimization only modifies phi - don't need to check for dead loop.
    assert(opt == NULL || opt == this, "do not elide phi");
    if (opt != NULL)  return opt;
  }

  if (in(1) != NULL && in(1)->Opcode() == Op_AddP && can_reshape) {
    // Try to undo Phi of AddP:
    // (Phi (AddP base address offset) (AddP base2 address2 offset2))
    // becomes:
    // newbase := (Phi base base2)
    // newaddress := (Phi address address2)
    // newoffset := (Phi offset offset2)
    // (AddP newbase newaddress newoffset)
    //
    // This occurs as a result of unsuccessful split_thru_phi and
    // interferes with taking advantage of addressing modes. See the
    // clone_shift_expressions code in matcher.cpp
    Node* addp = in(1);
    Node* base = addp->in(AddPNode::Base);
    Node* address = addp->in(AddPNode::Address);
    Node* offset = addp->in(AddPNode::Offset);
    if (base != NULL && address != NULL && offset != NULL &&
        !base->is_top() && !address->is_top() && !offset->is_top()) {
      const Type* base_type = base->bottom_type();
      const Type* address_type = address->bottom_type();
      // make sure that all the inputs are similar to the first one,
      // i.e. AddP with base == address and same offset as first AddP
      bool doit = true;
      for (uint i = 2; i < req(); i++) {
        if (in(i) == NULL ||
            in(i)->Opcode() != Op_AddP ||
            in(i)->in(AddPNode::Base) == NULL ||
            in(i)->in(AddPNode::Address) == NULL ||
            in(i)->in(AddPNode::Offset) == NULL ||
            in(i)->in(AddPNode::Base)->is_top() ||
            in(i)->in(AddPNode::Address)->is_top() ||
            in(i)->in(AddPNode::Offset)->is_top()) {
          doit = false;
          break;
        }
        if (in(i)->in(AddPNode::Offset) != base) {
          base = NULL;
        }
        if (in(i)->in(AddPNode::Offset) != offset) {
          offset = NULL;
        }
        if (in(i)->in(AddPNode::Address) != address) {
          address = NULL;
        }
        // Accumulate type for resulting Phi
        base_type = base_type->meet_speculative(in(i)->in(AddPNode::Base)->bottom_type());
        address_type = address_type->meet_speculative(in(i)->in(AddPNode::Address)->bottom_type());
      }
      if (doit && base == NULL) {
        // Check for neighboring AddP nodes in a tree.
        // If they have a base, use that it.
        for (DUIterator_Fast kmax, k = this->fast_outs(kmax); k < kmax; k++) {
          Node* u = this->fast_out(k);
          if (u->is_AddP()) {
            Node* base2 = u->in(AddPNode::Base);
            if (base2 != NULL && !base2->is_top()) {
              if (base == NULL)
                base = base2;
              else if (base != base2)
                { doit = false; break; }
            }
          }
        }
      }
      if (doit) {
        if (base == NULL) {
          base = new PhiNode(in(0), base_type, NULL);
          for (uint i = 1; i < req(); i++) {
            base->init_req(i, in(i)->in(AddPNode::Base));
          }
          phase->is_IterGVN()->register_new_node_with_optimizer(base);
        }
        if (address == NULL) {
          address = new PhiNode(in(0), address_type, NULL);
          for (uint i = 1; i < req(); i++) {
            address->init_req(i, in(i)->in(AddPNode::Address));
          }
          phase->is_IterGVN()->register_new_node_with_optimizer(address);
        }
        if (offset == NULL) {
          offset = new PhiNode(in(0), TypeX_X, NULL);
          for (uint i = 1; i < req(); i++) {
            offset->init_req(i, in(i)->in(AddPNode::Offset));
          }
          phase->is_IterGVN()->register_new_node_with_optimizer(offset);
        }
        return new AddPNode(base, address, offset);
      }
    }
  }

  // Split phis through memory merges, so that the memory merges will go away.
  // Piggy-back this transformation on the search for a unique input....
  // It will be as if the merged memory is the unique value of the phi.
  // (Do not attempt this optimization unless parsing is complete.
  // It would make the parser's memory-merge logic sick.)
  // (MergeMemNode is not dead_loop_safe - need to check for dead loop.)
  if (progress == NULL && can_reshape && type() == Type::MEMORY) {
    // see if this phi should be sliced
    uint merge_width = 0;
    bool saw_self = false;
    for( uint i=1; i<req(); ++i ) {// For all paths in
      Node *ii = in(i);
      // TOP inputs should not be counted as safe inputs because if the
      // Phi references itself through all other inputs then splitting the
      // Phi through memory merges would create dead loop at later stage.
      if (ii == top) {
        return NULL; // Delay optimization until graph is cleaned.
      }
      if (ii->is_MergeMem()) {
        MergeMemNode* n = ii->as_MergeMem();
        merge_width = MAX2(merge_width, n->req());
        saw_self = saw_self || (n->base_memory() == this);
      }
    }

    // This restriction is temporarily necessary to ensure termination:
    if (!saw_self && adr_type() == TypePtr::BOTTOM)  merge_width = 0;

    if (merge_width > Compile::AliasIdxRaw) {
      // found at least one non-empty MergeMem
      const TypePtr* at = adr_type();
      if (at != TypePtr::BOTTOM) {
        // Patch the existing phi to select an input from the merge:
        // Phi:AT1(...MergeMem(m0, m1, m2)...) into
        //     Phi:AT1(...m1...)
        int alias_idx = phase->C->get_alias_index(at);
        for (uint i=1; i<req(); ++i) {
          Node *ii = in(i);
          if (ii->is_MergeMem()) {
            MergeMemNode* n = ii->as_MergeMem();
            // compress paths and change unreachable cycles to TOP
            // If not, we can update the input infinitely along a MergeMem cycle
            // Equivalent code is in MemNode::Ideal_common
            Node *m  = phase->transform(n);
            if (outcnt() == 0) {  // Above transform() may kill us!
              return top;
            }
            // If transformed to a MergeMem, get the desired slice
            // Otherwise the returned node represents memory for every slice
            Node *new_mem = (m->is_MergeMem()) ?
                             m->as_MergeMem()->memory_at(alias_idx) : m;
            // Update input if it is progress over what we have now
            if (new_mem != ii) {
              set_req_X(i, new_mem, phase->is_IterGVN());
              progress = this;
            }
          }
        }
      } else {
        // We know that at least one MergeMem->base_memory() == this
        // (saw_self == true). If all other inputs also references this phi
        // (directly or through data nodes) - it is a dead loop.
        bool saw_safe_input = false;
        for (uint j = 1; j < req(); ++j) {
          Node* n = in(j);
          if (n->is_MergeMem()) {
            MergeMemNode* mm = n->as_MergeMem();
            if (mm->base_memory() == this || mm->base_memory() == mm->empty_memory()) {
              // Skip this input if it references back to this phi or if the memory path is dead
              continue;
            }
          }
          if (!is_unsafe_data_reference(n)) {
            saw_safe_input = true; // found safe input
            break;
          }
        }
        if (!saw_safe_input) {
          // There is a dead loop: All inputs are either dead or reference back to this phi
          return top;
        }

        // Phi(...MergeMem(m0, m1:AT1, m2:AT2)...) into
        //     MergeMem(Phi(...m0...), Phi:AT1(...m1...), Phi:AT2(...m2...))
        PhaseIterGVN* igvn = phase->is_IterGVN();
        Node* hook = new Node(1);
        PhiNode* new_base = (PhiNode*) clone();
        // Must eagerly register phis, since they participate in loops.
        if (igvn) {
          igvn->register_new_node_with_optimizer(new_base);
          hook->add_req(new_base);
        }
        MergeMemNode* result = MergeMemNode::make(new_base);
        for (uint i = 1; i < req(); ++i) {
          Node *ii = in(i);
          if (ii->is_MergeMem()) {
            MergeMemNode* n = ii->as_MergeMem();
            for (MergeMemStream mms(result, n); mms.next_non_empty2(); ) {
              // If we have not seen this slice yet, make a phi for it.
              bool made_new_phi = false;
              if (mms.is_empty()) {
                Node* new_phi = new_base->slice_memory(mms.adr_type(phase->C));
                made_new_phi = true;
                if (igvn) {
                  igvn->register_new_node_with_optimizer(new_phi);
                  hook->add_req(new_phi);
                }
                mms.set_memory(new_phi);
              }
              Node* phi = mms.memory();
              assert(made_new_phi || phi->in(i) == n, "replace the i-th merge by a slice");
              phi->set_req(i, mms.memory2());
            }
          }
        }
        // Distribute all self-loops.
        { // (Extra braces to hide mms.)
          for (MergeMemStream mms(result); mms.next_non_empty(); ) {
            Node* phi = mms.memory();
            for (uint i = 1; i < req(); ++i) {
              if (phi->in(i) == this)  phi->set_req(i, phi);
            }
          }
        }
        // now transform the new nodes, and return the mergemem
        for (MergeMemStream mms(result); mms.next_non_empty(); ) {
          Node* phi = mms.memory();
          mms.set_memory(phase->transform(phi));
        }
        hook->destruct(igvn);
        // Replace self with the result.
        return result;
      }
    }
    //
    // Other optimizations on the memory chain
    //
    const TypePtr* at = adr_type();
    for( uint i=1; i<req(); ++i ) {// For all paths in
      Node *ii = in(i);
      Node *new_in = MemNode::optimize_memory_chain(ii, at, NULL, phase);
      if (ii != new_in ) {
        set_req(i, new_in);
        progress = this;
      }
    }
  }

#ifdef _LP64
  // Push DecodeN/DecodeNKlass down through phi.
  // The rest of phi graph will transform by split EncodeP node though phis up.
  if ((UseCompressedOops || UseCompressedClassPointers) && can_reshape && progress == NULL) {
    bool may_push = true;
    bool has_decodeN = false;
    bool is_decodeN = false;
    for (uint i=1; i<req(); ++i) {// For all paths in
      Node *ii = in(i);
      if (ii->is_DecodeNarrowPtr() && ii->bottom_type() == bottom_type()) {
        // Do optimization if a non dead path exist.
        if (ii->in(1)->bottom_type() != Type::TOP) {
          has_decodeN = true;
          is_decodeN = ii->is_DecodeN();
        }
      } else if (!ii->is_Phi()) {
        may_push = false;
      }
    }

    if (has_decodeN && may_push) {
      PhaseIterGVN *igvn = phase->is_IterGVN();
      // Make narrow type for new phi.
      const Type* narrow_t;
      if (is_decodeN) {
        narrow_t = TypeNarrowOop::make(this->bottom_type()->is_ptr());
      } else {
        narrow_t = TypeNarrowKlass::make(this->bottom_type()->is_ptr());
      }
      PhiNode* new_phi = new PhiNode(r, narrow_t);
      uint orig_cnt = req();
      for (uint i=1; i<req(); ++i) {// For all paths in
        Node *ii = in(i);
        Node* new_ii = NULL;
        if (ii->is_DecodeNarrowPtr()) {
          assert(ii->bottom_type() == bottom_type(), "sanity");
          new_ii = ii->in(1);
        } else {
          assert(ii->is_Phi(), "sanity");
          if (ii->as_Phi() == this) {
            new_ii = new_phi;
          } else {
            if (is_decodeN) {
              new_ii = new EncodePNode(ii, narrow_t);
            } else {
              new_ii = new EncodePKlassNode(ii, narrow_t);
            }
            igvn->register_new_node_with_optimizer(new_ii);
          }
        }
        new_phi->set_req(i, new_ii);
      }
      igvn->register_new_node_with_optimizer(new_phi, this);
      if (is_decodeN) {
        progress = new DecodeNNode(new_phi, bottom_type());
      } else {
        progress = new DecodeNKlassNode(new_phi, bottom_type());
      }
    }
  }
#endif

  // Phi (VB ... VB) => VB (Phi ...) (Phi ...)
  if (EnableVectorReboxing && can_reshape && progress == NULL) {
    PhaseIterGVN* igvn = phase->is_IterGVN();

    bool all_inputs_are_equiv_vboxes = true;
    for (uint i = 1; i < req(); ++i) {
      Node* n = in(i);
      if (in(i)->Opcode() != Op_VectorBox) {
        all_inputs_are_equiv_vboxes = false;
        break;
      }
      // Check that vector type of vboxes is equivalent
      if (i != 1) {
        if (Type::cmp(in(i-0)->in(VectorBoxNode::Value)->bottom_type(),
                      in(i-1)->in(VectorBoxNode::Value)->bottom_type()) != 0) {
          all_inputs_are_equiv_vboxes = false;
          break;
        }
        if (Type::cmp(in(i-0)->in(VectorBoxNode::Box)->bottom_type(),
                      in(i-1)->in(VectorBoxNode::Box)->bottom_type()) != 0) {
          all_inputs_are_equiv_vboxes = false;
          break;
        }
      }
    }

    if (all_inputs_are_equiv_vboxes) {
      VectorBoxNode* vbox = static_cast<VectorBoxNode*>(in(1));
      PhiNode* new_vbox_phi = new PhiNode(r, vbox->box_type());
      PhiNode* new_vect_phi = new PhiNode(r, vbox->vec_type());
      for (uint i = 1; i < req(); ++i) {
        VectorBoxNode* old_vbox = static_cast<VectorBoxNode*>(in(i));
        new_vbox_phi->set_req(i, old_vbox->in(VectorBoxNode::Box));
        new_vect_phi->set_req(i, old_vbox->in(VectorBoxNode::Value));
      }
      igvn->register_new_node_with_optimizer(new_vbox_phi, this);
      igvn->register_new_node_with_optimizer(new_vect_phi, this);
      progress = new VectorBoxNode(igvn->C, new_vbox_phi, new_vect_phi, vbox->box_type(), vbox->vec_type());
    }
  }

  return progress;              // Return any progress
}

bool PhiNode::is_data_loop(RegionNode* r, Node* uin, const PhaseGVN* phase) {
  // First, take the short cut when we know it is a loop and the EntryControl data path is dead.
  // The loop node may only have one input because the entry path was removed in PhaseIdealLoop::Dominators().
  // Then, check if there is a data loop when the phi references itself directly or through other data nodes.
  assert(!r->is_Loop() || r->req() <= 3, "Loop node should have 3 or less inputs");
  const bool is_loop = (r->is_Loop() && r->req() == 3);
  const Node* top = phase->C->top();
  if (is_loop) {
    return !uin->eqv_uncast(in(LoopNode::EntryControl));
  } else {
    // We have a data loop either with an unsafe data reference or if a region is unreachable.
    return is_unsafe_data_reference(uin)
           || (r->req() == 3 && (r->in(1) != top && r->in(2) == top && r->is_unreachable_region(phase)));
  }
}

//------------------------------is_tripcount-----------------------------------
bool PhiNode::is_tripcount(BasicType bt) const {
  return (in(0) != NULL && in(0)->is_BaseCountedLoop() &&
          in(0)->as_BaseCountedLoop()->operates_on(bt, true) &&
          in(0)->as_BaseCountedLoop()->phi() == this);
}

//------------------------------out_RegMask------------------------------------
const RegMask &PhiNode::in_RegMask(uint i) const {
  return i ? out_RegMask() : RegMask::Empty;
}

const RegMask &PhiNode::out_RegMask() const {
  uint ideal_reg = _type->ideal_reg();
  assert( ideal_reg != Node::NotAMachineReg, "invalid type at Phi" );
  if( ideal_reg == 0 ) return RegMask::Empty;
  assert(ideal_reg != Op_RegFlags, "flags register is not spillable");
  return *(Compile::current()->matcher()->idealreg2spillmask[ideal_reg]);
}

#ifndef PRODUCT
void PhiNode::related(GrowableArray<Node*> *in_rel, GrowableArray<Node*> *out_rel, bool compact) const {
  // For a PhiNode, the set of related nodes includes all inputs till level 2,
  // and all outputs till level 1. In compact mode, inputs till level 1 are
  // collected.
  this->collect_nodes(in_rel, compact ? 1 : 2, false, false);
  this->collect_nodes(out_rel, -1, false, false);
}

void PhiNode::dump_spec(outputStream *st) const {
  TypeNode::dump_spec(st);
  if (is_tripcount(T_INT) || is_tripcount(T_LONG)) {
    st->print(" #tripcount");
  }
}
#endif


//=============================================================================
const Type* GotoNode::Value(PhaseGVN* phase) const {
  // If the input is reachable, then we are executed.
  // If the input is not reachable, then we are not executed.
  return phase->type(in(0));
}

Node* GotoNode::Identity(PhaseGVN* phase) {
  return in(0);                // Simple copy of incoming control
}

const RegMask &GotoNode::out_RegMask() const {
  return RegMask::Empty;
}

#ifndef PRODUCT
//-----------------------------related-----------------------------------------
// The related nodes of a GotoNode are all inputs at level 1, as well as the
// outputs at level 1. This is regardless of compact mode.
void GotoNode::related(GrowableArray<Node*> *in_rel, GrowableArray<Node*> *out_rel, bool compact) const {
  this->collect_nodes(in_rel, 1, false, false);
  this->collect_nodes(out_rel, -1, false, false);
}
#endif


//=============================================================================
const RegMask &JumpNode::out_RegMask() const {
  return RegMask::Empty;
}

#ifndef PRODUCT
//-----------------------------related-----------------------------------------
// The related nodes of a JumpNode are all inputs at level 1, as well as the
// outputs at level 2 (to include actual jump targets beyond projection nodes).
// This is regardless of compact mode.
void JumpNode::related(GrowableArray<Node*> *in_rel, GrowableArray<Node*> *out_rel, bool compact) const {
  this->collect_nodes(in_rel, 1, false, false);
  this->collect_nodes(out_rel, -2, false, false);
}
#endif

//=============================================================================
const RegMask &JProjNode::out_RegMask() const {
  return RegMask::Empty;
}

//=============================================================================
const RegMask &CProjNode::out_RegMask() const {
  return RegMask::Empty;
}



//=============================================================================

uint PCTableNode::hash() const { return Node::hash() + _size; }
bool PCTableNode::cmp( const Node &n ) const
{ return _size == ((PCTableNode&)n)._size; }

const Type *PCTableNode::bottom_type() const {
  const Type** f = TypeTuple::fields(_size);
  for( uint i = 0; i < _size; i++ ) f[i] = Type::CONTROL;
  return TypeTuple::make(_size, f);
}

//------------------------------Value------------------------------------------
// Compute the type of the PCTableNode.  If reachable it is a tuple of
// Control, otherwise the table targets are not reachable
const Type* PCTableNode::Value(PhaseGVN* phase) const {
  if( phase->type(in(0)) == Type::CONTROL )
    return bottom_type();
  return Type::TOP;             // All paths dead?  Then so are we
}

//------------------------------Ideal------------------------------------------
// Return a node which is more "ideal" than the current node.  Strip out
// control copies
Node *PCTableNode::Ideal(PhaseGVN *phase, bool can_reshape) {
  return remove_dead_region(phase, can_reshape) ? this : NULL;
}

//=============================================================================
uint JumpProjNode::hash() const {
  return Node::hash() + _dest_bci;
}

bool JumpProjNode::cmp( const Node &n ) const {
  return ProjNode::cmp(n) &&
    _dest_bci == ((JumpProjNode&)n)._dest_bci;
}

#ifndef PRODUCT
void JumpProjNode::dump_spec(outputStream *st) const {
  ProjNode::dump_spec(st);
  st->print("@bci %d ",_dest_bci);
}

void JumpProjNode::dump_compact_spec(outputStream *st) const {
  ProjNode::dump_compact_spec(st);
  st->print("(%d)%d@%d", _switch_val, _proj_no, _dest_bci);
}

void JumpProjNode::related(GrowableArray<Node*> *in_rel, GrowableArray<Node*> *out_rel, bool compact) const {
  // The related nodes of a JumpProjNode are its inputs and outputs at level 1.
  this->collect_nodes(in_rel, 1, false, false);
  this->collect_nodes(out_rel, -1, false, false);
}
#endif

//=============================================================================
//------------------------------Value------------------------------------------
// Check for being unreachable, or for coming from a Rethrow.  Rethrow's cannot
// have the default "fall_through_index" path.
const Type* CatchNode::Value(PhaseGVN* phase) const {
  // Unreachable?  Then so are all paths from here.
  if( phase->type(in(0)) == Type::TOP ) return Type::TOP;
  // First assume all paths are reachable
  const Type** f = TypeTuple::fields(_size);
  for( uint i = 0; i < _size; i++ ) f[i] = Type::CONTROL;
  // Identify cases that will always throw an exception
  // () rethrow call
  // () virtual or interface call with NULL receiver
  // () call is a check cast with incompatible arguments
  if( in(1)->is_Proj() ) {
    Node *i10 = in(1)->in(0);
    if( i10->is_Call() ) {
      CallNode *call = i10->as_Call();
      // Rethrows always throw exceptions, never return
      if (call->entry_point() == OptoRuntime::rethrow_stub()) {
        f[CatchProjNode::fall_through_index] = Type::TOP;
      } else if( call->req() > TypeFunc::Parms ) {
        const Type *arg0 = phase->type( call->in(TypeFunc::Parms) );
        // Check for null receiver to virtual or interface calls
        if( call->is_CallDynamicJava() &&
            arg0->higher_equal(TypePtr::NULL_PTR) ) {
          f[CatchProjNode::fall_through_index] = Type::TOP;
        }
      } // End of if not a runtime stub
    } // End of if have call above me
  } // End of slot 1 is not a projection
  return TypeTuple::make(_size, f);
}

//=============================================================================
uint CatchProjNode::hash() const {
  return Node::hash() + _handler_bci;
}


bool CatchProjNode::cmp( const Node &n ) const {
  return ProjNode::cmp(n) &&
    _handler_bci == ((CatchProjNode&)n)._handler_bci;
}


//------------------------------Identity---------------------------------------
// If only 1 target is possible, choose it if it is the main control
Node* CatchProjNode::Identity(PhaseGVN* phase) {
  // If my value is control and no other value is, then treat as ID
  const TypeTuple *t = phase->type(in(0))->is_tuple();
  if (t->field_at(_con) != Type::CONTROL)  return this;
  // If we remove the last CatchProj and elide the Catch/CatchProj, then we
  // also remove any exception table entry.  Thus we must know the call
  // feeding the Catch will not really throw an exception.  This is ok for
  // the main fall-thru control (happens when we know a call can never throw
  // an exception) or for "rethrow", because a further optimization will
  // yank the rethrow (happens when we inline a function that can throw an
  // exception and the caller has no handler).  Not legal, e.g., for passing
  // a NULL receiver to a v-call, or passing bad types to a slow-check-cast.
  // These cases MUST throw an exception via the runtime system, so the VM
  // will be looking for a table entry.
  Node *proj = in(0)->in(1);    // Expect a proj feeding CatchNode
  CallNode *call;
  if (_con != TypeFunc::Control && // Bail out if not the main control.
      !(proj->is_Proj() &&      // AND NOT a rethrow
        proj->in(0)->is_Call() &&
        (call = proj->in(0)->as_Call()) &&
        call->entry_point() == OptoRuntime::rethrow_stub()))
    return this;

  // Search for any other path being control
  for (uint i = 0; i < t->cnt(); i++) {
    if (i != _con && t->field_at(i) == Type::CONTROL)
      return this;
  }
  // Only my path is possible; I am identity on control to the jump
  return in(0)->in(0);
}


#ifndef PRODUCT
void CatchProjNode::dump_spec(outputStream *st) const {
  ProjNode::dump_spec(st);
  st->print("@bci %d ",_handler_bci);
}
#endif

//=============================================================================
//------------------------------Identity---------------------------------------
// Check for CreateEx being Identity.
Node* CreateExNode::Identity(PhaseGVN* phase) {
  if( phase->type(in(1)) == Type::TOP ) return in(1);
  if( phase->type(in(0)) == Type::TOP ) return in(0);
  // We only come from CatchProj, unless the CatchProj goes away.
  // If the CatchProj is optimized away, then we just carry the
  // exception oop through.
  CallNode *call = in(1)->in(0)->as_Call();

  return ( in(0)->is_CatchProj() && in(0)->in(0)->in(1) == in(1) )
    ? this
    : call->in(TypeFunc::Parms);
}

//=============================================================================
//------------------------------Value------------------------------------------
// Check for being unreachable.
const Type* NeverBranchNode::Value(PhaseGVN* phase) const {
  if (!in(0) || in(0)->is_top()) return Type::TOP;
  return bottom_type();
}

//------------------------------Ideal------------------------------------------
// Check for no longer being part of a loop
Node *NeverBranchNode::Ideal(PhaseGVN *phase, bool can_reshape) {
  if (can_reshape && !in(0)->is_Loop()) {
    // Dead code elimination can sometimes delete this projection so
    // if it's not there, there's nothing to do.
    Node* fallthru = proj_out_or_null(0);
    if (fallthru != NULL) {
      phase->is_IterGVN()->replace_node(fallthru, in(0));
    }
    return phase->C->top();
  }
  return NULL;
}

#ifndef PRODUCT
void NeverBranchNode::format( PhaseRegAlloc *ra_, outputStream *st) const {
  st->print("%s", Name());
}
#endif<|MERGE_RESOLUTION|>--- conflicted
+++ resolved
@@ -1972,15 +1972,7 @@
       // Add casts to carry the control dependency of the Phi that is
       // going away
       Node* cast = NULL;
-<<<<<<< HEAD
-      if (phi_type->isa_int()) {
-        cast = ConstraintCastNode::make_cast(Op_CastII, r, uin, phi_type, ConstraintCastNode::StrongDependency);
-      } else if (phi_type->isa_long()) {
-        cast = ConstraintCastNode::make_cast(Op_CastLL, r, uin, phi_type, ConstraintCastNode::StrongDependency);
-      } else {
-=======
       if (phi_type->isa_ptr()) {
->>>>>>> d4377afb
         const Type* uin_type = phase->type(uin);
         if (!phi_type->isa_oopptr() && !uin_type->isa_oopptr()) {
           cast = ConstraintCastNode::make_cast(Op_CastPP, r, uin, phi_type, ConstraintCastNode::StrongDependency);
@@ -2012,7 +2004,7 @@
           }
         }
       } else {
-        cast = ConstraintCastNode::make_cast_for_type(r, uin, phi_type);
+        cast = ConstraintCastNode::make_cast_for_type(r, uin, phi_type, ConstraintCastNode::StrongDependency);
       }
       assert(cast != NULL, "cast should be set");
       cast = phase->transform(cast);
