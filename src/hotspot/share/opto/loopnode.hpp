/*
 * Copyright (c) 1998, 2022, Oracle and/or its affiliates. All rights reserved.
 * DO NOT ALTER OR REMOVE COPYRIGHT NOTICES OR THIS FILE HEADER.
 *
 * This code is free software; you can redistribute it and/or modify it
 * under the terms of the GNU General Public License version 2 only, as
 * published by the Free Software Foundation.
 *
 * This code is distributed in the hope that it will be useful, but WITHOUT
 * ANY WARRANTY; without even the implied warranty of MERCHANTABILITY or
 * FITNESS FOR A PARTICULAR PURPOSE.  See the GNU General Public License
 * version 2 for more details (a copy is included in the LICENSE file that
 * accompanied this code).
 *
 * You should have received a copy of the GNU General Public License version
 * 2 along with this work; if not, write to the Free Software Foundation,
 * Inc., 51 Franklin St, Fifth Floor, Boston, MA 02110-1301 USA.
 *
 * Please contact Oracle, 500 Oracle Parkway, Redwood Shores, CA 94065 USA
 * or visit www.oracle.com if you need additional information or have any
 * questions.
 *
 */

#ifndef SHARE_OPTO_LOOPNODE_HPP
#define SHARE_OPTO_LOOPNODE_HPP

#include "opto/cfgnode.hpp"
#include "opto/multnode.hpp"
#include "opto/phaseX.hpp"
#include "opto/subnode.hpp"
#include "opto/type.hpp"

class CmpNode;
class BaseCountedLoopEndNode;
class CountedLoopNode;
class IdealLoopTree;
class LoopNode;
class Node;
class OuterStripMinedLoopEndNode;
class PathFrequency;
class PhaseIdealLoop;
class CountedLoopReserveKit;
class VectorSet;
class Invariance;
struct small_cache;

//
//                  I D E A L I Z E D   L O O P S
//
// Idealized loops are the set of loops I perform more interesting
// transformations on, beyond simple hoisting.

//------------------------------LoopNode---------------------------------------
// Simple loop header.  Fall in path on left, loop-back path on right.
class LoopNode : public RegionNode {
  // Size is bigger to hold the flags.  However, the flags do not change
  // the semantics so it does not appear in the hash & cmp functions.
  virtual uint size_of() const { return sizeof(*this); }
protected:
  uint _loop_flags;
  // Names for flag bitfields
  enum { Normal=0, Pre=1, Main=2, Post=3, PreMainPostFlagsMask=3,
         MainHasNoPreLoop    = 1<<2,
         HasExactTripCount   = 1<<3,
         InnerLoop           = 1<<4,
         PartialPeelLoop     = 1<<5,
         PartialPeelFailed   = 1<<6,
         HasReductions       = 1<<7,
         WasSlpAnalyzed      = 1<<8,
         PassedSlpAnalysis   = 1<<9,
         DoUnrollOnly        = 1<<10,
         VectorizedLoop      = 1<<11,
         HasAtomicPostLoop   = 1<<12,
         HasRangeChecks      = 1<<13,
         IsMultiversioned    = 1<<14,
         StripMined          = 1<<15,
         SubwordLoop         = 1<<16,
         ProfileTripFailed   = 1<<17,
         LoopNestInnerLoop = 1 << 18,
         LoopNestLongOuterLoop = 1 << 19};
  char _unswitch_count;
  enum { _unswitch_max=3 };
  char _postloop_flags;
  enum { LoopNotRCEChecked = 0, LoopRCEChecked = 1, RCEPostLoop = 2 };

  // Expected trip count from profile data
  float _profile_trip_cnt;

public:
  // Names for edge indices
  enum { Self=0, EntryControl, LoopBackControl };

  bool is_inner_loop() const { return _loop_flags & InnerLoop; }
  void set_inner_loop() { _loop_flags |= InnerLoop; }

  bool range_checks_present() const { return _loop_flags & HasRangeChecks; }
  bool is_multiversioned() const { return _loop_flags & IsMultiversioned; }
  bool is_vectorized_loop() const { return _loop_flags & VectorizedLoop; }
  bool is_partial_peel_loop() const { return _loop_flags & PartialPeelLoop; }
  void set_partial_peel_loop() { _loop_flags |= PartialPeelLoop; }
  bool partial_peel_has_failed() const { return _loop_flags & PartialPeelFailed; }
  bool is_strip_mined() const { return _loop_flags & StripMined; }
  bool is_profile_trip_failed() const { return _loop_flags & ProfileTripFailed; }
  bool is_subword_loop() const { return _loop_flags & SubwordLoop; }
  bool is_loop_nest_inner_loop() const { return _loop_flags & LoopNestInnerLoop; }
  bool is_loop_nest_outer_loop() const { return _loop_flags & LoopNestLongOuterLoop; }

  void mark_partial_peel_failed() { _loop_flags |= PartialPeelFailed; }
  void mark_has_reductions() { _loop_flags |= HasReductions; }
  void mark_was_slp() { _loop_flags |= WasSlpAnalyzed; }
  void mark_passed_slp() { _loop_flags |= PassedSlpAnalysis; }
  void mark_do_unroll_only() { _loop_flags |= DoUnrollOnly; }
  void mark_loop_vectorized() { _loop_flags |= VectorizedLoop; }
  void mark_has_atomic_post_loop() { _loop_flags |= HasAtomicPostLoop; }
  void mark_has_range_checks() { _loop_flags |=  HasRangeChecks; }
  void clear_has_range_checks() { _loop_flags &= ~HasRangeChecks; }
  void mark_is_multiversioned() { _loop_flags |= IsMultiversioned; }
  void mark_strip_mined() { _loop_flags |= StripMined; }
  void clear_strip_mined() { _loop_flags &= ~StripMined; }
  void mark_profile_trip_failed() { _loop_flags |= ProfileTripFailed; }
  void mark_subword_loop() { _loop_flags |= SubwordLoop; }
  void mark_loop_nest_inner_loop() { _loop_flags |= LoopNestInnerLoop; }
  void mark_loop_nest_outer_loop() { _loop_flags |= LoopNestLongOuterLoop; }

  int unswitch_max() { return _unswitch_max; }
  int unswitch_count() { return _unswitch_count; }

  int has_been_range_checked() const { return _postloop_flags & LoopRCEChecked; }
  void set_has_been_range_checked() { _postloop_flags |= LoopRCEChecked; }
  int is_rce_post_loop() const { return _postloop_flags & RCEPostLoop; }
  void set_is_rce_post_loop() { _postloop_flags |= RCEPostLoop; }

  void set_unswitch_count(int val) {
    assert (val <= unswitch_max(), "too many unswitches");
    _unswitch_count = val;
  }

  void set_profile_trip_cnt(float ptc) { _profile_trip_cnt = ptc; }
  float profile_trip_cnt()             { return _profile_trip_cnt; }

  LoopNode(Node *entry, Node *backedge)
    : RegionNode(3), _loop_flags(0), _unswitch_count(0),
      _postloop_flags(0), _profile_trip_cnt(COUNT_UNKNOWN)  {
    init_class_id(Class_Loop);
    init_req(EntryControl, entry);
    init_req(LoopBackControl, backedge);
  }

  virtual Node *Ideal(PhaseGVN *phase, bool can_reshape);
  virtual int Opcode() const;
  bool can_be_counted_loop(PhaseTransform* phase) const {
    return req() == 3 && in(0) != NULL &&
      in(1) != NULL && phase->type(in(1)) != Type::TOP &&
      in(2) != NULL && phase->type(in(2)) != Type::TOP;
  }
  bool is_valid_counted_loop(BasicType bt) const;
#ifndef PRODUCT
  virtual void dump_spec(outputStream *st) const;
#endif

  void verify_strip_mined(int expect_skeleton) const NOT_DEBUG_RETURN;
  virtual LoopNode* skip_strip_mined(int expect_skeleton = 1) { return this; }
  virtual IfTrueNode* outer_loop_tail() const { ShouldNotReachHere(); return NULL; }
  virtual OuterStripMinedLoopEndNode* outer_loop_end() const { ShouldNotReachHere(); return NULL; }
  virtual IfFalseNode* outer_loop_exit() const { ShouldNotReachHere(); return NULL; }
  virtual SafePointNode* outer_safepoint() const { ShouldNotReachHere(); return NULL; }
};

//------------------------------Counted Loops----------------------------------
// Counted loops are all trip-counted loops, with exactly 1 trip-counter exit
// path (and maybe some other exit paths).  The trip-counter exit is always
// last in the loop.  The trip-counter have to stride by a constant;
// the exit value is also loop invariant.

// CountedLoopNodes and CountedLoopEndNodes come in matched pairs.  The
// CountedLoopNode has the incoming loop control and the loop-back-control
// which is always the IfTrue before the matching CountedLoopEndNode.  The
// CountedLoopEndNode has an incoming control (possibly not the
// CountedLoopNode if there is control flow in the loop), the post-increment
// trip-counter value, and the limit.  The trip-counter value is always of
// the form (Op old-trip-counter stride).  The old-trip-counter is produced
// by a Phi connected to the CountedLoopNode.  The stride is constant.
// The Op is any commutable opcode, including Add, Mul, Xor.  The
// CountedLoopEndNode also takes in the loop-invariant limit value.

// From a CountedLoopNode I can reach the matching CountedLoopEndNode via the
// loop-back control.  From CountedLoopEndNodes I can reach CountedLoopNodes
// via the old-trip-counter from the Op node.

//------------------------------CountedLoopNode--------------------------------
// CountedLoopNodes head simple counted loops.  CountedLoopNodes have as
// inputs the incoming loop-start control and the loop-back control, so they
// act like RegionNodes.  They also take in the initial trip counter, the
// loop-invariant stride and the loop-invariant limit value.  CountedLoopNodes
// produce a loop-body control and the trip counter value.  Since
// CountedLoopNodes behave like RegionNodes I still have a standard CFG model.

class BaseCountedLoopNode : public LoopNode {
public:
  BaseCountedLoopNode(Node *entry, Node *backedge)
    : LoopNode(entry, backedge) {
  }

  Node *init_control() const { return in(EntryControl); }
  Node *back_control() const { return in(LoopBackControl); }

  Node* init_trip() const;
  Node* stride() const;
  bool stride_is_con() const;
  Node* limit() const;
  Node* incr() const;
  Node* phi() const;

  BaseCountedLoopEndNode* loopexit_or_null() const;
  BaseCountedLoopEndNode* loopexit() const;

  virtual BasicType bt() const = 0;

  jlong stride_con() const;

  static BaseCountedLoopNode* make(Node* entry, Node* backedge, BasicType bt);
};


class CountedLoopNode : public BaseCountedLoopNode {
  // Size is bigger to hold _main_idx.  However, _main_idx does not change
  // the semantics so it does not appear in the hash & cmp functions.
  virtual uint size_of() const { return sizeof(*this); }

  // For Pre- and Post-loops during debugging ONLY, this holds the index of
  // the Main CountedLoop.  Used to assert that we understand the graph shape.
  node_idx_t _main_idx;

  // Known trip count calculated by compute_exact_trip_count()
  uint  _trip_count;

  // Log2 of original loop bodies in unrolled loop
  int _unrolled_count_log2;

  // Node count prior to last unrolling - used to decide if
  // unroll,optimize,unroll,optimize,... is making progress
  int _node_count_before_unroll;

  // If slp analysis is performed we record the maximum
  // vector mapped unroll factor here
  int _slp_maximum_unroll_factor;

public:
  CountedLoopNode(Node *entry, Node *backedge)
    : BaseCountedLoopNode(entry, backedge), _main_idx(0), _trip_count(max_juint),
      _unrolled_count_log2(0), _node_count_before_unroll(0),
      _slp_maximum_unroll_factor(0) {
    init_class_id(Class_CountedLoop);
    // Initialize _trip_count to the largest possible value.
    // Will be reset (lower) if the loop's trip count is known.
  }

  virtual int Opcode() const;
  virtual Node *Ideal(PhaseGVN *phase, bool can_reshape);

  CountedLoopEndNode* loopexit_or_null() const { return (CountedLoopEndNode*) BaseCountedLoopNode::loopexit_or_null(); }
  CountedLoopEndNode* loopexit() const { return (CountedLoopEndNode*) BaseCountedLoopNode::loopexit(); }
  int   stride_con() const;

  // Match increment with optional truncation
  static Node*
  match_incr_with_optional_truncation(Node* expr, Node** trunc1, Node** trunc2, const TypeInteger** trunc_type,
                                      BasicType bt);

  // A 'main' loop has a pre-loop and a post-loop.  The 'main' loop
  // can run short a few iterations and may start a few iterations in.
  // It will be RCE'd and unrolled and aligned.

  // A following 'post' loop will run any remaining iterations.  Used
  // during Range Check Elimination, the 'post' loop will do any final
  // iterations with full checks.  Also used by Loop Unrolling, where
  // the 'post' loop will do any epilog iterations needed.  Basically,
  // a 'post' loop can not profitably be further unrolled or RCE'd.

  // A preceding 'pre' loop will run at least 1 iteration (to do peeling),
  // it may do under-flow checks for RCE and may do alignment iterations
  // so the following main loop 'knows' that it is striding down cache
  // lines.

  // A 'main' loop that is ONLY unrolled or peeled, never RCE'd or
  // Aligned, may be missing it's pre-loop.
  bool is_normal_loop   () const { return (_loop_flags&PreMainPostFlagsMask) == Normal; }
  bool is_pre_loop      () const { return (_loop_flags&PreMainPostFlagsMask) == Pre;    }
  bool is_main_loop     () const { return (_loop_flags&PreMainPostFlagsMask) == Main;   }
  bool is_post_loop     () const { return (_loop_flags&PreMainPostFlagsMask) == Post;   }
  bool is_reduction_loop() const { return (_loop_flags&HasReductions) == HasReductions; }
  bool was_slp_analyzed () const { return (_loop_flags&WasSlpAnalyzed) == WasSlpAnalyzed; }
  bool has_passed_slp   () const { return (_loop_flags&PassedSlpAnalysis) == PassedSlpAnalysis; }
  bool is_unroll_only   () const { return (_loop_flags&DoUnrollOnly) == DoUnrollOnly; }
  bool is_main_no_pre_loop() const { return _loop_flags & MainHasNoPreLoop; }
  bool has_atomic_post_loop  () const { return (_loop_flags & HasAtomicPostLoop) == HasAtomicPostLoop; }
  void set_main_no_pre_loop() { _loop_flags |= MainHasNoPreLoop; }

  int main_idx() const { return _main_idx; }


  void set_pre_loop  (CountedLoopNode *main) { assert(is_normal_loop(),""); _loop_flags |= Pre ; _main_idx = main->_idx; }
  void set_main_loop (                     ) { assert(is_normal_loop(),""); _loop_flags |= Main;                         }
  void set_post_loop (CountedLoopNode *main) { assert(is_normal_loop(),""); _loop_flags |= Post; _main_idx = main->_idx; }
  void set_normal_loop(                    ) { _loop_flags &= ~PreMainPostFlagsMask; }

  void set_trip_count(uint tc) { _trip_count = tc; }
  uint trip_count()            { return _trip_count; }

  bool has_exact_trip_count() const { return (_loop_flags & HasExactTripCount) != 0; }
  void set_exact_trip_count(uint tc) {
    _trip_count = tc;
    _loop_flags |= HasExactTripCount;
  }
  void set_nonexact_trip_count() {
    _loop_flags &= ~HasExactTripCount;
  }
  void set_notpassed_slp() {
    _loop_flags &= ~PassedSlpAnalysis;
  }

  void double_unrolled_count() { _unrolled_count_log2++; }
  int  unrolled_count()        { return 1 << MIN2(_unrolled_count_log2, BitsPerInt-3); }

  void set_node_count_before_unroll(int ct)  { _node_count_before_unroll = ct; }
  int  node_count_before_unroll()            { return _node_count_before_unroll; }
  void set_slp_max_unroll(int unroll_factor) { _slp_maximum_unroll_factor = unroll_factor; }
  int  slp_max_unroll() const                { return _slp_maximum_unroll_factor; }

  virtual LoopNode* skip_strip_mined(int expect_skeleton = 1);
  OuterStripMinedLoopNode* outer_loop() const;
  virtual IfTrueNode* outer_loop_tail() const;
  virtual OuterStripMinedLoopEndNode* outer_loop_end() const;
  virtual IfFalseNode* outer_loop_exit() const;
  virtual SafePointNode* outer_safepoint() const;

  // If this is a main loop in a pre/main/post loop nest, walk over
  // the predicates that were inserted by
  // duplicate_predicates()/add_range_check_predicate()
  static Node* skip_predicates_from_entry(Node* ctrl);
  Node* skip_predicates();

  virtual BasicType bt() const {
    return T_INT;
  }

  Node* is_canonical_loop_entry();

#ifndef PRODUCT
  virtual void dump_spec(outputStream *st) const;
#endif
};

class LongCountedLoopNode : public BaseCountedLoopNode {
public:
  LongCountedLoopNode(Node *entry, Node *backedge)
    : BaseCountedLoopNode(entry, backedge) {
    init_class_id(Class_LongCountedLoop);
  }

  virtual int Opcode() const;

  virtual BasicType bt() const {
    return T_LONG;
  }

  LongCountedLoopEndNode* loopexit_or_null() const { return (LongCountedLoopEndNode*) BaseCountedLoopNode::loopexit_or_null(); }
  LongCountedLoopEndNode* loopexit() const { return (LongCountedLoopEndNode*) BaseCountedLoopNode::loopexit(); }
};


//------------------------------CountedLoopEndNode-----------------------------
// CountedLoopEndNodes end simple trip counted loops.  They act much like
// IfNodes.

class BaseCountedLoopEndNode : public IfNode {
public:
  enum { TestControl, TestValue };
  BaseCountedLoopEndNode(Node *control, Node *test, float prob, float cnt)
    : IfNode(control, test, prob, cnt) {
    init_class_id(Class_BaseCountedLoopEnd);
  }

  Node *cmp_node() const            { return (in(TestValue)->req() >=2) ? in(TestValue)->in(1) : NULL; }
  Node* incr() const                { Node* tmp = cmp_node(); return (tmp && tmp->req() == 3) ? tmp->in(1) : NULL; }
  Node* limit() const               { Node* tmp = cmp_node(); return (tmp && tmp->req() == 3) ? tmp->in(2) : NULL; }
  Node* stride() const              { Node* tmp = incr(); return (tmp && tmp->req() == 3) ? tmp->in(2) : NULL; }
  Node* init_trip() const           { Node* tmp = phi(); return (tmp && tmp->req() == 3) ? tmp->in(1) : NULL; }
  bool stride_is_con() const        { Node *tmp = stride(); return (tmp != NULL && tmp->is_Con()); }

  PhiNode* phi() const {
    Node* tmp = incr();
    if (tmp && tmp->req() == 3) {
      Node* phi = tmp->in(1);
      if (phi->is_Phi()) {
        return phi->as_Phi();
      }
    }
    return NULL;
  }

  BaseCountedLoopNode* loopnode() const {
    // The CountedLoopNode that goes with this CountedLoopEndNode may
    // have been optimized out by the IGVN so be cautious with the
    // pattern matching on the graph
    PhiNode* iv_phi = phi();
    if (iv_phi == NULL) {
      return NULL;
    }
    Node* ln = iv_phi->in(0);
    if (!ln->is_BaseCountedLoop() || ln->as_BaseCountedLoop()->loopexit_or_null() != this) {
      return NULL;
    }
    if (ln->as_BaseCountedLoop()->bt() != bt()) {
      return NULL;
    }
    return ln->as_BaseCountedLoop();
  }

  BoolTest::mask test_trip() const  { return in(TestValue)->as_Bool()->_test._test; }

  jlong stride_con() const;
  virtual BasicType bt() const = 0;

  static BaseCountedLoopEndNode* make(Node* control, Node* test, float prob, float cnt, BasicType bt);
};

class CountedLoopEndNode : public BaseCountedLoopEndNode {
public:

  CountedLoopEndNode(Node *control, Node *test, float prob, float cnt)
    : BaseCountedLoopEndNode(control, test, prob, cnt) {
    init_class_id(Class_CountedLoopEnd);
  }
  virtual int Opcode() const;

  CountedLoopNode* loopnode() const {
    return (CountedLoopNode*) BaseCountedLoopEndNode::loopnode();
  }

  virtual BasicType bt() const {
    return T_INT;
  }

#ifndef PRODUCT
  virtual void dump_spec(outputStream *st) const;
#endif
};

class LongCountedLoopEndNode : public BaseCountedLoopEndNode {
public:
  LongCountedLoopEndNode(Node *control, Node *test, float prob, float cnt)
    : BaseCountedLoopEndNode(control, test, prob, cnt) {
    init_class_id(Class_LongCountedLoopEnd);
  }

  LongCountedLoopNode* loopnode() const {
    return (LongCountedLoopNode*) BaseCountedLoopEndNode::loopnode();
  }

  virtual int Opcode() const;

  virtual BasicType bt() const {
    return T_LONG;
  }
};


inline BaseCountedLoopEndNode* BaseCountedLoopNode::loopexit_or_null() const {
  Node* bctrl = back_control();
  if (bctrl == NULL) return NULL;

  Node* lexit = bctrl->in(0);
  if (!lexit->is_BaseCountedLoopEnd()) {
    return NULL;
  }
  BaseCountedLoopEndNode* result = lexit->as_BaseCountedLoopEnd();
  if (result->bt() != bt()) {
    return NULL;
  }
  return result;
}

inline BaseCountedLoopEndNode* BaseCountedLoopNode::loopexit() const {
  BaseCountedLoopEndNode* cle = loopexit_or_null();
  assert(cle != NULL, "loopexit is NULL");
  return cle;
}

inline Node* BaseCountedLoopNode::init_trip() const {
  BaseCountedLoopEndNode* cle = loopexit_or_null();
  return cle != NULL ? cle->init_trip() : NULL;
}
inline Node* BaseCountedLoopNode::stride() const {
  BaseCountedLoopEndNode* cle = loopexit_or_null();
  return cle != NULL ? cle->stride() : NULL;
}

inline bool BaseCountedLoopNode::stride_is_con() const {
  BaseCountedLoopEndNode* cle = loopexit_or_null();
  return cle != NULL && cle->stride_is_con();
}
inline Node* BaseCountedLoopNode::limit() const {
  BaseCountedLoopEndNode* cle = loopexit_or_null();
  return cle != NULL ? cle->limit() : NULL;
}
inline Node* BaseCountedLoopNode::incr() const {
  BaseCountedLoopEndNode* cle = loopexit_or_null();
  return cle != NULL ? cle->incr() : NULL;
}
inline Node* BaseCountedLoopNode::phi() const {
  BaseCountedLoopEndNode* cle = loopexit_or_null();
  return cle != NULL ? cle->phi() : NULL;
}

inline jlong BaseCountedLoopNode::stride_con() const {
  BaseCountedLoopEndNode* cle = loopexit_or_null();
  return cle != NULL ? cle->stride_con() : 0;
}


//------------------------------LoopLimitNode-----------------------------
// Counted Loop limit node which represents exact final iterator value:
// trip_count = (limit - init_trip + stride - 1)/stride
// final_value= trip_count * stride + init_trip.
// Use HW instructions to calculate it when it can overflow in integer.
// Note, final_value should fit into integer since counted loop has
// limit check: limit <= max_int-stride.
class LoopLimitNode : public Node {
  enum { Init=1, Limit=2, Stride=3 };
 public:
  LoopLimitNode( Compile* C, Node *init, Node *limit, Node *stride ) : Node(0,init,limit,stride) {
    // Put it on the Macro nodes list to optimize during macro nodes expansion.
    init_flags(Flag_is_macro);
    C->add_macro_node(this);
  }
  virtual int Opcode() const;
  virtual const Type *bottom_type() const { return TypeInt::INT; }
  virtual uint ideal_reg() const { return Op_RegI; }
  virtual const Type* Value(PhaseGVN* phase) const;
  virtual Node *Ideal(PhaseGVN *phase, bool can_reshape);
  virtual Node* Identity(PhaseGVN* phase);
};

// Support for strip mining
class OuterStripMinedLoopNode : public LoopNode {
private:
  CountedLoopNode* inner_loop() const;
public:
  OuterStripMinedLoopNode(Compile* C, Node *entry, Node *backedge)
    : LoopNode(entry, backedge) {
    init_class_id(Class_OuterStripMinedLoop);
    init_flags(Flag_is_macro);
    C->add_macro_node(this);
  }

  virtual int Opcode() const;

  virtual IfTrueNode* outer_loop_tail() const;
  virtual OuterStripMinedLoopEndNode* outer_loop_end() const;
  virtual IfFalseNode* outer_loop_exit() const;
  virtual SafePointNode* outer_safepoint() const;
  void adjust_strip_mined_loop(PhaseIterGVN* igvn);
};

class OuterStripMinedLoopEndNode : public IfNode {
public:
  OuterStripMinedLoopEndNode(Node *control, Node *test, float prob, float cnt)
    : IfNode(control, test, prob, cnt) {
    init_class_id(Class_OuterStripMinedLoopEnd);
  }

  virtual int Opcode() const;

  virtual const Type* Value(PhaseGVN* phase) const;
  virtual Node *Ideal(PhaseGVN *phase, bool can_reshape);

  bool is_expanded(PhaseGVN *phase) const;
};

// -----------------------------IdealLoopTree----------------------------------
class IdealLoopTree : public ResourceObj {
public:
  IdealLoopTree *_parent;       // Parent in loop tree
  IdealLoopTree *_next;         // Next sibling in loop tree
  IdealLoopTree *_child;        // First child in loop tree

  // The head-tail backedge defines the loop.
  // If a loop has multiple backedges, this is addressed during cleanup where
  // we peel off the multiple backedges,  merging all edges at the bottom and
  // ensuring that one proper backedge flow into the loop.
  Node *_head;                  // Head of loop
  Node *_tail;                  // Tail of loop
  inline Node *tail();          // Handle lazy update of _tail field
  inline Node *head();          // Handle lazy update of _head field
  PhaseIdealLoop* _phase;
  int _local_loop_unroll_limit;
  int _local_loop_unroll_factor;

  Node_List _body;              // Loop body for inner loops

  uint16_t _nest;               // Nesting depth
  uint8_t _irreducible:1,       // True if irreducible
          _has_call:1,          // True if has call safepoint
          _has_sfpt:1,          // True if has non-call safepoint
          _rce_candidate:1;     // True if candidate for range check elimination

  Node_List* _safepts;          // List of safepoints in this loop
  Node_List* _required_safept;  // A inner loop cannot delete these safepts;
  bool  _allow_optimizations;   // Allow loop optimizations

  IdealLoopTree( PhaseIdealLoop* phase, Node *head, Node *tail )
    : _parent(0), _next(0), _child(0),
      _head(head), _tail(tail),
      _phase(phase),
      _local_loop_unroll_limit(0), _local_loop_unroll_factor(0),
      _nest(0), _irreducible(0), _has_call(0), _has_sfpt(0), _rce_candidate(0),
      _safepts(NULL),
      _required_safept(NULL),
      _allow_optimizations(true)
  {
    precond(_head != NULL);
    precond(_tail != NULL);
  }

  // Is 'l' a member of 'this'?
  bool is_member(const IdealLoopTree *l) const; // Test for nested membership

  // Set loop nesting depth.  Accumulate has_call bits.
  int set_nest( uint depth );

  // Split out multiple fall-in edges from the loop header.  Move them to a
  // private RegionNode before the loop.  This becomes the loop landing pad.
  void split_fall_in( PhaseIdealLoop *phase, int fall_in_cnt );

  // Split out the outermost loop from this shared header.
  void split_outer_loop( PhaseIdealLoop *phase );

  // Merge all the backedges from the shared header into a private Region.
  // Feed that region as the one backedge to this loop.
  void merge_many_backedges( PhaseIdealLoop *phase );

  // Split shared headers and insert loop landing pads.
  // Insert a LoopNode to replace the RegionNode.
  // Returns TRUE if loop tree is structurally changed.
  bool beautify_loops( PhaseIdealLoop *phase );

  // Perform optimization to use the loop predicates for null checks and range checks.
  // Applies to any loop level (not just the innermost one)
  bool loop_predication( PhaseIdealLoop *phase);

  // Perform iteration-splitting on inner loops.  Split iterations to
  // avoid range checks or one-shot null checks.  Returns false if the
  // current round of loop opts should stop.
  bool iteration_split( PhaseIdealLoop *phase, Node_List &old_new );

  // Driver for various flavors of iteration splitting.  Returns false
  // if the current round of loop opts should stop.
  bool iteration_split_impl( PhaseIdealLoop *phase, Node_List &old_new );

  // Given dominators, try to find loops with calls that must always be
  // executed (call dominates loop tail).  These loops do not need non-call
  // safepoints (ncsfpt).
  void check_safepts(VectorSet &visited, Node_List &stack);

  // Allpaths backwards scan from loop tail, terminating each path at first safepoint
  // encountered.
  void allpaths_check_safepts(VectorSet &visited, Node_List &stack);

  // Remove safepoints from loop. Optionally keeping one.
  void remove_safepoints(PhaseIdealLoop* phase, bool keep_one);

  // Convert to counted loops where possible
  void counted_loop( PhaseIdealLoop *phase );

  // Check for Node being a loop-breaking test
  Node *is_loop_exit(Node *iff) const;

  // Remove simplistic dead code from loop body
  void DCE_loop_body();

  // Look for loop-exit tests with my 50/50 guesses from the Parsing stage.
  // Replace with a 1-in-10 exit guess.
  void adjust_loop_exit_prob( PhaseIdealLoop *phase );

  // Return TRUE or FALSE if the loop should never be RCE'd or aligned.
  // Useful for unrolling loops with NO array accesses.
  bool policy_peel_only( PhaseIdealLoop *phase ) const;

  // Return TRUE or FALSE if the loop should be unswitched -- clone
  // loop with an invariant test
  bool policy_unswitching( PhaseIdealLoop *phase ) const;

  // Micro-benchmark spamming.  Remove empty loops.
  bool do_remove_empty_loop( PhaseIdealLoop *phase );

  // Convert one iteration loop into normal code.
  bool do_one_iteration_loop( PhaseIdealLoop *phase );

  // Return TRUE or FALSE if the loop should be peeled or not. Peel if we can
  // move some loop-invariant test (usually a null-check) before the loop.
  bool policy_peeling(PhaseIdealLoop *phase);

  uint estimate_peeling(PhaseIdealLoop *phase);

  // Return TRUE or FALSE if the loop should be maximally unrolled. Stash any
  // known trip count in the counted loop node.
  bool policy_maximally_unroll(PhaseIdealLoop *phase) const;

  // Return TRUE or FALSE if the loop should be unrolled or not. Apply unroll
  // if the loop is a counted loop and the loop body is small enough.
  bool policy_unroll(PhaseIdealLoop *phase);

  // Loop analyses to map to a maximal superword unrolling for vectorization.
  void policy_unroll_slp_analysis(CountedLoopNode *cl, PhaseIdealLoop *phase, int future_unroll_ct);

  // Return TRUE or FALSE if the loop should be range-check-eliminated.
  // Gather a list of IF tests that are dominated by iteration splitting;
  // also gather the end of the first split and the start of the 2nd split.
  bool policy_range_check(PhaseIdealLoop* phase, bool provisional, BasicType bt) const;

  // Return TRUE if "iff" is a range check.
  bool is_range_check_if(IfNode *iff, PhaseIdealLoop *phase, Invariance& invar DEBUG_ONLY(COMMA ProjNode *predicate_proj)) const;
  bool is_range_check_if(IfNode* iff, PhaseIdealLoop* phase, BasicType bt, Node* iv, Node*& range, Node*& offset,
                         jlong& scale) const;

  // Estimate the number of nodes required when cloning a loop (body).
  uint est_loop_clone_sz(uint factor) const;
  // Estimate the number of nodes required when unrolling a loop (body).
  uint est_loop_unroll_sz(uint factor) const;

  // Compute loop trip count if possible
  void compute_trip_count(PhaseIdealLoop* phase);

  // Compute loop trip count from profile data
  float compute_profile_trip_cnt_helper(Node* n);
  void compute_profile_trip_cnt( PhaseIdealLoop *phase );

  // Reassociate invariant expressions.
  void reassociate_invariants(PhaseIdealLoop *phase);
  // Reassociate invariant binary expressions.
  Node* reassociate(Node* n1, PhaseIdealLoop *phase);
  // Reassociate invariant add and subtract expressions.
  Node* reassociate_add_sub(Node* n1, int inv1_idx, int inv2_idx, PhaseIdealLoop *phase);
  // Return nonzero index of invariant operand if invariant and variant
  // are combined with an associative binary. Helper for reassociate_invariants.
  int find_invariant(Node* n, PhaseIdealLoop *phase);
  // Return TRUE if "n" is associative.
  bool is_associative(Node* n, Node* base=NULL);

  // Return true if n is invariant
  bool is_invariant(Node* n) const;

  // Put loop body on igvn work list
  void record_for_igvn();

  bool is_root() { return _parent == NULL; }
  // A proper/reducible loop w/o any (occasional) dead back-edge.
  bool is_loop() { return !_irreducible && !tail()->is_top(); }
  bool is_counted()   { return is_loop() && _head->is_CountedLoop(); }
  bool is_innermost() { return is_loop() && _child == NULL; }

  void remove_main_post_loops(CountedLoopNode *cl, PhaseIdealLoop *phase);

#ifndef PRODUCT
  void dump_head() const;       // Dump loop head only
  void dump() const;            // Dump this loop recursively
  void verify_tree(IdealLoopTree *loop, const IdealLoopTree *parent) const;
#endif

 private:
  enum { EMPTY_LOOP_SIZE = 7 }; // Number of nodes in an empty loop.

  // Estimate the number of nodes resulting from control and data flow merge.
  uint est_loop_flow_merge_sz() const;

  // Check if the number of residual iterations is large with unroll_cnt.
  // Return true if the residual iterations are more than 10% of the trip count.
  bool is_residual_iters_large(int unroll_cnt, CountedLoopNode *cl) const {
    return (unroll_cnt - 1) * (100.0 / LoopPercentProfileLimit) > cl->profile_trip_cnt();
  }
};

// -----------------------------PhaseIdealLoop---------------------------------
// Computes the mapping from Nodes to IdealLoopTrees. Organizes IdealLoopTrees
// into a loop tree. Drives the loop-based transformations on the ideal graph.
class PhaseIdealLoop : public PhaseTransform {
  friend class IdealLoopTree;
  friend class SuperWord;
  friend class CountedLoopReserveKit;
  friend class ShenandoahBarrierC2Support;
  friend class AutoNodeBudget;

  // Pre-computed def-use info
  PhaseIterGVN &_igvn;

  // Head of loop tree
  IdealLoopTree* _ltree_root;

  // Array of pre-order numbers, plus post-visited bit.
  // ZERO for not pre-visited.  EVEN for pre-visited but not post-visited.
  // ODD for post-visited.  Other bits are the pre-order number.
  uint *_preorders;
  uint _max_preorder;

  const PhaseIdealLoop* _verify_me;
  bool _verify_only;

  // Allocate _preorders[] array
  void allocate_preorders() {
    _max_preorder = C->unique()+8;
    _preorders = NEW_RESOURCE_ARRAY(uint, _max_preorder);
    memset(_preorders, 0, sizeof(uint) * _max_preorder);
  }

  // Allocate _preorders[] array
  void reallocate_preorders() {
    if ( _max_preorder < C->unique() ) {
      _preorders = REALLOC_RESOURCE_ARRAY(uint, _preorders, _max_preorder, C->unique());
      _max_preorder = C->unique();
    }
    memset(_preorders, 0, sizeof(uint) * _max_preorder);
  }

  // Check to grow _preorders[] array for the case when build_loop_tree_impl()
  // adds new nodes.
  void check_grow_preorders( ) {
    if ( _max_preorder < C->unique() ) {
      uint newsize = _max_preorder<<1;  // double size of array
      _preorders = REALLOC_RESOURCE_ARRAY(uint, _preorders, _max_preorder, newsize);
      memset(&_preorders[_max_preorder],0,sizeof(uint)*(newsize-_max_preorder));
      _max_preorder = newsize;
    }
  }
  // Check for pre-visited.  Zero for NOT visited; non-zero for visited.
  int is_visited( Node *n ) const { return _preorders[n->_idx]; }
  // Pre-order numbers are written to the Nodes array as low-bit-set values.
  void set_preorder_visited( Node *n, int pre_order ) {
    assert( !is_visited( n ), "already set" );
    _preorders[n->_idx] = (pre_order<<1);
  };
  // Return pre-order number.
  int get_preorder( Node *n ) const { assert( is_visited(n), "" ); return _preorders[n->_idx]>>1; }

  // Check for being post-visited.
  // Should be previsited already (checked with assert(is_visited(n))).
  int is_postvisited( Node *n ) const { assert( is_visited(n), "" ); return _preorders[n->_idx]&1; }

  // Mark as post visited
  void set_postvisited( Node *n ) { assert( !is_postvisited( n ), "" ); _preorders[n->_idx] |= 1; }

public:
  // Set/get control node out.  Set lower bit to distinguish from IdealLoopTree
  // Returns true if "n" is a data node, false if it's a control node.
  bool has_ctrl( Node *n ) const { return ((intptr_t)_nodes[n->_idx]) & 1; }

private:
  // clear out dead code after build_loop_late
  Node_List _deadlist;

  // Support for faster execution of get_late_ctrl()/dom_lca()
  // when a node has many uses and dominator depth is deep.
  GrowableArray<jlong> _dom_lca_tags;
  uint _dom_lca_tags_round;
  void   init_dom_lca_tags();

  // Helper for debugging bad dominance relationships
  bool verify_dominance(Node* n, Node* use, Node* LCA, Node* early);

  Node* compute_lca_of_uses(Node* n, Node* early, bool verify = false);

  // Inline wrapper for frequent cases:
  // 1) only one use
  // 2) a use is the same as the current LCA passed as 'n1'
  Node *dom_lca_for_get_late_ctrl( Node *lca, Node *n, Node *tag ) {
    assert( n->is_CFG(), "" );
    // Fast-path NULL lca
    if( lca != NULL && lca != n ) {
      assert( lca->is_CFG(), "" );
      // find LCA of all uses
      n = dom_lca_for_get_late_ctrl_internal( lca, n, tag );
    }
    return find_non_split_ctrl(n);
  }
  Node *dom_lca_for_get_late_ctrl_internal( Node *lca, Node *n, Node *tag );

  // Helper function for directing control inputs away from CFG split points.
  Node *find_non_split_ctrl( Node *ctrl ) const {
    if (ctrl != NULL) {
      if (ctrl->is_MultiBranch()) {
        ctrl = ctrl->in(0);
      }
      assert(ctrl->is_CFG(), "CFG");
    }
    return ctrl;
  }

  Node* cast_incr_before_loop(Node* incr, Node* ctrl, Node* loop);

#ifdef ASSERT
  void ensure_zero_trip_guard_proj(Node* node, bool is_main_loop);
#endif
  void copy_skeleton_predicates_to_main_loop_helper(Node* predicate, Node* init, Node* stride, IdealLoopTree* outer_loop, LoopNode* outer_main_head,
                                                    uint dd_main_head, const uint idx_before_pre_post, const uint idx_after_post_before_pre,
                                                    Node* zero_trip_guard_proj_main, Node* zero_trip_guard_proj_post, const Node_List &old_new);
  void copy_skeleton_predicates_to_main_loop(CountedLoopNode* pre_head, Node* init, Node* stride, IdealLoopTree* outer_loop, LoopNode* outer_main_head,
                                             uint dd_main_head, const uint idx_before_pre_post, const uint idx_after_post_before_pre,
                                             Node* zero_trip_guard_proj_main, Node* zero_trip_guard_proj_post, const Node_List &old_new);
  Node* clone_skeleton_predicate_for_main_or_post_loop(Node* iff, Node* new_init, Node* new_stride, Node* predicate, Node* uncommon_proj, Node* control,
                                                       IdealLoopTree* outer_loop, Node* input_proj);
  Node* clone_skeleton_predicate_bool(Node* iff, Node* new_init, Node* new_stride, Node* control);
  static bool skeleton_predicate_has_opaque(IfNode* iff);
  static void get_skeleton_predicates(Node* predicate, Unique_Node_List& list, bool get_opaque = false);
  void update_main_loop_skeleton_predicates(Node* ctrl, CountedLoopNode* loop_head, Node* init, int stride_con);
  void copy_skeleton_predicates_to_post_loop(LoopNode* main_loop_head, CountedLoopNode* post_loop_head, Node* init, Node* stride);
  void insert_loop_limit_check(ProjNode* limit_check_proj, Node* cmp_limit, Node* bol);
#ifdef ASSERT
  bool only_has_infinite_loops();
#endif

  void log_loop_tree();

public:

  PhaseIterGVN &igvn() const { return _igvn; }

  bool has_node( Node* n ) const {
    guarantee(n != NULL, "No Node.");
    return _nodes[n->_idx] != NULL;
  }
  // check if transform created new nodes that need _ctrl recorded
  Node *get_late_ctrl( Node *n, Node *early );
  Node *get_early_ctrl( Node *n );
  Node *get_early_ctrl_for_expensive(Node *n, Node* earliest);
  void set_early_ctrl(Node* n, bool update_body);
  void set_subtree_ctrl(Node* n, bool update_body);
  void set_ctrl( Node *n, Node *ctrl ) {
    assert( !has_node(n) || has_ctrl(n), "" );
    assert( ctrl->in(0), "cannot set dead control node" );
    assert( ctrl == find_non_split_ctrl(ctrl), "must set legal crtl" );
    _nodes.map( n->_idx, (Node*)((intptr_t)ctrl + 1) );
  }
  // Set control and update loop membership
  void set_ctrl_and_loop(Node* n, Node* ctrl) {
    IdealLoopTree* old_loop = get_loop(get_ctrl(n));
    IdealLoopTree* new_loop = get_loop(ctrl);
    if (old_loop != new_loop) {
      if (old_loop->_child == NULL) old_loop->_body.yank(n);
      if (new_loop->_child == NULL) new_loop->_body.push(n);
    }
    set_ctrl(n, ctrl);
  }
  // Control nodes can be replaced or subsumed.  During this pass they
  // get their replacement Node in slot 1.  Instead of updating the block
  // location of all Nodes in the subsumed block, we lazily do it.  As we
  // pull such a subsumed block out of the array, we write back the final
  // correct block.
  Node *get_ctrl( Node *i ) {

    assert(has_node(i), "");
    Node *n = get_ctrl_no_update(i);
    _nodes.map( i->_idx, (Node*)((intptr_t)n + 1) );
    assert(has_node(i) && has_ctrl(i), "");
    assert(n == find_non_split_ctrl(n), "must return legal ctrl" );
    return n;
  }
  // true if CFG node d dominates CFG node n
  bool is_dominator(Node *d, Node *n);
  // return get_ctrl for a data node and self(n) for a CFG node
  Node* ctrl_or_self(Node* n) {
    if (has_ctrl(n))
      return get_ctrl(n);
    else {
      assert (n->is_CFG(), "must be a CFG node");
      return n;
    }
  }

  Node *get_ctrl_no_update_helper(Node *i) const {
    assert(has_ctrl(i), "should be control, not loop");
    return (Node*)(((intptr_t)_nodes[i->_idx]) & ~1);
  }

  Node *get_ctrl_no_update(Node *i) const {
    assert( has_ctrl(i), "" );
    Node *n = get_ctrl_no_update_helper(i);
    if (!n->in(0)) {
      // Skip dead CFG nodes
      do {
        n = get_ctrl_no_update_helper(n);
      } while (!n->in(0));
      n = find_non_split_ctrl(n);
    }
    return n;
  }

  // Check for loop being set
  // "n" must be a control node. Returns true if "n" is known to be in a loop.
  bool has_loop( Node *n ) const {
    assert(!has_node(n) || !has_ctrl(n), "");
    return has_node(n);
  }
  // Set loop
  void set_loop( Node *n, IdealLoopTree *loop ) {
    _nodes.map(n->_idx, (Node*)loop);
  }
  // Lazy-dazy update of 'get_ctrl' and 'idom_at' mechanisms.  Replace
  // the 'old_node' with 'new_node'.  Kill old-node.  Add a reference
  // from old_node to new_node to support the lazy update.  Reference
  // replaces loop reference, since that is not needed for dead node.
  void lazy_update(Node *old_node, Node *new_node) {
    assert(old_node != new_node, "no cycles please");
    // Re-use the side array slot for this node to provide the
    // forwarding pointer.
    _nodes.map(old_node->_idx, (Node*)((intptr_t)new_node + 1));
  }
  void lazy_replace(Node *old_node, Node *new_node) {
    _igvn.replace_node(old_node, new_node);
    lazy_update(old_node, new_node);
  }

private:

  // Place 'n' in some loop nest, where 'n' is a CFG node
  void build_loop_tree();
  int build_loop_tree_impl( Node *n, int pre_order );
  // Insert loop into the existing loop tree.  'innermost' is a leaf of the
  // loop tree, not the root.
  IdealLoopTree *sort( IdealLoopTree *loop, IdealLoopTree *innermost );

  // Place Data nodes in some loop nest
  void build_loop_early( VectorSet &visited, Node_List &worklist, Node_Stack &nstack );
  void build_loop_late ( VectorSet &visited, Node_List &worklist, Node_Stack &nstack );
  void build_loop_late_post_work(Node* n, bool pinned);
  void build_loop_late_post(Node* n);
  void verify_strip_mined_scheduling(Node *n, Node* least);

  // Array of immediate dominance info for each CFG node indexed by node idx
private:
  uint _idom_size;
  Node **_idom;                  // Array of immediate dominators
  uint *_dom_depth;              // Used for fast LCA test
  GrowableArray<uint>* _dom_stk; // For recomputation of dom depth

  // build the loop tree and perform any requested optimizations
  void build_and_optimize(LoopOptsMode mode);

  // Dominators for the sea of nodes
  void Dominators();

  // Compute the Ideal Node to Loop mapping
  PhaseIdealLoop(PhaseIterGVN& igvn, LoopOptsMode mode) :
    PhaseTransform(Ideal_Loop),
    _igvn(igvn),
    _verify_me(nullptr),
    _verify_only(false),
    _nodes_required(UINT_MAX) {
    assert(mode != LoopOptsVerify, "wrong constructor to verify IdealLoop");
    build_and_optimize(mode);
  }

#ifndef PRODUCT
  // Verify that verify_me made the same decisions as a fresh run
  // or only verify that the graph is valid if verify_me is null.
  PhaseIdealLoop(PhaseIterGVN& igvn, const PhaseIdealLoop* verify_me = nullptr) :
    PhaseTransform(Ideal_Loop),
    _igvn(igvn),
    _verify_me(verify_me),
    _verify_only(verify_me == nullptr),
    _nodes_required(UINT_MAX) {
    build_and_optimize(LoopOptsVerify);
  }
#endif

public:
  Node* idom_no_update(Node* d) const {
    return idom_no_update(d->_idx);
  }

  Node* idom_no_update(uint didx) const {
    assert(didx < _idom_size, "oob");
    Node* n = _idom[didx];
    assert(n != NULL,"Bad immediate dominator info.");
    while (n->in(0) == NULL) { // Skip dead CFG nodes
      n = (Node*)(((intptr_t)_nodes[n->_idx]) & ~1);
      assert(n != NULL,"Bad immediate dominator info.");
    }
    return n;
  }

  Node *idom(Node* d) const {
    return idom(d->_idx);
  }

  Node *idom(uint didx) const {
    Node *n = idom_no_update(didx);
    _idom[didx] = n; // Lazily remove dead CFG nodes from table.
    return n;
  }

  uint dom_depth(Node* d) const {
    guarantee(d != NULL, "Null dominator info.");
    guarantee(d->_idx < _idom_size, "");
    return _dom_depth[d->_idx];
  }
  void set_idom(Node* d, Node* n, uint dom_depth);
  // Locally compute IDOM using dom_lca call
  Node *compute_idom( Node *region ) const;
  // Recompute dom_depth
  void recompute_dom_depth();

  // Is safept not required by an outer loop?
  bool is_deleteable_safept(Node* sfpt);

  // Replace parallel induction variable (parallel to trip counter)
  void replace_parallel_iv(IdealLoopTree *loop);

  Node *dom_lca( Node *n1, Node *n2 ) const {
    return find_non_split_ctrl(dom_lca_internal(n1, n2));
  }
  Node *dom_lca_internal( Node *n1, Node *n2 ) const;

  // Build and verify the loop tree without modifying the graph.  This
  // is useful to verify that all inputs properly dominate their uses.
  static void verify(PhaseIterGVN& igvn) {
#ifdef ASSERT
    ResourceMark rm;
    Compile::TracePhase tp("idealLoopVerify", &timers[_t_idealLoopVerify]);
    PhaseIdealLoop v(igvn);
#endif
  }

  // Recommended way to use PhaseIdealLoop.
  // Run PhaseIdealLoop in some mode and allocates a local scope for memory allocations.
  static void optimize(PhaseIterGVN &igvn, LoopOptsMode mode) {
    ResourceMark rm;
    PhaseIdealLoop v(igvn, mode);

    Compile* C = Compile::current();
    if (!C->failing()) {
      // Cleanup any modified bits
      igvn.optimize();

      v.log_loop_tree();
    }
  }

  // True if the method has at least 1 irreducible loop
  bool _has_irreducible_loops;

  // Per-Node transform
  virtual Node* transform(Node* n) { return NULL; }

  Node* loop_exit_control(Node* x, IdealLoopTree* loop);
  Node* loop_exit_test(Node* back_control, IdealLoopTree* loop, Node*& incr, Node*& limit, BoolTest::mask& bt, float& cl_prob);
  Node* loop_iv_incr(Node* incr, Node* x, IdealLoopTree* loop, Node*& phi_incr);
  Node* loop_iv_stride(Node* incr, IdealLoopTree* loop, Node*& xphi);
  PhiNode* loop_iv_phi(Node* xphi, Node* phi_incr, Node* x, IdealLoopTree* loop);

  bool is_counted_loop(Node* x, IdealLoopTree*&loop, BasicType iv_bt);

  Node* loop_nest_replace_iv(Node* iv_to_replace, Node* inner_iv, Node* outer_phi, Node* inner_head, BasicType bt);
  bool create_loop_nest(IdealLoopTree* loop, Node_List &old_new);
#ifdef ASSERT
  bool convert_to_long_loop(Node* cmp, Node* phi, IdealLoopTree* loop);
#endif
  void add_empty_predicate(Deoptimization::DeoptReason reason, Node* inner_head, IdealLoopTree* loop, SafePointNode* sfpt);
  SafePointNode* find_safepoint(Node* back_control, Node* x, IdealLoopTree* loop);
  IdealLoopTree* insert_outer_loop(IdealLoopTree* loop, LoopNode* outer_l, Node* outer_ift);
  IdealLoopTree* create_outer_strip_mined_loop(BoolNode *test, Node *cmp, Node *init_control,
                                               IdealLoopTree* loop, float cl_prob, float le_fcnt,
                                               Node*& entry_control, Node*& iffalse);

  Node* exact_limit( IdealLoopTree *loop );

  // Return a post-walked LoopNode
  IdealLoopTree *get_loop( Node *n ) const {
    // Dead nodes have no loop, so return the top level loop instead
    if (!has_node(n))  return _ltree_root;
    assert(!has_ctrl(n), "");
    return (IdealLoopTree*)_nodes[n->_idx];
  }

  IdealLoopTree* ltree_root() const { return _ltree_root; }

  // Is 'n' a (nested) member of 'loop'?
  int is_member( const IdealLoopTree *loop, Node *n ) const {
    return loop->is_member(get_loop(n)); }

  // This is the basic building block of the loop optimizations.  It clones an
  // entire loop body.  It makes an old_new loop body mapping; with this
  // mapping you can find the new-loop equivalent to an old-loop node.  All
  // new-loop nodes are exactly equal to their old-loop counterparts, all
  // edges are the same.  All exits from the old-loop now have a RegionNode
  // that merges the equivalent new-loop path.  This is true even for the
  // normal "loop-exit" condition.  All uses of loop-invariant old-loop values
  // now come from (one or more) Phis that merge their new-loop equivalents.
  // Parameter side_by_side_idom:
  //   When side_by_size_idom is NULL, the dominator tree is constructed for
  //      the clone loop to dominate the original.  Used in construction of
  //      pre-main-post loop sequence.
  //   When nonnull, the clone and original are side-by-side, both are
  //      dominated by the passed in side_by_side_idom node.  Used in
  //      construction of unswitched loops.
  enum CloneLoopMode {
    IgnoreStripMined = 0,        // Only clone inner strip mined loop
    CloneIncludesStripMined = 1, // clone both inner and outer strip mined loops
    ControlAroundStripMined = 2  // Only clone inner strip mined loop,
                                 // result control flow branches
                                 // either to inner clone or outer
                                 // strip mined loop.
  };
  void clone_loop( IdealLoopTree *loop, Node_List &old_new, int dom_depth,
                  CloneLoopMode mode, Node* side_by_side_idom = NULL);
  void clone_loop_handle_data_uses(Node* old, Node_List &old_new,
                                   IdealLoopTree* loop, IdealLoopTree* companion_loop,
                                   Node_List*& split_if_set, Node_List*& split_bool_set,
                                   Node_List*& split_cex_set, Node_List& worklist,
                                   uint new_counter, CloneLoopMode mode);
  void clone_outer_loop(LoopNode* head, CloneLoopMode mode, IdealLoopTree *loop,
                        IdealLoopTree* outer_loop, int dd, Node_List &old_new,
                        Node_List& extra_data_nodes);

  // If we got the effect of peeling, either by actually peeling or by
  // making a pre-loop which must execute at least once, we can remove
  // all loop-invariant dominated tests in the main body.
  void peeled_dom_test_elim( IdealLoopTree *loop, Node_List &old_new );

  // Generate code to do a loop peel for the given loop (and body).
  // old_new is a temp array.
  void do_peeling( IdealLoopTree *loop, Node_List &old_new );

  // Add pre and post loops around the given loop.  These loops are used
  // during RCE, unrolling and aligning loops.
  void insert_pre_post_loops( IdealLoopTree *loop, Node_List &old_new, bool peel_only );

  // Add post loop after the given loop.
  Node *insert_post_loop(IdealLoopTree* loop, Node_List& old_new,
                         CountedLoopNode* main_head, CountedLoopEndNode* main_end,
                         Node*& incr, Node* limit, CountedLoopNode*& post_head);

  // Add an RCE'd post loop which we will multi-version adapt for run time test path usage
  void insert_scalar_rced_post_loop( IdealLoopTree *loop, Node_List &old_new );

  // Add a vector post loop between a vector main loop and the current post loop
  void insert_vector_post_loop(IdealLoopTree *loop, Node_List &old_new);
  // If Node n lives in the back_ctrl block, we clone a private version of n
  // in preheader_ctrl block and return that, otherwise return n.
  Node *clone_up_backedge_goo( Node *back_ctrl, Node *preheader_ctrl, Node *n, VectorSet &visited, Node_Stack &clones );

  // Take steps to maximally unroll the loop.  Peel any odd iterations, then
  // unroll to do double iterations.  The next round of major loop transforms
  // will repeat till the doubled loop body does all remaining iterations in 1
  // pass.
  void do_maximally_unroll( IdealLoopTree *loop, Node_List &old_new );

  // Unroll the loop body one step - make each trip do 2 iterations.
  void do_unroll( IdealLoopTree *loop, Node_List &old_new, bool adjust_min_trip );

  // Mark vector reduction candidates before loop unrolling
  void mark_reductions( IdealLoopTree *loop );

  // Return true if exp is a constant times an induction var
  bool is_scaled_iv(Node* exp, Node* iv, jlong* p_scale, BasicType bt);

  bool is_iv(Node* exp, Node* iv, BasicType bt);

  // Return true if exp is a scaled induction var plus (or minus) constant
  bool is_scaled_iv_plus_offset(Node* exp, Node* iv, jlong* p_scale, Node** p_offset, BasicType bt, bool* p_converted = NULL, int depth = 0);
  bool is_scaled_iv_plus_offset(Node* exp, Node* iv, int* p_scale, Node** p_offset) {
    jlong long_scale;
    if (is_scaled_iv_plus_offset(exp, iv, &long_scale, p_offset, T_INT)) {
      int int_scale = checked_cast<int>(long_scale);
      if (p_scale != NULL) {
        *p_scale = int_scale;
      }
      return true;
    }
    return false;
  }

  // Enum to determine the action to be performed in create_new_if_for_predicate() when processing phis of UCT regions.
  enum class UnswitchingAction {
    None,            // No special action.
    FastLoopCloning, // Need to clone nodes for the fast loop.
    SlowLoopRewiring // Need to rewire nodes for the slow loop.
  };

  // Create a new if above the uncommon_trap_if_pattern for the predicate to be promoted
  ProjNode* create_new_if_for_predicate(ProjNode* cont_proj, Node* new_entry, Deoptimization::DeoptReason reason,
                                        int opcode, bool if_cont_is_true_proj = true, Node_List* old_new = NULL,
                                        UnswitchingAction unswitching_action = UnswitchingAction::None);

  // Clone data nodes for the fast loop while creating a new If with create_new_if_for_predicate.
  Node* clone_data_nodes_for_fast_loop(Node* phi_input, ProjNode* uncommon_proj, Node* if_uct, Node_List* old_new);

  void register_control(Node* n, IdealLoopTree *loop, Node* pred, bool update_body = true);

  static Node* skip_all_loop_predicates(Node* entry);
  static Node* skip_loop_predicates(Node* entry);

  // Find a good location to insert a predicate
  static ProjNode* find_predicate_insertion_point(Node* start_c, Deoptimization::DeoptReason reason);
  // Find a predicate
  static Node* find_predicate(Node* entry);
  // Construct a range check for a predicate if
  BoolNode* rc_predicate(IdealLoopTree *loop, Node* ctrl,
                         int scale, Node* offset,
                         Node* init, Node* limit, jint stride,
                         Node* range, bool upper, bool &overflow,
                         bool negate);

  // Implementation of the loop predication to promote checks outside the loop
  bool loop_predication_impl(IdealLoopTree *loop);
  bool loop_predication_impl_helper(IdealLoopTree *loop, ProjNode* proj, ProjNode *predicate_proj,
                                    CountedLoopNode *cl, ConNode* zero, Invariance& invar,
                                    Deoptimization::DeoptReason reason);
  bool loop_predication_should_follow_branches(IdealLoopTree *loop, ProjNode *predicate_proj, float& loop_trip_cnt);
  void loop_predication_follow_branches(Node *c, IdealLoopTree *loop, float loop_trip_cnt,
                                        PathFrequency& pf, Node_Stack& stack, VectorSet& seen,
                                        Node_List& if_proj_list);
  ProjNode* insert_initial_skeleton_predicate(IfNode* iff, IdealLoopTree *loop,
                                              ProjNode* proj, ProjNode *predicate_proj,
                                              ProjNode* upper_bound_proj,
                                              int scale, Node* offset,
                                              Node* init, Node* limit, jint stride,
                                              Node* rng, bool& overflow,
                                              Deoptimization::DeoptReason reason);
  Node* add_range_check_predicate(IdealLoopTree* loop, CountedLoopNode* cl,
                                  Node* predicate_proj, int scale_con, Node* offset,
                                  Node* limit, jint stride_con, Node* value);

  // Helper function to collect predicate for eliminating the useless ones
  void collect_potentially_useful_predicates(IdealLoopTree *loop, Unique_Node_List &predicate_opaque1);
  void eliminate_useless_predicates();

  // Change the control input of expensive nodes to allow commoning by
  // IGVN when it is guaranteed to not result in a more frequent
  // execution of the expensive node. Return true if progress.
  bool process_expensive_nodes();

  // Check whether node has become unreachable
  bool is_node_unreachable(Node *n) const {
    return !has_node(n) || n->is_unreachable(_igvn);
  }

  // Eliminate range-checks and other trip-counter vs loop-invariant tests.
  int do_range_check( IdealLoopTree *loop, Node_List &old_new );

  // Check to see if do_range_check(...) cleaned the main loop of range-checks
  void has_range_checks(IdealLoopTree *loop);

  // Process post loops which have range checks and try to build a multi-version
  // guard to safely determine if we can execute the post loop which was RCE'd.
  bool multi_version_post_loops(IdealLoopTree *rce_loop, IdealLoopTree *legacy_loop);

  // Cause the rce'd post loop to optimized away, this happens if we cannot complete multiverioning
  void poison_rce_post_loop(IdealLoopTree *rce_loop);

  // Create a slow version of the loop by cloning the loop
  // and inserting an if to select fast-slow versions.
  // Return the inserted if.
  IfNode* create_slow_version_of_loop(IdealLoopTree *loop,
                                        Node_List &old_new,
                                        IfNode* unswitch_iff,
                                        CloneLoopMode mode);

  // Clone a loop and return the clone head (clone_loop_head).
  // Added nodes include int(1), int(0) - disconnected, If, IfTrue, IfFalse,
  // This routine was created for usage in CountedLoopReserveKit.
  //
  //    int(1) -> If -> IfTrue -> original_loop_head
  //              |
  //              V
  //           IfFalse -> clone_loop_head (returned by function pointer)
  //
  LoopNode* create_reserve_version_of_loop(IdealLoopTree *loop, CountedLoopReserveKit* lk);
  // Clone loop with an invariant test (that does not exit) and
  // insert a clone of the test that selects which version to
  // execute.
  void do_unswitching (IdealLoopTree *loop, Node_List &old_new);

  // Find candidate "if" for unswitching
  IfNode* find_unswitching_candidate(const IdealLoopTree *loop) const;

  // Range Check Elimination uses this function!
  // Constrain the main loop iterations so the affine function:
  //    low_limit <= scale_con * I + offset  <  upper_limit
  // always holds true.  That is, either increase the number of iterations in
  // the pre-loop or the post-loop until the condition holds true in the main
  // loop.  Scale_con, offset and limit are all loop invariant.
  void add_constraint(jlong stride_con, jlong scale_con, Node* offset, Node* low_limit, Node* upper_limit, Node* pre_ctrl, Node** pre_limit, Node** main_limit);
  // Helper function for add_constraint().
  Node* adjust_limit(bool reduce, Node* scale, Node* offset, Node* rc_limit, Node* old_limit, Node* pre_ctrl, bool round);

  // Partially peel loop up through last_peel node.
  bool partial_peel( IdealLoopTree *loop, Node_List &old_new );

  // Create a scheduled list of nodes control dependent on ctrl set.
  void scheduled_nodelist( IdealLoopTree *loop, VectorSet& ctrl, Node_List &sched );
  // Has a use in the vector set
  bool has_use_in_set( Node* n, VectorSet& vset );
  // Has use internal to the vector set (ie. not in a phi at the loop head)
  bool has_use_internal_to_set( Node* n, VectorSet& vset, IdealLoopTree *loop );
  // clone "n" for uses that are outside of loop
  int  clone_for_use_outside_loop( IdealLoopTree *loop, Node* n, Node_List& worklist );
  // clone "n" for special uses that are in the not_peeled region
  void clone_for_special_use_inside_loop( IdealLoopTree *loop, Node* n,
                                          VectorSet& not_peel, Node_List& sink_list, Node_List& worklist );
  // Insert phi(lp_entry_val, back_edge_val) at use->in(idx) for loop lp if phi does not already exist
  void insert_phi_for_loop( Node* use, uint idx, Node* lp_entry_val, Node* back_edge_val, LoopNode* lp );
#ifdef ASSERT
  // Validate the loop partition sets: peel and not_peel
  bool is_valid_loop_partition( IdealLoopTree *loop, VectorSet& peel, Node_List& peel_list, VectorSet& not_peel );
  // Ensure that uses outside of loop are of the right form
  bool is_valid_clone_loop_form( IdealLoopTree *loop, Node_List& peel_list,
                                 uint orig_exit_idx, uint clone_exit_idx);
  bool is_valid_clone_loop_exit_use( IdealLoopTree *loop, Node* use, uint exit_idx);
#endif

  // Returns nonzero constant stride if-node is a possible iv test (otherwise returns zero.)
  int stride_of_possible_iv( Node* iff );
  bool is_possible_iv_test( Node* iff ) { return stride_of_possible_iv(iff) != 0; }
  // Return the (unique) control output node that's in the loop (if it exists.)
  Node* stay_in_loop( Node* n, IdealLoopTree *loop);
  // Insert a signed compare loop exit cloned from an unsigned compare.
  IfNode* insert_cmpi_loop_exit(IfNode* if_cmpu, IdealLoopTree *loop);
  void remove_cmpi_loop_exit(IfNode* if_cmp, IdealLoopTree *loop);
  // Utility to register node "n" with PhaseIdealLoop
  void register_node(Node* n, IdealLoopTree *loop, Node* pred, int ddepth);
  // Utility to create an if-projection
  ProjNode* proj_clone(ProjNode* p, IfNode* iff);
  // Force the iff control output to be the live_proj
  Node* short_circuit_if(IfNode* iff, ProjNode* live_proj);
  // Insert a region before an if projection
  RegionNode* insert_region_before_proj(ProjNode* proj);
  // Insert a new if before an if projection
  ProjNode* insert_if_before_proj(Node* left, bool Signed, BoolTest::mask relop, Node* right, ProjNode* proj);

  // Passed in a Phi merging (recursively) some nearly equivalent Bool/Cmps.
  // "Nearly" because all Nodes have been cloned from the original in the loop,
  // but the fall-in edges to the Cmp are different.  Clone bool/Cmp pairs
  // through the Phi recursively, and return a Bool.
  Node *clone_iff( PhiNode *phi, IdealLoopTree *loop );
  CmpNode *clone_bool( PhiNode *phi, IdealLoopTree *loop );


  // Rework addressing expressions to get the most loop-invariant stuff
  // moved out.  We'd like to do all associative operators, but it's especially
  // important (common) to do address expressions.
  Node* remix_address_expressions(Node* n);
  Node* remix_address_expressions_add_left_shift(Node* n, IdealLoopTree* n_loop, Node* n_ctrl, BasicType bt);

  // Convert add to muladd to generate MuladdS2I under certain criteria
  Node * convert_add_to_muladd(Node * n);

  // Attempt to use a conditional move instead of a phi/branch
  Node *conditional_move( Node *n );

  // Reorganize offset computations to lower register pressure.
  // Mostly prevent loop-fallout uses of the pre-incremented trip counter
  // (which are then alive with the post-incremented trip counter
  // forcing an extra register move)
  void reorg_offsets( IdealLoopTree *loop );

  // Check for aggressive application of 'split-if' optimization,
  // using basic block level info.
  void  split_if_with_blocks     ( VectorSet &visited, Node_Stack &nstack);
  Node *split_if_with_blocks_pre ( Node *n );
  void  split_if_with_blocks_post( Node *n );
  Node *has_local_phi_input( Node *n );
  // Mark an IfNode as being dominated by a prior test,
  // without actually altering the CFG (and hence IDOM info).
  void dominated_by(IfProjNode* prevdom, IfNode* iff, bool flip = false, bool exclude_loop_predicate = false);

  // Split Node 'n' through merge point
  RegionNode* split_thru_region(Node* n, RegionNode* region);
  // Split Node 'n' through merge point if there is enough win.
  Node *split_thru_phi( Node *n, Node *region, int policy );
  // Found an If getting its condition-code input from a Phi in the
  // same block.  Split thru the Region.
  void do_split_if(Node *iff, RegionNode** new_false_region = NULL, RegionNode** new_true_region = NULL);

  // Conversion of fill/copy patterns into intrinsic versions
  bool do_intrinsify_fill();
  bool intrinsify_fill(IdealLoopTree* lpt);
  bool match_fill_loop(IdealLoopTree* lpt, Node*& store, Node*& store_value,
                       Node*& shift, Node*& offset);

private:
  // Return a type based on condition control flow
  const TypeInt* filtered_type( Node *n, Node* n_ctrl);
  const TypeInt* filtered_type( Node *n ) { return filtered_type(n, NULL); }
 // Helpers for filtered type
  const TypeInt* filtered_type_from_dominators( Node* val, Node *val_ctrl);

  // Helper functions
  Node *spinup( Node *iff, Node *new_false, Node *new_true, Node *region, Node *phi, small_cache *cache );
  Node *find_use_block( Node *use, Node *def, Node *old_false, Node *new_false, Node *old_true, Node *new_true );
  void handle_use( Node *use, Node *def, small_cache *cache, Node *region_dom, Node *new_false, Node *new_true, Node *old_false, Node *old_true );
  bool split_up( Node *n, Node *blk1, Node *blk2 );
  void sink_use( Node *use, Node *post_loop );
  Node* place_outside_loop(Node* useblock, IdealLoopTree* loop) const;
  Node* try_move_store_before_loop(Node* n, Node *n_ctrl);
  void try_move_store_after_loop(Node* n);
  bool identical_backtoback_ifs(Node *n);
  bool can_split_if(Node *n_ctrl);

  // Determine if a method is too big for a/another round of split-if, based on
  // a magic (approximate) ratio derived from the equally magic constant 35000,
  // previously used for this purpose (but without relating to the node limit).
  bool must_throttle_split_if() {
    uint threshold = C->max_node_limit() * 2 / 5;
    return C->live_nodes() > threshold;
  }

  // A simplistic node request tracking mechanism, where
  //   = UINT_MAX   Request not valid or made final.
  //   < UINT_MAX   Nodes currently requested (estimate).
  uint _nodes_required;

  enum { REQUIRE_MIN = 70 };

  uint nodes_required() const { return _nodes_required; }

  // Given the _currently_  available number of nodes, check  whether there is
  // "room" for an additional request or not, considering the already required
  // number of  nodes.  Return TRUE if  the new request is  exceeding the node
  // budget limit, otherwise return FALSE.  Note that this interpretation will
  // act pessimistic on  additional requests when new nodes  have already been
  // generated since the 'begin'.  This behaviour fits with the intention that
  // node estimates/requests should be made upfront.
  bool exceeding_node_budget(uint required = 0) {
    assert(C->live_nodes() < C->max_node_limit(), "sanity");
    uint available = C->max_node_limit() - C->live_nodes();
    return available < required + _nodes_required + REQUIRE_MIN;
  }

  uint require_nodes(uint require, uint minreq = REQUIRE_MIN) {
    precond(require > 0);
    _nodes_required += MAX2(require, minreq);
    return _nodes_required;
  }

  bool may_require_nodes(uint require, uint minreq = REQUIRE_MIN) {
    return !exceeding_node_budget(require) && require_nodes(require, minreq) > 0;
  }

  uint require_nodes_begin() {
    assert(_nodes_required == UINT_MAX, "Bad state (begin).");
    _nodes_required = 0;
    return C->live_nodes();
  }

  // When a node request is final,  optionally check that the requested number
  // of nodes was  reasonably correct with respect to the  number of new nodes
  // introduced since the last 'begin'. Always check that we have not exceeded
  // the maximum node limit.
  void require_nodes_final(uint live_at_begin, bool check_estimate) {
    assert(_nodes_required < UINT_MAX, "Bad state (final).");

#ifdef ASSERT
    if (check_estimate) {
      // Check that the node budget request was not off by too much (x2).
      // Should this be the case we _surely_ need to improve the estimates
      // used in our budget calculations.
      if (C->live_nodes() - live_at_begin > 2 * _nodes_required) {
        log_info(compilation)("Bad node estimate: actual = %d >> request = %d",
                              C->live_nodes() - live_at_begin, _nodes_required);
      }
    }
#endif
    // Assert that we have stayed within the node budget limit.
    assert(C->live_nodes() < C->max_node_limit(),
           "Exceeding node budget limit: %d + %d > %d (request = %d)",
           C->live_nodes() - live_at_begin, live_at_begin,
           C->max_node_limit(), _nodes_required);

    _nodes_required = UINT_MAX;
  }

  // Clone loop predicates to slow and fast loop when unswitching a loop
  void clone_predicates_to_unswitched_loop(IdealLoopTree* loop, Node_List& old_new, ProjNode*& iffast_pred, ProjNode*& ifslow_pred);
  ProjNode* clone_predicate_to_unswitched_loop(ProjNode* predicate_proj, Node* new_entry, Deoptimization::DeoptReason reason,
                                               Node_List* old_new = NULL);
  void clone_skeleton_predicates_to_unswitched_loop(IdealLoopTree* loop, const Node_List& old_new, Deoptimization::DeoptReason reason,
                                                    ProjNode* old_predicate_proj, ProjNode* iffast_pred, ProjNode* ifslow_pred);
  ProjNode* clone_skeleton_predicate_for_unswitched_loops(Node* iff, ProjNode* predicate,
                                                          Deoptimization::DeoptReason reason,
                                                          ProjNode* output_proj);
  static void check_created_predicate_for_unswitching(const Node* new_entry) PRODUCT_RETURN;

  bool _created_loop_node;
#ifdef ASSERT
  void dump_real_LCA(Node* early, Node* wrong_lca);
  bool check_idom_chains_intersection(const Node* n, uint& idom_idx_new, uint& idom_idx_other, const Node_List* nodes_seen) const;
#endif

public:
  void set_created_loop_node() { _created_loop_node = true; }
  bool created_loop_node()     { return _created_loop_node; }
  void register_new_node(Node* n, Node* blk);

#ifdef ASSERT
  void dump_bad_graph(const char* msg, Node* n, Node* early, Node* LCA);
#endif

#ifndef PRODUCT
  void dump() const;
  void dump_idom(Node* n) const;
  void dump(IdealLoopTree* loop, uint rpo_idx, Node_List &rpo_list) const;
  void verify() const;          // Major slow  :-)
  void verify_compare(Node* n, const PhaseIdealLoop* loop_verify, VectorSet &visited) const;
  IdealLoopTree* get_loop_idx(Node* n) const {
    // Dead nodes have no loop, so return the top level loop instead
    return _nodes[n->_idx] ? (IdealLoopTree*)_nodes[n->_idx] : _ltree_root;
  }
  // Print some stats
  static void print_statistics();
  static int _loop_invokes;     // Count of PhaseIdealLoop invokes
  static int _loop_work;        // Sum of PhaseIdealLoop x _unique
  static volatile int _long_loop_candidates;
  static volatile int _long_loop_nests;
  static volatile int _long_loop_counted_loops;
#endif

  void rpo(Node* start, Node_Stack &stk, VectorSet &visited, Node_List &rpo_list) const;

  void check_counted_loop_shape(IdealLoopTree* loop, Node* x, BasicType bt) NOT_DEBUG_RETURN;

  LoopNode* create_inner_head(IdealLoopTree* loop, BaseCountedLoopNode* head, IfNode* exit_test);


  int extract_long_range_checks(const IdealLoopTree* loop, jlong stride_con, int iters_limit, PhiNode* phi,
                                      Node_List &range_checks);

  void transform_long_range_checks(int stride_con, const Node_List &range_checks, Node* outer_phi,
                                   Node* inner_iters_actual_int, Node* inner_phi,
                                   Node* iv_add, LoopNode* inner_head);

  Node* get_late_ctrl_with_anti_dep(LoadNode* n, Node* early, Node* LCA);

  bool ctrl_of_use_out_of_loop(const Node* n, Node* n_ctrl, IdealLoopTree* n_loop, Node* ctrl);

  bool ctrl_of_all_uses_out_of_loop(const Node* n, Node* n_ctrl, IdealLoopTree* n_loop);

  Node* compute_early_ctrl(Node* n, Node* n_ctrl);

  void try_sink_out_of_loop(Node* n);

  Node* clamp(Node* R, Node* L, Node* H);

  bool safe_for_if_replacement(const Node* dom) const;

  void strip_mined_nest_back_to_counted_loop(IdealLoopTree* loop, const BaseCountedLoopNode* head, Node* back_control,
                                             IfNode*&exit_test, SafePointNode*&safepoint);
<<<<<<< HEAD

  bool is_scaled_iv_plus_extra_offset(Node* exp1, Node* exp2, Node* iv, jlong* p_scale, Node** p_offset, BasicType bt,
                                      bool& converted, int depth);
=======
  void push_pinned_nodes_thru_region(IfNode* dom_if, Node* region);

  bool try_merge_identical_ifs(Node* n);
>>>>>>> d53d8bd7
};


class AutoNodeBudget : public StackObj
{
public:
  enum budget_check_t { BUDGET_CHECK, NO_BUDGET_CHECK };

  AutoNodeBudget(PhaseIdealLoop* phase, budget_check_t chk = BUDGET_CHECK)
    : _phase(phase),
      _check_at_final(chk == BUDGET_CHECK),
      _nodes_at_begin(0)
  {
    precond(_phase != NULL);

    _nodes_at_begin = _phase->require_nodes_begin();
  }

  ~AutoNodeBudget() {
#ifndef PRODUCT
    if (TraceLoopOpts) {
      uint request = _phase->nodes_required();
      uint delta   = _phase->C->live_nodes() - _nodes_at_begin;

      if (request < delta) {
        tty->print_cr("Exceeding node budget: %d < %d", request, delta);
      } else {
        uint const REQUIRE_MIN = PhaseIdealLoop::REQUIRE_MIN;
        // Identify the worst estimates as "poor" ones.
        if (request > REQUIRE_MIN && delta > 0) {
          if ((delta >  REQUIRE_MIN && request >  3 * delta) ||
              (delta <= REQUIRE_MIN && request > 10 * delta)) {
            tty->print_cr("Poor node estimate: %d >> %d", request, delta);
          }
        }
      }
    }
#endif // PRODUCT
    _phase->require_nodes_final(_nodes_at_begin, _check_at_final);
  }

private:
  PhaseIdealLoop* _phase;
  bool _check_at_final;
  uint _nodes_at_begin;
};


// This kit may be used for making of a reserved copy of a loop before this loop
//  goes under non-reversible changes.
//
// Function create_reserve() creates a reserved copy (clone) of the loop.
// The reserved copy is created by calling
// PhaseIdealLoop::create_reserve_version_of_loop - see there how
// the original and reserved loops are connected in the outer graph.
// If create_reserve succeeded, it returns 'true' and _has_reserved is set to 'true'.
//
// By default the reserved copy (clone) of the loop is created as dead code - it is
// dominated in the outer loop by this node chain:
//   intcon(1)->If->IfFalse->reserved_copy.
// The original loop is dominated by the the same node chain but IfTrue projection:
//   intcon(0)->If->IfTrue->original_loop.
//
// In this implementation of CountedLoopReserveKit the ctor includes create_reserve()
// and the dtor, checks _use_new value.
// If _use_new == false, it "switches" control to reserved copy of the loop
// by simple replacing of node intcon(1) with node intcon(0).
//
// Here is a proposed example of usage (see also SuperWord::output in superword.cpp).
//
// void CountedLoopReserveKit_example()
// {
//    CountedLoopReserveKit lrk((phase, lpt, DoReserveCopy = true); // create local object
//    if (DoReserveCopy && !lrk.has_reserved()) {
//      return; //failed to create reserved loop copy
//    }
//    ...
//    //something is wrong, switch to original loop
///   if(something_is_wrong) return; // ~CountedLoopReserveKit makes the switch
//    ...
//    //everything worked ok, return with the newly modified loop
//    lrk.use_new();
//    return; // ~CountedLoopReserveKit does nothing once use_new() was called
//  }
//
// Keep in mind, that by default if create_reserve() is not followed by use_new()
// the dtor will "switch to the original" loop.
// NOTE. You you modify outside of the original loop this class is no help.
//
class CountedLoopReserveKit {
  private:
    PhaseIdealLoop* _phase;
    IdealLoopTree*  _lpt;
    LoopNode*       _lp;
    IfNode*         _iff;
    LoopNode*       _lp_reserved;
    bool            _has_reserved;
    bool            _use_new;
    const bool      _active; //may be set to false in ctor, then the object is dummy

  public:
    CountedLoopReserveKit(PhaseIdealLoop* phase, IdealLoopTree *loop, bool active);
    ~CountedLoopReserveKit();
    void use_new()                {_use_new = true;}
    void set_iff(IfNode* x)       {_iff = x;}
    bool has_reserved()     const { return _active && _has_reserved;}
  private:
    bool create_reserve();
};// class CountedLoopReserveKit

inline Node* IdealLoopTree::tail() {
  // Handle lazy update of _tail field.
  if (_tail->in(0) == NULL) {
    _tail = _phase->get_ctrl(_tail);
  }
  return _tail;
}

inline Node* IdealLoopTree::head() {
  // Handle lazy update of _head field.
  if (_head->in(0) == NULL) {
    _head = _phase->get_ctrl(_head);
  }
  return _head;
}

// Iterate over the loop tree using a preorder, left-to-right traversal.
//
// Example that visits all counted loops from within PhaseIdealLoop
//
//  for (LoopTreeIterator iter(_ltree_root); !iter.done(); iter.next()) {
//   IdealLoopTree* lpt = iter.current();
//   if (!lpt->is_counted()) continue;
//   ...
class LoopTreeIterator : public StackObj {
private:
  IdealLoopTree* _root;
  IdealLoopTree* _curnt;

public:
  LoopTreeIterator(IdealLoopTree* root) : _root(root), _curnt(root) {}

  bool done() { return _curnt == NULL; }       // Finished iterating?

  void next();                                 // Advance to next loop tree

  IdealLoopTree* current() { return _curnt; }  // Return current value of iterator.
};

#endif // SHARE_OPTO_LOOPNODE_HPP<|MERGE_RESOLUTION|>--- conflicted
+++ resolved
@@ -1655,15 +1655,13 @@
 
   void strip_mined_nest_back_to_counted_loop(IdealLoopTree* loop, const BaseCountedLoopNode* head, Node* back_control,
                                              IfNode*&exit_test, SafePointNode*&safepoint);
-<<<<<<< HEAD
 
   bool is_scaled_iv_plus_extra_offset(Node* exp1, Node* exp2, Node* iv, jlong* p_scale, Node** p_offset, BasicType bt,
                                       bool& converted, int depth);
-=======
+
   void push_pinned_nodes_thru_region(IfNode* dom_if, Node* region);
 
   bool try_merge_identical_ifs(Node* n);
->>>>>>> d53d8bd7
 };
 
 
