--- conflicted
+++ resolved
@@ -300,9 +300,31 @@
   ciKlass* vbox_klass = vector_klass->const_oop()->as_instance()->java_lang_Class_klass();
   const TypeInstPtr* vbox_type = TypeInstPtr::make_exact(TypePtr::NotNull, vbox_klass);
 
-<<<<<<< HEAD
+  if (opc == Op_CallLeafVector) {
+    if (!UseVectorStubs) {
+      if (C->print_intrinsics()) {
+        tty->print_cr("  ** vector stubs support is disabled");
+      }
+      return false;
+    }
+    if (!Matcher::supports_vector_calling_convention()) {
+      if (C->print_intrinsics()) {
+        tty->print_cr("  ** no vector calling conventions supported");
+      }
+      return false;
+    }
+    if (!Matcher::vector_size_supported(elem_bt, num_elem)) {
+      if (C->print_intrinsics()) {
+        tty->print_cr("  ** vector size (vlen=%d, etype=%s) is not supported",
+                      num_elem, type2name(elem_bt));
+      }
+      return false;
+    }
+  }
+
   if (VectorNode::is_rotate_opcode(opc)) {
-    if (!arch_supports_vector_rotate(sopc, num_elem, elem_bt, false)) {
+    if ((sopc != 0) &&
+        !arch_supports_vector_rotate(sopc, num_elem, elem_bt, false)) {
       if (C->print_intrinsics()) {
         tty->print_cr("  ** not supported: arity=%d opc=%d vlen=%d etype=%s ismask=%d",
                       n, sopc, num_elem, type2name(elem_bt),
@@ -312,44 +334,14 @@
     }
   } else {
     // TODO When mask usage is supported, VecMaskNotUsed needs to be VecMaskUseLoad.
-    if (!arch_supports_vector(sopc, num_elem, elem_bt, is_vector_mask(vbox_klass) ? VecMaskUseAll : VecMaskNotUsed)) {
+    if ((sopc != 0) &&
+        !arch_supports_vector(sopc, num_elem, elem_bt, is_vector_mask(vbox_klass) ? VecMaskUseAll : VecMaskNotUsed)) {
       if (C->print_intrinsics()) {
         tty->print_cr("  ** not supported: arity=%d opc=%d vlen=%d etype=%s ismask=%d",
                       n, sopc, num_elem, type2name(elem_bt),
                       is_vector_mask(vbox_klass) ? 1 : 0);
       }
       return false; // not supported
-=======
-  if (opc == Op_CallLeafVector) {
-    if (!UseVectorStubs) {
-      if (C->print_intrinsics()) {
-        tty->print_cr("  ** vector stubs support is disabled");
-      }
-      return false;
-    }
-    if (!Matcher::supports_vector_calling_convention()) {
-      if (C->print_intrinsics()) {
-        tty->print_cr("  ** no vector calling conventions supported");
-      }
-      return false;
-    }
-    if (!Matcher::vector_size_supported(elem_bt, num_elem)) {
-      if (C->print_intrinsics()) {
-        tty->print_cr("  ** vector size (vlen=%d, etype=%s) is not supported",
-                      num_elem, type2name(elem_bt));
-      }
-      return false;
-    }
-  }
-
-  // TODO When mask usage is supported, VecMaskNotUsed needs to be VecMaskUseLoad.
-  if ((sopc != 0) &&
-      !arch_supports_vector(sopc, num_elem, elem_bt, is_vector_mask(vbox_klass) ? VecMaskUseAll : VecMaskNotUsed)) {
-    if (C->print_intrinsics()) {
-      tty->print_cr("  ** not supported: arity=%d opc=%d vlen=%d etype=%s ismask=%d",
-                    n, sopc, num_elem, type2name(elem_bt),
-                    is_vector_mask(vbox_klass) ? 1 : 0);
->>>>>>> 61ab4b9d
     }
   }
 
