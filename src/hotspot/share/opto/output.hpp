--- conflicted
+++ resolved
@@ -118,27 +118,18 @@
 class C2EntryBarrierStub: public ResourceObj {
   Label _slow_path;
   Label _continuation;
-<<<<<<< HEAD
   Label _guard; // Used on AArch64
-=======
->>>>>>> b28f9dab
 
 public:
   C2EntryBarrierStub() :
     _slow_path(),
-<<<<<<< HEAD
     _continuation(),
     _guard() {}
 
   Label& slow_path() { return _slow_path; }
   Label& continuation() { return _continuation; }
   Label& guard() { return _guard; }
-=======
-    _continuation() {}
-
-  Label& slow_path() { return _slow_path; }
-  Label& continuation() { return _continuation; }
->>>>>>> b28f9dab
+
 };
 
 class C2EntryBarrierStubTable {
