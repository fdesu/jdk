/*
 * Copyright (c) 2020, 2021, Oracle and/or its affiliates. All rights reserved.
 * DO NOT ALTER OR REMOVE COPYRIGHT NOTICES OR THIS FILE HEADER.
 *
 * This code is free software; you can redistribute it and/or modify it
 * under the terms of the GNU General Public License version 2 only, as
 * published by the Free Software Foundation.
 *
 * This code is distributed in the hope that it will be useful, but WITHOUT
 * ANY WARRANTY; without even the implied warranty of MERCHANTABILITY or
 * FITNESS FOR A PARTICULAR PURPOSE.  See the GNU General Public License
 * version 2 for more details (a copy is included in the LICENSE file that
 * accompanied this code).
 *
 * You should have received a copy of the GNU General Public License version
 * 2 along with this work; if not, write to the Free Software Foundation,
 * Inc., 51 Franklin St, Fifth Floor, Boston, MA 02110-1301 USA.
 *
 * Please contact Oracle, 500 Oracle Parkway, Redwood Shores, CA 94065 USA
 * or visit www.oracle.com if you need additional information or have any
 * questions.
 *
 */

#include "precompiled.hpp"
#include "jni.h"
#include "jvm.h"
#include "classfile/javaClasses.inline.hpp"
#include "classfile/vmClasses.hpp"
#include "classfile/vmSymbols.hpp"
#include "code/location.hpp"
#include "oops/klass.inline.hpp"
#include "prims/vectorSupport.hpp"
#include "runtime/fieldDescriptor.inline.hpp"
#include "runtime/handles.inline.hpp"
#include "runtime/interfaceSupport.inline.hpp"
#include "runtime/jniHandles.inline.hpp"
#include "runtime/stackValue.hpp"

#ifdef COMPILER2
#include "opto/matcher.hpp" // Matcher::max_vector_size(BasicType)
#endif // COMPILER2

bool VectorSupport::is_vector(Klass* klass) {
  return klass->is_subclass_of(vmClasses::vector_VectorPayload_klass());
}

bool VectorSupport::is_vector_mask(Klass* klass) {
  return klass->is_subclass_of(vmClasses::vector_VectorMask_klass());
}

bool VectorSupport::is_vector_shuffle(Klass* klass) {
  return klass->is_subclass_of(vmClasses::vector_VectorShuffle_klass());
}

BasicType VectorSupport::klass2bt(InstanceKlass* ik) {
  assert(ik->is_subclass_of(vmClasses::vector_VectorPayload_klass()), "%s not a VectorPayload", ik->name()->as_C_string());
  fieldDescriptor fd; // find_field initializes fd if found
  // static final Class<?> ETYPE;
  Klass* holder = ik->find_field(vmSymbols::ETYPE_name(), vmSymbols::class_signature(), &fd);

  assert(holder != NULL, "sanity");
  assert(fd.is_static(), "");
  assert(fd.offset() > 0, "");

  if (is_vector_shuffle(ik)) {
    return T_BYTE;
  } else if (is_vector_mask(ik)) {
    return T_BOOLEAN;
  } else { // vector and mask
    oop value = ik->java_mirror()->obj_field(fd.offset());
    BasicType elem_bt = java_lang_Class::as_BasicType(value);
    return elem_bt;
  }
}

jint VectorSupport::klass2length(InstanceKlass* ik) {
  fieldDescriptor fd; // find_field initializes fd if found
  // static final int VLENGTH;
  Klass* holder = ik->find_field(vmSymbols::VLENGTH_name(), vmSymbols::int_signature(), &fd);

  assert(holder != NULL, "sanity");
  assert(fd.is_static(), "");
  assert(fd.offset() > 0, "");

  jint vlen = ik->java_mirror()->int_field(fd.offset());
  assert(vlen > 0, "");
  return vlen;
}

// Masks require special handling: when boxed they are packed and stored in boolean
// arrays, but in scalarized form they have the same size as corresponding vectors.
// For example, Int512Mask is represented in memory as boolean[16], but
// occupies the whole 512-bit vector register when scalarized.
// During scalarization inserting a VectorStoreMask node between mask
// and safepoint node always ensures the existence of masks in a boolean array.

void VectorSupport::init_payload_element(typeArrayOop arr, BasicType elem_bt, int index, address addr) {
  switch (elem_bt) {
    case T_BOOLEAN: arr->bool_at_put(index, *(jboolean*)addr); break;
    case T_BYTE:    arr->byte_at_put(index, *(jbyte*)addr); break;
    case T_SHORT:   arr->short_at_put(index, *(jshort*)addr); break;
    case T_INT:     arr->int_at_put(index, *(jint*)addr); break;
    case T_FLOAT:   arr->float_at_put(index, *(jfloat*)addr); break;
    case T_LONG:    arr->long_at_put(index, *(jlong*)addr); break;
    case T_DOUBLE:  arr->double_at_put(index, *(jdouble*)addr); break;
    default: fatal("unsupported: %s", type2name(elem_bt));
  }
}

Handle VectorSupport::allocate_vector_payload_helper(InstanceKlass* ik, frame* fr, RegisterMap* reg_map, Location location, TRAPS) {
  int num_elem = klass2length(ik);
  BasicType elem_bt = klass2bt(ik);
  int elem_size = type2aelembytes(elem_bt);

  // On-heap vector values are represented as primitive arrays.
  TypeArrayKlass* tak = TypeArrayKlass::cast(Universe::typeArrayKlassObj(elem_bt));

  typeArrayOop arr = tak->allocate(num_elem, CHECK_NH); // safepoint

  if (location.is_register()) {
    // Value was in a callee-saved register.
    VMReg vreg = VMRegImpl::as_VMReg(location.register_number());

    for (int i = 0; i < num_elem; i++) {
      int vslot = (i * elem_size) / VMRegImpl::stack_slot_size;
      int off   = (i * elem_size) % VMRegImpl::stack_slot_size;

      address elem_addr = reg_map->location(vreg, vslot) + off; // assumes little endian element order
      init_payload_element(arr, elem_bt, i, elem_addr);
    }
  } else {
    // Value was directly saved on the stack.
    address base_addr = ((address)fr->unextended_sp()) + location.stack_offset();
    for (int i = 0; i < num_elem; i++) {
      init_payload_element(arr, elem_bt, i, base_addr + i * elem_size);
    }
  }
  return Handle(THREAD, arr);
}

Handle VectorSupport::allocate_vector_payload(InstanceKlass* ik, frame* fr, RegisterMap* reg_map, ScopeValue* payload, TRAPS) {
  if (payload->is_location()) {
    Location location = payload->as_LocationValue()->location();
    if (location.type() == Location::vector) {
      // Vector value in an aligned adjacent tuple (1, 2, 4, 8, or 16 slots).
      return allocate_vector_payload_helper(ik, fr, reg_map, location, THREAD); // safepoint
    }
#ifdef ASSERT
    // Other payload values are: 'oop' type location and Scalar-replaced boxed vector representation.
    // They will be processed in Deoptimization::reassign_fields() after all objects are reallocated.
    else {
      Location::Type loc_type = location.type();
      assert(loc_type == Location::oop || loc_type == Location::narrowoop,
             "expected 'oop'(%d) or 'narrowoop'(%d) types location but got: %d", Location::oop, Location::narrowoop, loc_type);
    }
  } else if (!payload->is_object()) {
    stringStream ss;
    payload->print_on(&ss);
    assert(payload->is_object(), "expected 'object' value for scalar-replaced boxed vector but got: %s", ss.as_string());
#endif
  }
  return Handle(THREAD, nullptr);
}

instanceOop VectorSupport::allocate_vector(InstanceKlass* ik, frame* fr, RegisterMap* reg_map, ObjectValue* ov, TRAPS) {
  assert(is_vector(ik), "%s not a vector", ik->name()->as_C_string());
  assert(ov->field_size() == 1, "%s not a vector", ik->name()->as_C_string());

  ScopeValue* payload_value = ov->field_at(0);
  Handle payload_instance = VectorSupport::allocate_vector_payload(ik, fr, reg_map, payload_value, CHECK_NULL);
  instanceOop vbox = ik->allocate_instance(CHECK_NULL);
  vector_VectorPayload::set_payload(vbox, payload_instance());
  return vbox;
}

#ifdef COMPILER2
int VectorSupport::vop2ideal(jint id, BasicType bt) {
  VectorOperation vop = (VectorOperation)id;
  switch (vop) {
    case VECTOR_OP_ADD: {
      switch (bt) {
        case T_BYTE:   // fall-through
        case T_SHORT:  // fall-through
        case T_INT:    return Op_AddI;
        case T_LONG:   return Op_AddL;
        case T_FLOAT:  return Op_AddF;
        case T_DOUBLE: return Op_AddD;
        default: fatal("ADD: %s", type2name(bt));
      }
      break;
    }
    case VECTOR_OP_SUB: {
      switch (bt) {
        case T_BYTE:   // fall-through
        case T_SHORT:  // fall-through
        case T_INT:    return Op_SubI;
        case T_LONG:   return Op_SubL;
        case T_FLOAT:  return Op_SubF;
        case T_DOUBLE: return Op_SubD;
        default: fatal("SUB: %s", type2name(bt));
      }
      break;
    }
    case VECTOR_OP_MUL: {
      switch (bt) {
        case T_BYTE:   // fall-through
        case T_SHORT:  // fall-through
        case T_INT:    return Op_MulI;
        case T_LONG:   return Op_MulL;
        case T_FLOAT:  return Op_MulF;
        case T_DOUBLE: return Op_MulD;
        default: fatal("MUL: %s", type2name(bt));
      }
      break;
    }
    case VECTOR_OP_DIV: {
      switch (bt) {
        case T_BYTE:   // fall-through
        case T_SHORT:  // fall-through
        case T_INT:    return Op_DivI;
        case T_LONG:   return Op_DivL;
        case T_FLOAT:  return Op_DivF;
        case T_DOUBLE: return Op_DivD;
        default: fatal("DIV: %s", type2name(bt));
      }
      break;
    }
    case VECTOR_OP_MIN: {
      switch (bt) {
        case T_BYTE:
        case T_SHORT:
        case T_INT:    return Op_MinI;
        case T_LONG:   return Op_MinL;
        case T_FLOAT:  return Op_MinF;
        case T_DOUBLE: return Op_MinD;
        default: fatal("MIN: %s", type2name(bt));
      }
      break;
    }
    case VECTOR_OP_MAX: {
      switch (bt) {
        case T_BYTE:
        case T_SHORT:
        case T_INT:    return Op_MaxI;
        case T_LONG:   return Op_MaxL;
        case T_FLOAT:  return Op_MaxF;
        case T_DOUBLE: return Op_MaxD;
        default: fatal("MAX: %s", type2name(bt));
      }
      break;
    }
    case VECTOR_OP_ABS: {
      switch (bt) {
        case T_BYTE:   // fall-through
        case T_SHORT:  // fall-through
        case T_INT:    return Op_AbsI;
        case T_LONG:   return Op_AbsL;
        case T_FLOAT:  return Op_AbsF;
        case T_DOUBLE: return Op_AbsD;
        default: fatal("ABS: %s", type2name(bt));
      }
      break;
    }
    case VECTOR_OP_NEG: {
      switch (bt) {
        case T_BYTE:   // fall-through
        case T_SHORT:  // fall-through
        case T_INT:    return Op_NegI;
        case T_FLOAT:  return Op_NegF;
        case T_DOUBLE: return Op_NegD;
        default: fatal("NEG: %s", type2name(bt));
      }
      break;
    }
    case VECTOR_OP_AND: {
      switch (bt) {
        case T_BYTE:   // fall-through
        case T_SHORT:  // fall-through
        case T_INT:    return Op_AndI;
        case T_LONG:   return Op_AndL;
        default: fatal("AND: %s", type2name(bt));
      }
      break;
    }
    case VECTOR_OP_OR: {
      switch (bt) {
        case T_BYTE:   // fall-through
        case T_SHORT:  // fall-through
        case T_INT:    return Op_OrI;
        case T_LONG:   return Op_OrL;
        default: fatal("OR: %s", type2name(bt));
      }
      break;
    }
    case VECTOR_OP_XOR: {
      switch (bt) {
        case T_BYTE:   // fall-through
        case T_SHORT:  // fall-through
        case T_INT:    return Op_XorI;
        case T_LONG:   return Op_XorL;
        default: fatal("XOR: %s", type2name(bt));
      }
      break;
    }
    case VECTOR_OP_SQRT: {
      switch (bt) {
        case T_FLOAT:  return Op_SqrtF;
        case T_DOUBLE: return Op_SqrtD;
        default: fatal("SQRT: %s", type2name(bt));
      }
      break;
    }
    case VECTOR_OP_FMA: {
      switch (bt) {
        case T_FLOAT:  return Op_FmaF;
        case T_DOUBLE: return Op_FmaD;
        default: fatal("FMA: %s", type2name(bt));
      }
      break;
    }
    case VECTOR_OP_LSHIFT: {
      switch (bt) {
        case T_BYTE:   // fall-through
        case T_SHORT:  // fall-through
        case T_INT:  return Op_LShiftI;
        case T_LONG: return Op_LShiftL;
        default: fatal("LSHIFT: %s", type2name(bt));
      }
      break;
    }
    case VECTOR_OP_RSHIFT: {
      switch (bt) {
        case T_BYTE:   // fall-through
        case T_SHORT:  // fall-through
        case T_INT:  return Op_RShiftI;
        case T_LONG: return Op_RShiftL;
        default: fatal("RSHIFT: %s", type2name(bt));
      }
      break;
    }
    case VECTOR_OP_URSHIFT: {
      switch (bt) {
        case T_BYTE:  return Op_URShiftB;
        case T_SHORT: return Op_URShiftS;
        case T_INT:   return Op_URShiftI;
        case T_LONG:  return Op_URShiftL;
        default: fatal("URSHIFT: %s", type2name(bt));
      }
      break;
    }
<<<<<<< HEAD
    case VECTOR_OP_LROTATE: {
      switch (bt) {
        case T_BYTE:   // fall-through
        case T_SHORT:  // fall-through
        case T_INT:    // fall-through
        case T_LONG:  return Op_RotateLeft;
        default: fatal("LROTATE: %s", type2name(bt));
      }
      break;
    }
    case VECTOR_OP_RROTATE: {
      switch (bt) {
        case T_BYTE:   // fall-through
        case T_SHORT:  // fall-through
        case T_INT:    // fall-through
        case T_LONG:  return Op_RotateRight;
        default: fatal("RROTATE: %s", type2name(bt));
=======
    case VECTOR_OP_MASK_LASTTRUE: {
      switch (bt) {
        case T_BYTE:  // fall-through
        case T_SHORT: // fall-through
        case T_INT:   // fall-through
        case T_LONG:  // fall-through
        case T_FLOAT: // fall-through
        case T_DOUBLE: return Op_VectorMaskLastTrue;
        default: fatal("MASK_LASTTRUE: %s", type2name(bt));
      }
      break;
    }
    case VECTOR_OP_MASK_FIRSTTRUE: {
      switch (bt) {
        case T_BYTE:  // fall-through
        case T_SHORT: // fall-through
        case T_INT:   // fall-through
        case T_LONG:  // fall-through
        case T_FLOAT: // fall-through
        case T_DOUBLE: return Op_VectorMaskFirstTrue;
        default: fatal("MASK_FIRSTTRUE: %s", type2name(bt));
      }
      break;
    }
    case VECTOR_OP_MASK_TRUECOUNT: {
      switch (bt) {
        case T_BYTE:  // fall-through
        case T_SHORT: // fall-through
        case T_INT:   // fall-through
        case T_LONG:  // fall-through
        case T_FLOAT: // fall-through
        case T_DOUBLE: return Op_VectorMaskTrueCount;
        default: fatal("MASK_TRUECOUNT: %s", type2name(bt));
>>>>>>> 4d26f22b
      }
      break;
    }
    default: fatal("unknown op: %d", vop);
  }
  return 0; // Unimplemented
}
#endif // COMPILER2

/**
 * Implementation of the jdk.internal.vm.vector.VectorSupport class
 */

JVM_ENTRY(jint, VectorSupport_GetMaxLaneCount(JNIEnv *env, jclass vsclazz, jobject clazz)) {
#ifdef COMPILER2
  oop mirror = JNIHandles::resolve_non_null(clazz);
  if (java_lang_Class::is_primitive(mirror)) {
    BasicType bt = java_lang_Class::primitive_type(mirror);
    return Matcher::max_vector_size(bt);
  }
#endif // COMPILER2
  return -1;
} JVM_END

// JVM_RegisterVectorSupportMethods

#define LANG "Ljava/lang/"
#define CLS LANG "Class;"

#define CC (char*)  /*cast a literal from (const char*)*/
#define FN_PTR(f) CAST_FROM_FN_PTR(void*, &f)

static JNINativeMethod jdk_internal_vm_vector_VectorSupport_methods[] = {
    {CC "getMaxLaneCount",   CC "(" CLS ")I", FN_PTR(VectorSupport_GetMaxLaneCount)}
};

#undef CC
#undef FN_PTR

#undef LANG
#undef CLS

// This function is exported, used by NativeLookup.

JVM_ENTRY(void, JVM_RegisterVectorSupportMethods(JNIEnv* env, jclass vsclass)) {
  ThreadToNativeFromVM ttnfv(thread);

  int ok = env->RegisterNatives(vsclass, jdk_internal_vm_vector_VectorSupport_methods, sizeof(jdk_internal_vm_vector_VectorSupport_methods)/sizeof(JNINativeMethod));
  guarantee(ok == 0, "register jdk.internal.vm.vector.VectorSupport natives");
} JVM_END<|MERGE_RESOLUTION|>--- conflicted
+++ resolved
@@ -349,7 +349,6 @@
       }
       break;
     }
-<<<<<<< HEAD
     case VECTOR_OP_LROTATE: {
       switch (bt) {
         case T_BYTE:   // fall-through
@@ -367,7 +366,9 @@
         case T_INT:    // fall-through
         case T_LONG:  return Op_RotateRight;
         default: fatal("RROTATE: %s", type2name(bt));
-=======
+      }
+      break;
+    }
     case VECTOR_OP_MASK_LASTTRUE: {
       switch (bt) {
         case T_BYTE:  // fall-through
@@ -401,7 +402,6 @@
         case T_FLOAT: // fall-through
         case T_DOUBLE: return Op_VectorMaskTrueCount;
         default: fatal("MASK_TRUECOUNT: %s", type2name(bt));
->>>>>>> 4d26f22b
       }
       break;
     }
