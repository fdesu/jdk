--- conflicted
+++ resolved
@@ -3921,13 +3921,8 @@
   return addr;
 }
 
-<<<<<<< HEAD
-static void warn_on_large_pages_failure(char* req_addr, size_t bytes,
-                                        size_t large_page_sz, int error) {
-=======
 static void warn_on_commit_special_failure(char* req_addr, size_t bytes,
                                            size_t page_size, int error) {
->>>>>>> 787b87fe
   assert(error == ENOMEM, "Only expect to fail if no memory is available");
 
   bool warn_on_failure = UseLargePages &&
@@ -3937,39 +3932,14 @@
 
   if (warn_on_failure) {
     char msg[128];
-<<<<<<< HEAD
-    jio_snprintf(msg, sizeof(msg), "Failed to reserve memory with large_page_size: " SIZE_FORMAT " req_addr: "
-                 PTR_FORMAT " bytes: " SIZE_FORMAT " (errno = %d).", large_page_sz, req_addr, bytes, error);
-=======
     jio_snprintf(msg, sizeof(msg), "Failed to reserve and commit memory. req_addr: "
                                    PTR_FORMAT " bytes: " SIZE_FORMAT " page size: "
                                    SIZE_FORMAT " (errno = %d).",
                                    req_addr, bytes, page_size, error);
->>>>>>> 787b87fe
     warning("%s", msg);
   }
 }
 
-<<<<<<< HEAD
-char* os::Linux::reserve_memory_special_huge_tlbfs_only(size_t bytes,
-                                                        char* req_addr,
-                                                        bool exec) {
-  // Select large_page_size from _page_sizes
-  // that is smaller than size_t bytes
-  size_t large_page_size = os::page_size_for_region_aligned(bytes, 1);
-
-  LogTarget(Info, pagesize) lt;
-
-  assert(large_page_size > (size_t)os::vm_page_size(), "large page size: " SIZE_FORMAT " not larger than small page size: " SIZE_FORMAT, large_page_size, (size_t)os::vm_page_size());
-  assert(UseLargePages && UseHugeTLBFS, "only for Huge TLBFS large pages");
-  assert(is_aligned(bytes, large_page_size), "Unaligned size");
-  assert(is_aligned(req_addr, large_page_size), "Unaligned address");
-
-  int prot = exec ? PROT_READ|PROT_WRITE|PROT_EXEC : PROT_READ|PROT_WRITE;
-  int flags = MAP_PRIVATE|MAP_ANONYMOUS|MAP_HUGETLB;
-  // Ensure the correct page size flag is used when needed.
-  flags |= hugetlbfs_page_size_flag(large_page_size);
-=======
 bool os::Linux::commit_memory_special(size_t bytes,
                                       size_t page_size,
                                       char* req_addr,
@@ -3981,7 +3951,6 @@
 
   int prot = exec ? PROT_READ|PROT_WRITE|PROT_EXEC : PROT_READ|PROT_WRITE;
   int flags = MAP_PRIVATE|MAP_ANONYMOUS|MAP_FIXED;
->>>>>>> 787b87fe
 
   // For large pages additional flags are required.
   if (page_size > (size_t) os::vm_page_size()) {
@@ -3990,36 +3959,6 @@
   char* addr = (char*)::mmap(req_addr, bytes, prot, flags, -1, 0);
 
   if (addr == MAP_FAILED) {
-<<<<<<< HEAD
-    warn_on_large_pages_failure(req_addr, bytes, large_page_size, errno);
-    return NULL;
-  }
-
-  assert(is_aligned(addr, large_page_size), "Must be");
-
-  return addr;
-}
-
-// Reserve memory using mmap(MAP_HUGETLB).
-//  - bytes shall be a multiple of alignment.
-//  - req_addr can be NULL. If not NULL, it must be a multiple of alignment.
-//  - alignment sets the alignment at which memory shall be allocated.
-//     It must be a multiple of allocation granularity.
-// Returns address of memory or NULL. If req_addr was not NULL, will only return
-//  req_addr or NULL.
-char* os::Linux::reserve_memory_special_huge_tlbfs_mixed(size_t bytes,
-                                                         size_t alignment,
-                                                         char* req_addr,
-                                                         bool exec) {
-  // Select large_page_size from _page_sizes
-  // that is smaller than size_t bytes
-  size_t large_page_size = os::page_size_for_region_unaligned(bytes, 1);
-  LogTarget(Info, pagesize) lt;
-
-  assert(large_page_size > (size_t)os::vm_page_size(), "large page size: " SIZE_FORMAT " not larger than small page size: " SIZE_FORMAT, large_page_size, (size_t)os::vm_page_size());
-  assert(bytes >= large_page_size, "Shouldn't allocate large pages for small sizes");
-
-=======
     warn_on_commit_special_failure(req_addr, bytes, page_size, errno);
     return false;
   }
@@ -4039,7 +3978,6 @@
                                                    char* req_addr,
                                                    bool exec) {
   assert(UseLargePages && UseHugeTLBFS, "only for Huge TLBFS large pages");
->>>>>>> 787b87fe
   assert(is_aligned(req_addr, alignment), "Must be");
   assert(is_aligned(req_addr, os::large_page_size()), "Must be");
   assert(is_aligned(alignment, os::vm_allocation_granularity()), "Must be");
@@ -4070,58 +4008,6 @@
     return aligned_start;
   }
 
-<<<<<<< HEAD
-  // Commit large-paged area.
-  flags |= MAP_HUGETLB | hugetlbfs_page_size_flag(large_page_size);
-
-  result = ::mmap(lp_start, lp_bytes, prot, flags, -1, 0);
-  if (result == MAP_FAILED) {
-    warn_on_large_pages_failure(lp_start, lp_bytes, large_page_size, errno);
-    // If the mmap above fails, the large pages region will be unmapped and we
-    // have regions before and after with small pages. Release these regions.
-    //
-    // |  mapped  |  unmapped  |  mapped  |
-    // ^          ^            ^          ^
-    // start      lp_start     lp_end     end
-    //
-    ::munmap(start, lp_start - start);
-    ::munmap(lp_end, end - lp_end);
-    return NULL;
-  }
-
-  // Commit small-paged trailing area.
-  if (lp_end != end) {
-    result = ::mmap(lp_end, end - lp_end, prot,
-                    MAP_PRIVATE|MAP_ANONYMOUS|MAP_FIXED,
-                    -1, 0);
-    if (result == MAP_FAILED) {
-      ::munmap(start, lp_end - start);
-      return NULL;
-    }
-  }
-
-  return start;
-}
-
-char* os::Linux::reserve_memory_special_huge_tlbfs(size_t bytes,
-                                                   size_t alignment,
-                                                   char* req_addr,
-                                                   bool exec) {
-  // Select large_page_size from _page_sizes
-  // that is smaller than size_t bytes
-  size_t large_page_size = os::page_size_for_region_unaligned(bytes, 1);
-
-  assert(UseLargePages && UseHugeTLBFS, "only for Huge TLBFS large pages");
-  assert(is_aligned(req_addr, alignment), "Must be");
-  assert(is_aligned(alignment, os::vm_allocation_granularity()), "Must be");
-  assert(is_power_of_2(large_page_size), "Must be");
-  assert(bytes >= large_page_size, "Shouldn't allocate large pages for small sizes");
-
-  if (is_aligned(bytes, large_page_size) && alignment <= large_page_size) {
-    return reserve_memory_special_huge_tlbfs_only(bytes, req_addr, exec);
-  } else {
-    return reserve_memory_special_huge_tlbfs_mixed(bytes, alignment, req_addr, exec);
-=======
   // The requested size requires some small pages as well.
   char* small_start = aligned_start + large_bytes;
   size_t small_size = bytes - large_bytes;
@@ -4139,7 +4025,6 @@
     // the large pages part of the reservation.
     ::munmap(aligned_start, large_bytes);
     return NULL;
->>>>>>> 787b87fe
   }
   return aligned_start;
 }
