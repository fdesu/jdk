//
// Copyright (c) 2003, 2022, Oracle and/or its affiliates. All rights reserved.
// DO NOT ALTER OR REMOVE COPYRIGHT NOTICES OR THIS FILE HEADER.
//
// This code is free software; you can redistribute it and/or modify it
// under the terms of the GNU General Public License version 2 only, as
// published by the Free Software Foundation.
//
// This code is distributed in the hope that it will be useful, but WITHOUT
// ANY WARRANTY; without even the implied warranty of MERCHANTABILITY or
// FITNESS FOR A PARTICULAR PURPOSE.  See the GNU General Public License
// version 2 for more details (a copy is included in the LICENSE file that
// accompanied this code).
//
// You should have received a copy of the GNU General Public License version
// 2 along with this work; if not, write to the Free Software Foundation,
// Inc., 51 Franklin St, Fifth Floor, Boston, MA 02110-1301 USA.
//
// Please contact Oracle, 500 Oracle Parkway, Redwood Shores, CA 94065 USA
// or visit www.oracle.com if you need additional information or have any
// questions.
//
//

// AMD64 Architecture Description File

//----------REGISTER DEFINITION BLOCK------------------------------------------
// This information is used by the matcher and the register allocator to
// describe individual registers and classes of registers within the target
// architecture.

register %{
//----------Architecture Description Register Definitions----------------------
// General Registers
// "reg_def"  name ( register save type, C convention save type,
//                   ideal register type, encoding );
// Register Save Types:
//
// NS  = No-Save:       The register allocator assumes that these registers
//                      can be used without saving upon entry to the method, &
//                      that they do not need to be saved at call sites.
//
// SOC = Save-On-Call:  The register allocator assumes that these registers
//                      can be used without saving upon entry to the method,
//                      but that they must be saved at call sites.
//
// SOE = Save-On-Entry: The register allocator assumes that these registers
//                      must be saved before using them upon entry to the
//                      method, but they do not need to be saved at call
//                      sites.
//
// AS  = Always-Save:   The register allocator assumes that these registers
//                      must be saved before using them upon entry to the
//                      method, & that they must be saved at call sites.
//
// Ideal Register Type is used to determine how to save & restore a
// register.  Op_RegI will get spilled with LoadI/StoreI, Op_RegP will get
// spilled with LoadP/StoreP.  If the register supports both, use Op_RegI.
//
// The encoding number is the actual bit-pattern placed into the opcodes.

// General Registers
// R8-R15 must be encoded with REX.  (RSP, RBP, RSI, RDI need REX when
// used as byte registers)

// Previously set RBX, RSI, and RDI as save-on-entry for java code
// Turn off SOE in java-code due to frequent use of uncommon-traps.
// Now that allocator is better, turn on RSI and RDI as SOE registers.

reg_def RAX  (SOC, SOC, Op_RegI,  0, rax->as_VMReg());
reg_def RAX_H(SOC, SOC, Op_RegI,  0, rax->as_VMReg()->next());

reg_def RCX  (SOC, SOC, Op_RegI,  1, rcx->as_VMReg());
reg_def RCX_H(SOC, SOC, Op_RegI,  1, rcx->as_VMReg()->next());

reg_def RDX  (SOC, SOC, Op_RegI,  2, rdx->as_VMReg());
reg_def RDX_H(SOC, SOC, Op_RegI,  2, rdx->as_VMReg()->next());

reg_def RBX  (SOC, SOE, Op_RegI,  3, rbx->as_VMReg());
reg_def RBX_H(SOC, SOE, Op_RegI,  3, rbx->as_VMReg()->next());

reg_def RSP  (NS,  NS,  Op_RegI,  4, rsp->as_VMReg());
reg_def RSP_H(NS,  NS,  Op_RegI,  4, rsp->as_VMReg()->next());

// now that adapter frames are gone RBP is always saved and restored by the prolog/epilog code
reg_def RBP  (NS, SOE, Op_RegI,  5, rbp->as_VMReg());
reg_def RBP_H(NS, SOE, Op_RegI,  5, rbp->as_VMReg()->next());

#ifdef _WIN64

reg_def RSI  (SOC, SOE, Op_RegI,  6, rsi->as_VMReg());
reg_def RSI_H(SOC, SOE, Op_RegI,  6, rsi->as_VMReg()->next());

reg_def RDI  (SOC, SOE, Op_RegI,  7, rdi->as_VMReg());
reg_def RDI_H(SOC, SOE, Op_RegI,  7, rdi->as_VMReg()->next());

#else

reg_def RSI  (SOC, SOC, Op_RegI,  6, rsi->as_VMReg());
reg_def RSI_H(SOC, SOC, Op_RegI,  6, rsi->as_VMReg()->next());

reg_def RDI  (SOC, SOC, Op_RegI,  7, rdi->as_VMReg());
reg_def RDI_H(SOC, SOC, Op_RegI,  7, rdi->as_VMReg()->next());

#endif

reg_def R8   (SOC, SOC, Op_RegI,  8, r8->as_VMReg());
reg_def R8_H (SOC, SOC, Op_RegI,  8, r8->as_VMReg()->next());

reg_def R9   (SOC, SOC, Op_RegI,  9, r9->as_VMReg());
reg_def R9_H (SOC, SOC, Op_RegI,  9, r9->as_VMReg()->next());

reg_def R10  (SOC, SOC, Op_RegI, 10, r10->as_VMReg());
reg_def R10_H(SOC, SOC, Op_RegI, 10, r10->as_VMReg()->next());

reg_def R11  (SOC, SOC, Op_RegI, 11, r11->as_VMReg());
reg_def R11_H(SOC, SOC, Op_RegI, 11, r11->as_VMReg()->next());

reg_def R12  (SOC, SOE, Op_RegI, 12, r12->as_VMReg());
reg_def R12_H(SOC, SOE, Op_RegI, 12, r12->as_VMReg()->next());

reg_def R13  (SOC, SOE, Op_RegI, 13, r13->as_VMReg());
reg_def R13_H(SOC, SOE, Op_RegI, 13, r13->as_VMReg()->next());

reg_def R14  (SOC, SOE, Op_RegI, 14, r14->as_VMReg());
reg_def R14_H(SOC, SOE, Op_RegI, 14, r14->as_VMReg()->next());

reg_def R15  (SOC, SOE, Op_RegI, 15, r15->as_VMReg());
reg_def R15_H(SOC, SOE, Op_RegI, 15, r15->as_VMReg()->next());


// Floating Point Registers

// Specify priority of register selection within phases of register
// allocation.  Highest priority is first.  A useful heuristic is to
// give registers a low priority when they are required by machine
// instructions, like EAX and EDX on I486, and choose no-save registers
// before save-on-call, & save-on-call before save-on-entry.  Registers
// which participate in fixed calling sequences should come last.
// Registers which are used as pairs must fall on an even boundary.

alloc_class chunk0(R10,         R10_H,
                   R11,         R11_H,
                   R8,          R8_H,
                   R9,          R9_H,
                   R12,         R12_H,
                   RCX,         RCX_H,
                   RBX,         RBX_H,
                   RDI,         RDI_H,
                   RDX,         RDX_H,
                   RSI,         RSI_H,
                   RAX,         RAX_H,
                   RBP,         RBP_H,
                   R13,         R13_H,
                   R14,         R14_H,
                   R15,         R15_H,
                   RSP,         RSP_H);


//----------Architecture Description Register Classes--------------------------
// Several register classes are automatically defined based upon information in
// this architecture description.
// 1) reg_class inline_cache_reg           ( /* as def'd in frame section */ )
// 2) reg_class stack_slots( /* one chunk of stack-based "registers" */ )
//

// Empty register class.
reg_class no_reg();

// Class for all pointer/long registers
reg_class all_reg(RAX, RAX_H,
                  RDX, RDX_H,
                  RBP, RBP_H,
                  RDI, RDI_H,
                  RSI, RSI_H,
                  RCX, RCX_H,
                  RBX, RBX_H,
                  RSP, RSP_H,
                  R8,  R8_H,
                  R9,  R9_H,
                  R10, R10_H,
                  R11, R11_H,
                  R12, R12_H,
                  R13, R13_H,
                  R14, R14_H,
                  R15, R15_H);

// Class for all int registers
reg_class all_int_reg(RAX
                      RDX,
                      RBP,
                      RDI,
                      RSI,
                      RCX,
                      RBX,
                      R8,
                      R9,
                      R10,
                      R11,
                      R12,
                      R13,
                      R14);

// Class for all pointer registers
reg_class any_reg %{
  return _ANY_REG_mask;
%}

// Class for all pointer registers (excluding RSP)
reg_class ptr_reg %{
  return _PTR_REG_mask;
%}

// Class for all pointer registers (excluding RSP and RBP)
reg_class ptr_reg_no_rbp %{
  return _PTR_REG_NO_RBP_mask;
%}

// Class for all pointer registers (excluding RAX and RSP)
reg_class ptr_no_rax_reg %{
  return _PTR_NO_RAX_REG_mask;
%}

// Class for all pointer registers (excluding RAX, RBX, and RSP)
reg_class ptr_no_rax_rbx_reg %{
  return _PTR_NO_RAX_RBX_REG_mask;
%}

// Class for all long registers (excluding RSP)
reg_class long_reg %{
  return _LONG_REG_mask;
%}

// Class for all long registers (excluding RAX, RDX and RSP)
reg_class long_no_rax_rdx_reg %{
  return _LONG_NO_RAX_RDX_REG_mask;
%}

// Class for all long registers (excluding RCX and RSP)
reg_class long_no_rcx_reg %{
  return _LONG_NO_RCX_REG_mask;
%}

// Class for all long registers (excluding RBP and R13)
reg_class long_no_rbp_r13_reg %{
  return _LONG_NO_RBP_R13_REG_mask;
%}

// Class for all int registers (excluding RSP)
reg_class int_reg %{
  return _INT_REG_mask;
%}

// Class for all int registers (excluding RAX, RDX, and RSP)
reg_class int_no_rax_rdx_reg %{
  return _INT_NO_RAX_RDX_REG_mask;
%}

// Class for all int registers (excluding RCX and RSP)
reg_class int_no_rcx_reg %{
  return _INT_NO_RCX_REG_mask;
%}

// Class for all int registers (excluding RBP and R13)
reg_class int_no_rbp_r13_reg %{
  return _INT_NO_RBP_R13_REG_mask;
%}

// Singleton class for RAX pointer register
reg_class ptr_rax_reg(RAX, RAX_H);

// Singleton class for RBX pointer register
reg_class ptr_rbx_reg(RBX, RBX_H);

// Singleton class for RSI pointer register
reg_class ptr_rsi_reg(RSI, RSI_H);

// Singleton class for RBP pointer register
reg_class ptr_rbp_reg(RBP, RBP_H);

// Singleton class for RDI pointer register
reg_class ptr_rdi_reg(RDI, RDI_H);

// Singleton class for stack pointer
reg_class ptr_rsp_reg(RSP, RSP_H);

// Singleton class for TLS pointer
reg_class ptr_r15_reg(R15, R15_H);

// Singleton class for RAX long register
reg_class long_rax_reg(RAX, RAX_H);

// Singleton class for RCX long register
reg_class long_rcx_reg(RCX, RCX_H);

// Singleton class for RDX long register
reg_class long_rdx_reg(RDX, RDX_H);

// Singleton class for RAX int register
reg_class int_rax_reg(RAX);

// Singleton class for RBX int register
reg_class int_rbx_reg(RBX);

// Singleton class for RCX int register
reg_class int_rcx_reg(RCX);

// Singleton class for RCX int register
reg_class int_rdx_reg(RDX);

// Singleton class for RCX int register
reg_class int_rdi_reg(RDI);

// Singleton class for instruction pointer
// reg_class ip_reg(RIP);

%}

//----------SOURCE BLOCK-------------------------------------------------------
// This is a block of C++ code which provides values, functions, and
// definitions necessary in the rest of the architecture description
source_hpp %{

extern RegMask _ANY_REG_mask;
extern RegMask _PTR_REG_mask;
extern RegMask _PTR_REG_NO_RBP_mask;
extern RegMask _PTR_NO_RAX_REG_mask;
extern RegMask _PTR_NO_RAX_RBX_REG_mask;
extern RegMask _LONG_REG_mask;
extern RegMask _LONG_NO_RAX_RDX_REG_mask;
extern RegMask _LONG_NO_RCX_REG_mask;
extern RegMask _LONG_NO_RBP_R13_REG_mask;
extern RegMask _INT_REG_mask;
extern RegMask _INT_NO_RAX_RDX_REG_mask;
extern RegMask _INT_NO_RCX_REG_mask;
extern RegMask _INT_NO_RBP_R13_REG_mask;
extern RegMask _FLOAT_REG_mask;

extern RegMask _STACK_OR_PTR_REG_mask;
extern RegMask _STACK_OR_LONG_REG_mask;
extern RegMask _STACK_OR_LONG_NO_RAX_RDX_REG_mask;
extern RegMask _STACK_OR_INT_REG_mask;
extern RegMask _STACK_OR_INT_NO_RAX_RDX_REG_mask;

inline const RegMask& STACK_OR_PTR_REG_mask()  { return _STACK_OR_PTR_REG_mask;  }
inline const RegMask& STACK_OR_LONG_REG_mask() { return _STACK_OR_LONG_REG_mask; }
inline const RegMask& STACK_OR_LONG_NO_RAX_RDX_REG_mask() {
  return _STACK_OR_LONG_NO_RAX_RDX_REG_mask;
}
inline const RegMask& STACK_OR_INT_REG_mask()  { return _STACK_OR_INT_REG_mask;  }
inline const RegMask& STACK_OR_INT_NO_RAX_RDX_REG_mask() {
  return _STACK_OR_INT_NO_RAX_RDX_REG_mask;
}

%}

source %{
#define   RELOC_IMM64    Assembler::imm_operand
#define   RELOC_DISP32   Assembler::disp32_operand

#define __ _masm.

RegMask _ANY_REG_mask;
RegMask _PTR_REG_mask;
RegMask _PTR_REG_NO_RBP_mask;
RegMask _PTR_NO_RAX_REG_mask;
RegMask _PTR_NO_RAX_RBX_REG_mask;
RegMask _LONG_REG_mask;
RegMask _LONG_NO_RAX_RDX_REG_mask;
RegMask _LONG_NO_RCX_REG_mask;
RegMask _LONG_NO_RBP_R13_REG_mask;
RegMask _INT_REG_mask;
RegMask _INT_NO_RAX_RDX_REG_mask;
RegMask _INT_NO_RCX_REG_mask;
RegMask _INT_NO_RBP_R13_REG_mask;
RegMask _FLOAT_REG_mask;
RegMask _STACK_OR_PTR_REG_mask;
RegMask _STACK_OR_LONG_REG_mask;
RegMask _STACK_OR_LONG_NO_RAX_RDX_REG_mask;
RegMask _STACK_OR_INT_REG_mask;
RegMask _STACK_OR_INT_NO_RAX_RDX_REG_mask;

static bool need_r12_heapbase() {
  return UseCompressedOops;
}

void reg_mask_init() {
  // _ALL_REG_mask is generated by adlc from the all_reg register class below.
  // We derive a number of subsets from it.
  _ANY_REG_mask = _ALL_REG_mask;

  if (PreserveFramePointer) {
    _ANY_REG_mask.Remove(OptoReg::as_OptoReg(rbp->as_VMReg()));
    _ANY_REG_mask.Remove(OptoReg::as_OptoReg(rbp->as_VMReg()->next()));
  }
  if (need_r12_heapbase()) {
    _ANY_REG_mask.Remove(OptoReg::as_OptoReg(r12->as_VMReg()));
    _ANY_REG_mask.Remove(OptoReg::as_OptoReg(r12->as_VMReg()->next()));
  }

  _PTR_REG_mask = _ANY_REG_mask;
  _PTR_REG_mask.Remove(OptoReg::as_OptoReg(rsp->as_VMReg()));
  _PTR_REG_mask.Remove(OptoReg::as_OptoReg(rsp->as_VMReg()->next()));
  _PTR_REG_mask.Remove(OptoReg::as_OptoReg(r15->as_VMReg()));
  _PTR_REG_mask.Remove(OptoReg::as_OptoReg(r15->as_VMReg()->next()));

  _STACK_OR_PTR_REG_mask = _PTR_REG_mask;
  _STACK_OR_PTR_REG_mask.OR(STACK_OR_STACK_SLOTS_mask());

  _PTR_REG_NO_RBP_mask = _PTR_REG_mask;
  _PTR_REG_NO_RBP_mask.Remove(OptoReg::as_OptoReg(rbp->as_VMReg()));
  _PTR_REG_NO_RBP_mask.Remove(OptoReg::as_OptoReg(rbp->as_VMReg()->next()));

  _PTR_NO_RAX_REG_mask = _PTR_REG_mask;
  _PTR_NO_RAX_REG_mask.Remove(OptoReg::as_OptoReg(rax->as_VMReg()));
  _PTR_NO_RAX_REG_mask.Remove(OptoReg::as_OptoReg(rax->as_VMReg()->next()));

  _PTR_NO_RAX_RBX_REG_mask = _PTR_NO_RAX_REG_mask;
  _PTR_NO_RAX_RBX_REG_mask.Remove(OptoReg::as_OptoReg(rbx->as_VMReg()));
  _PTR_NO_RAX_RBX_REG_mask.Remove(OptoReg::as_OptoReg(rbx->as_VMReg()->next()));

  _LONG_REG_mask = _PTR_REG_mask;
  _STACK_OR_LONG_REG_mask = _LONG_REG_mask;
  _STACK_OR_LONG_REG_mask.OR(STACK_OR_STACK_SLOTS_mask());

  _LONG_NO_RAX_RDX_REG_mask = _LONG_REG_mask;
  _LONG_NO_RAX_RDX_REG_mask.Remove(OptoReg::as_OptoReg(rax->as_VMReg()));
  _LONG_NO_RAX_RDX_REG_mask.Remove(OptoReg::as_OptoReg(rax->as_VMReg()->next()));
  _LONG_NO_RAX_RDX_REG_mask.Remove(OptoReg::as_OptoReg(rdx->as_VMReg()));
  _LONG_NO_RAX_RDX_REG_mask.Remove(OptoReg::as_OptoReg(rdx->as_VMReg()->next()));

  _LONG_NO_RCX_REG_mask = _LONG_REG_mask;
  _LONG_NO_RCX_REG_mask.Remove(OptoReg::as_OptoReg(rcx->as_VMReg()));
  _LONG_NO_RCX_REG_mask.Remove(OptoReg::as_OptoReg(rcx->as_VMReg()->next()));

  _LONG_NO_RBP_R13_REG_mask = _LONG_REG_mask;
  _LONG_NO_RBP_R13_REG_mask.Remove(OptoReg::as_OptoReg(rbp->as_VMReg()));
  _LONG_NO_RBP_R13_REG_mask.Remove(OptoReg::as_OptoReg(rbp->as_VMReg()->next()));
  _LONG_NO_RBP_R13_REG_mask.Remove(OptoReg::as_OptoReg(r13->as_VMReg()));
  _LONG_NO_RBP_R13_REG_mask.Remove(OptoReg::as_OptoReg(r13->as_VMReg()->next()));

  _STACK_OR_LONG_NO_RAX_RDX_REG_mask = _LONG_NO_RAX_RDX_REG_mask;
  _STACK_OR_LONG_NO_RAX_RDX_REG_mask.OR(STACK_OR_STACK_SLOTS_mask());

  _INT_REG_mask = _ALL_INT_REG_mask;
  if (PreserveFramePointer) {
    _INT_REG_mask.Remove(OptoReg::as_OptoReg(rbp->as_VMReg()));
  }
  if (need_r12_heapbase()) {
    _INT_REG_mask.Remove(OptoReg::as_OptoReg(r12->as_VMReg()));
  }

  _STACK_OR_INT_REG_mask = _INT_REG_mask;
  _STACK_OR_INT_REG_mask.OR(STACK_OR_STACK_SLOTS_mask());

  _INT_NO_RAX_RDX_REG_mask = _INT_REG_mask;
  _INT_NO_RAX_RDX_REG_mask.Remove(OptoReg::as_OptoReg(rax->as_VMReg()));
  _INT_NO_RAX_RDX_REG_mask.Remove(OptoReg::as_OptoReg(rdx->as_VMReg()));

  _INT_NO_RCX_REG_mask = _INT_REG_mask;
  _INT_NO_RCX_REG_mask.Remove(OptoReg::as_OptoReg(rcx->as_VMReg()));

  _INT_NO_RBP_R13_REG_mask = _INT_REG_mask;
  _INT_NO_RBP_R13_REG_mask.Remove(OptoReg::as_OptoReg(rbp->as_VMReg()));
  _INT_NO_RBP_R13_REG_mask.Remove(OptoReg::as_OptoReg(r13->as_VMReg()));

  _STACK_OR_INT_NO_RAX_RDX_REG_mask = _INT_NO_RAX_RDX_REG_mask;
  _STACK_OR_INT_NO_RAX_RDX_REG_mask.OR(STACK_OR_STACK_SLOTS_mask());

  // _FLOAT_REG_LEGACY_mask/_FLOAT_REG_EVEX_mask is generated by adlc
  // from the float_reg_legacy/float_reg_evex register class.
  _FLOAT_REG_mask = VM_Version::supports_evex() ? _FLOAT_REG_EVEX_mask : _FLOAT_REG_LEGACY_mask;
}

static bool generate_vzeroupper(Compile* C) {
  return (VM_Version::supports_vzeroupper() && (C->max_vector_size() > 16 || C->clear_upper_avx() == true)) ? true: false;  // Generate vzeroupper
}

static int clear_avx_size() {
  return generate_vzeroupper(Compile::current()) ? 3: 0;  // vzeroupper
}

// !!!!! Special hack to get all types of calls to specify the byte offset
//       from the start of the call to the point where the return address
//       will point.
int MachCallStaticJavaNode::ret_addr_offset()
{
  int offset = 5; // 5 bytes from start of call to where return address points
  offset += clear_avx_size();
  return offset;
}

int MachCallDynamicJavaNode::ret_addr_offset()
{
  int offset = 15; // 15 bytes from start of call to where return address points
  offset += clear_avx_size();
  return offset;
}

int MachCallRuntimeNode::ret_addr_offset() {
  int offset = 13; // movq r10,#addr; callq (r10)
  if (this->ideal_Opcode() != Op_CallLeafVector) {
    offset += clear_avx_size();
  }
  return offset;
}

int MachCallNativeNode::ret_addr_offset() {
  int offset = 13; // movq r10,#addr; callq (r10)
  offset += clear_avx_size();
  return offset;
}
//
// Compute padding required for nodes which need alignment
//

// The address of the call instruction needs to be 4-byte aligned to
// ensure that it does not span a cache line so that it can be patched.
int CallStaticJavaDirectNode::compute_padding(int current_offset) const
{
  current_offset += clear_avx_size(); // skip vzeroupper
  current_offset += 1; // skip call opcode byte
  return align_up(current_offset, alignment_required()) - current_offset;
}

// The address of the call instruction needs to be 4-byte aligned to
// ensure that it does not span a cache line so that it can be patched.
int CallDynamicJavaDirectNode::compute_padding(int current_offset) const
{
  current_offset += clear_avx_size(); // skip vzeroupper
  current_offset += 11; // skip movq instruction + call opcode byte
  return align_up(current_offset, alignment_required()) - current_offset;
}

// EMIT_RM()
void emit_rm(CodeBuffer &cbuf, int f1, int f2, int f3) {
  unsigned char c = (unsigned char) ((f1 << 6) | (f2 << 3) | f3);
  cbuf.insts()->emit_int8(c);
}

// EMIT_CC()
void emit_cc(CodeBuffer &cbuf, int f1, int f2) {
  unsigned char c = (unsigned char) (f1 | f2);
  cbuf.insts()->emit_int8(c);
}

// EMIT_OPCODE()
void emit_opcode(CodeBuffer &cbuf, int code) {
  cbuf.insts()->emit_int8((unsigned char) code);
}

// EMIT_OPCODE() w/ relocation information
void emit_opcode(CodeBuffer &cbuf,
                 int code, relocInfo::relocType reloc, int offset, int format)
{
  cbuf.relocate(cbuf.insts_mark() + offset, reloc, format);
  emit_opcode(cbuf, code);
}

// EMIT_D8()
void emit_d8(CodeBuffer &cbuf, int d8) {
  cbuf.insts()->emit_int8((unsigned char) d8);
}

// EMIT_D16()
void emit_d16(CodeBuffer &cbuf, int d16) {
  cbuf.insts()->emit_int16(d16);
}

// EMIT_D32()
void emit_d32(CodeBuffer &cbuf, int d32) {
  cbuf.insts()->emit_int32(d32);
}

// EMIT_D64()
void emit_d64(CodeBuffer &cbuf, int64_t d64) {
  cbuf.insts()->emit_int64(d64);
}

// emit 32 bit value and construct relocation entry from relocInfo::relocType
void emit_d32_reloc(CodeBuffer& cbuf,
                    int d32,
                    relocInfo::relocType reloc,
                    int format)
{
  assert(reloc != relocInfo::external_word_type, "use 2-arg emit_d32_reloc");
  cbuf.relocate(cbuf.insts_mark(), reloc, format);
  cbuf.insts()->emit_int32(d32);
}

// emit 32 bit value and construct relocation entry from RelocationHolder
void emit_d32_reloc(CodeBuffer& cbuf, int d32, RelocationHolder const& rspec, int format) {
#ifdef ASSERT
  if (rspec.reloc()->type() == relocInfo::oop_type &&
      d32 != 0 && d32 != (intptr_t) Universe::non_oop_word()) {
    assert(Universe::heap()->is_in((address)(intptr_t)d32), "should be real oop");
    assert(oopDesc::is_oop(cast_to_oop((intptr_t)d32)), "cannot embed broken oops in code");
  }
#endif
  cbuf.relocate(cbuf.insts_mark(), rspec, format);
  cbuf.insts()->emit_int32(d32);
}

void emit_d32_reloc(CodeBuffer& cbuf, address addr) {
  address next_ip = cbuf.insts_end() + 4;
  emit_d32_reloc(cbuf, (int) (addr - next_ip),
                 external_word_Relocation::spec(addr),
                 RELOC_DISP32);
}


// emit 64 bit value and construct relocation entry from relocInfo::relocType
void emit_d64_reloc(CodeBuffer& cbuf, int64_t d64, relocInfo::relocType reloc, int format) {
  cbuf.relocate(cbuf.insts_mark(), reloc, format);
  cbuf.insts()->emit_int64(d64);
}

// emit 64 bit value and construct relocation entry from RelocationHolder
void emit_d64_reloc(CodeBuffer& cbuf, int64_t d64, RelocationHolder const& rspec, int format) {
#ifdef ASSERT
  if (rspec.reloc()->type() == relocInfo::oop_type &&
      d64 != 0 && d64 != (int64_t) Universe::non_oop_word()) {
    assert(Universe::heap()->is_in((address)d64), "should be real oop");
    assert(oopDesc::is_oop(cast_to_oop(d64)), "cannot embed broken oops in code");
  }
#endif
  cbuf.relocate(cbuf.insts_mark(), rspec, format);
  cbuf.insts()->emit_int64(d64);
}

// Access stack slot for load or store
void store_to_stackslot(CodeBuffer &cbuf, int opcode, int rm_field, int disp)
{
  emit_opcode(cbuf, opcode);                  // (e.g., FILD   [RSP+src])
  if (-0x80 <= disp && disp < 0x80) {
    emit_rm(cbuf, 0x01, rm_field, RSP_enc);   // R/M byte
    emit_rm(cbuf, 0x00, RSP_enc, RSP_enc);    // SIB byte
    emit_d8(cbuf, disp);     // Displacement  // R/M byte
  } else {
    emit_rm(cbuf, 0x02, rm_field, RSP_enc);   // R/M byte
    emit_rm(cbuf, 0x00, RSP_enc, RSP_enc);    // SIB byte
    emit_d32(cbuf, disp);     // Displacement // R/M byte
  }
}

   // rRegI ereg, memory mem) %{    // emit_reg_mem
void encode_RegMem(CodeBuffer &cbuf,
                   int reg,
                   int base, int index, int scale, int disp, relocInfo::relocType disp_reloc)
{
  assert(disp_reloc == relocInfo::none, "cannot have disp");
  int regenc = reg & 7;
  int baseenc = base & 7;
  int indexenc = index & 7;

  // There is no index & no scale, use form without SIB byte
  if (index == 0x4 && scale == 0 && base != RSP_enc && base != R12_enc) {
    // If no displacement, mode is 0x0; unless base is [RBP] or [R13]
    if (disp == 0 && base != RBP_enc && base != R13_enc) {
      emit_rm(cbuf, 0x0, regenc, baseenc); // *
    } else if (-0x80 <= disp && disp < 0x80 && disp_reloc == relocInfo::none) {
      // If 8-bit displacement, mode 0x1
      emit_rm(cbuf, 0x1, regenc, baseenc); // *
      emit_d8(cbuf, disp);
    } else {
      // If 32-bit displacement
      if (base == -1) { // Special flag for absolute address
        emit_rm(cbuf, 0x0, regenc, 0x5); // *
        if (disp_reloc != relocInfo::none) {
          emit_d32_reloc(cbuf, disp, relocInfo::oop_type, RELOC_DISP32);
        } else {
          emit_d32(cbuf, disp);
        }
      } else {
        // Normal base + offset
        emit_rm(cbuf, 0x2, regenc, baseenc); // *
        if (disp_reloc != relocInfo::none) {
          emit_d32_reloc(cbuf, disp, relocInfo::oop_type, RELOC_DISP32);
        } else {
          emit_d32(cbuf, disp);
        }
      }
    }
  } else {
    // Else, encode with the SIB byte
    // If no displacement, mode is 0x0; unless base is [RBP] or [R13]
    if (disp == 0 && base != RBP_enc && base != R13_enc) {
      // If no displacement
      emit_rm(cbuf, 0x0, regenc, 0x4); // *
      emit_rm(cbuf, scale, indexenc, baseenc);
    } else {
      if (-0x80 <= disp && disp < 0x80 && disp_reloc == relocInfo::none) {
        // If 8-bit displacement, mode 0x1
        emit_rm(cbuf, 0x1, regenc, 0x4); // *
        emit_rm(cbuf, scale, indexenc, baseenc);
        emit_d8(cbuf, disp);
      } else {
        // If 32-bit displacement
        if (base == 0x04 ) {
          emit_rm(cbuf, 0x2, regenc, 0x4);
          emit_rm(cbuf, scale, indexenc, 0x04); // XXX is this valid???
        } else {
          emit_rm(cbuf, 0x2, regenc, 0x4);
          emit_rm(cbuf, scale, indexenc, baseenc); // *
        }
        if (disp_reloc != relocInfo::none) {
          emit_d32_reloc(cbuf, disp, relocInfo::oop_type, RELOC_DISP32);
        } else {
          emit_d32(cbuf, disp);
        }
      }
    }
  }
}

// This could be in MacroAssembler but it's fairly C2 specific
void emit_cmpfp_fixup(MacroAssembler& _masm) {
  Label exit;
  __ jccb(Assembler::noParity, exit);
  __ pushf();
  //
  // comiss/ucomiss instructions set ZF,PF,CF flags and
  // zero OF,AF,SF for NaN values.
  // Fixup flags by zeroing ZF,PF so that compare of NaN
  // values returns 'less than' result (CF is set).
  // Leave the rest of flags unchanged.
  //
  //    7 6 5 4 3 2 1 0
  //   |S|Z|r|A|r|P|r|C|  (r - reserved bit)
  //    0 0 1 0 1 0 1 1   (0x2B)
  //
  __ andq(Address(rsp, 0), 0xffffff2b);
  __ popf();
  __ bind(exit);
}

void emit_cmpfp3(MacroAssembler& _masm, Register dst) {
  Label done;
  __ movl(dst, -1);
  __ jcc(Assembler::parity, done);
  __ jcc(Assembler::below, done);
  __ setb(Assembler::notEqual, dst);
  __ movzbl(dst, dst);
  __ bind(done);
}

// Math.min()    # Math.max()
// --------------------------
// ucomis[s/d]   #
// ja   -> b     # a
// jp   -> NaN   # NaN
// jb   -> a     # b
// je            #
// |-jz -> a | b # a & b
// |    -> a     #
void emit_fp_min_max(MacroAssembler& _masm, XMMRegister dst,
                     XMMRegister a, XMMRegister b,
                     XMMRegister xmmt, Register rt,
                     bool min, bool single) {

  Label nan, zero, below, above, done;

  if (single)
    __ ucomiss(a, b);
  else
    __ ucomisd(a, b);

  if (dst->encoding() != (min ? b : a)->encoding())
    __ jccb(Assembler::above, above); // CF=0 & ZF=0
  else
    __ jccb(Assembler::above, done);

  __ jccb(Assembler::parity, nan);  // PF=1
  __ jccb(Assembler::below, below); // CF=1

  // equal
  __ vpxor(xmmt, xmmt, xmmt, Assembler::AVX_128bit);
  if (single) {
    __ ucomiss(a, xmmt);
    __ jccb(Assembler::equal, zero);

    __ movflt(dst, a);
    __ jmp(done);
  }
  else {
    __ ucomisd(a, xmmt);
    __ jccb(Assembler::equal, zero);

    __ movdbl(dst, a);
    __ jmp(done);
  }

  __ bind(zero);
  if (min)
    __ vpor(dst, a, b, Assembler::AVX_128bit);
  else
    __ vpand(dst, a, b, Assembler::AVX_128bit);

  __ jmp(done);

  __ bind(above);
  if (single)
    __ movflt(dst, min ? b : a);
  else
    __ movdbl(dst, min ? b : a);

  __ jmp(done);

  __ bind(nan);
  if (single) {
    __ movl(rt, 0x7fc00000); // Float.NaN
    __ movdl(dst, rt);
  }
  else {
    __ mov64(rt, 0x7ff8000000000000L); // Double.NaN
    __ movdq(dst, rt);
  }
  __ jmp(done);

  __ bind(below);
  if (single)
    __ movflt(dst, min ? a : b);
  else
    __ movdbl(dst, min ? a : b);

  __ bind(done);
}

//=============================================================================
const RegMask& MachConstantBaseNode::_out_RegMask = RegMask::Empty;

int ConstantTable::calculate_table_base_offset() const {
  return 0;  // absolute addressing, no offset
}

bool MachConstantBaseNode::requires_postalloc_expand() const { return false; }
void MachConstantBaseNode::postalloc_expand(GrowableArray <Node *> *nodes, PhaseRegAlloc *ra_) {
  ShouldNotReachHere();
}

void MachConstantBaseNode::emit(CodeBuffer& cbuf, PhaseRegAlloc* ra_) const {
  // Empty encoding
}

uint MachConstantBaseNode::size(PhaseRegAlloc* ra_) const {
  return 0;
}

#ifndef PRODUCT
void MachConstantBaseNode::format(PhaseRegAlloc* ra_, outputStream* st) const {
  st->print("# MachConstantBaseNode (empty encoding)");
}
#endif


//=============================================================================
#ifndef PRODUCT
void MachPrologNode::format(PhaseRegAlloc* ra_, outputStream* st) const {
  Compile* C = ra_->C;

  int framesize = C->output()->frame_size_in_bytes();
  int bangsize = C->output()->bang_size_in_bytes();
  assert((framesize & (StackAlignmentInBytes-1)) == 0, "frame size not aligned");
  // Remove wordSize for return addr which is already pushed.
  framesize -= wordSize;

  if (C->output()->need_stack_bang(bangsize)) {
    framesize -= wordSize;
    st->print("# stack bang (%d bytes)", bangsize);
    st->print("\n\t");
    st->print("pushq   rbp\t# Save rbp");
    if (PreserveFramePointer) {
        st->print("\n\t");
        st->print("movq    rbp, rsp\t# Save the caller's SP into rbp");
    }
    if (framesize) {
      st->print("\n\t");
      st->print("subq    rsp, #%d\t# Create frame",framesize);
    }
  } else {
    st->print("subq    rsp, #%d\t# Create frame",framesize);
    st->print("\n\t");
    framesize -= wordSize;
    st->print("movq    [rsp + #%d], rbp\t# Save rbp",framesize);
    if (PreserveFramePointer) {
      st->print("\n\t");
      st->print("movq    rbp, rsp\t# Save the caller's SP into rbp");
      if (framesize > 0) {
        st->print("\n\t");
        st->print("addq    rbp, #%d", framesize);
      }
    }
  }

  if (VerifyStackAtCalls) {
    st->print("\n\t");
    framesize -= wordSize;
    st->print("movq    [rsp + #%d], 0xbadb100d\t# Majik cookie for stack depth check",framesize);
#ifdef ASSERT
    st->print("\n\t");
    st->print("# stack alignment check");
#endif
  }
  if (C->stub_function() != NULL && BarrierSet::barrier_set()->barrier_set_nmethod() != NULL) {
    st->print("\n\t");
    st->print("cmpl    [r15_thread + #disarmed_offset], #disarmed_value\t");
    st->print("\n\t");
    st->print("je      fast_entry\t");
    st->print("\n\t");
    st->print("call    #nmethod_entry_barrier_stub\t");
    st->print("\n\tfast_entry:");
  }
  st->cr();
}
#endif

void MachPrologNode::emit(CodeBuffer &cbuf, PhaseRegAlloc *ra_) const {
  Compile* C = ra_->C;
  MacroAssembler _masm(&cbuf);

  int framesize = C->output()->frame_size_in_bytes();
  int bangsize = C->output()->bang_size_in_bytes();

  if (C->clinit_barrier_on_entry()) {
    assert(VM_Version::supports_fast_class_init_checks(), "sanity");
    assert(!C->method()->holder()->is_not_initialized(), "initialization should have been started");

    Label L_skip_barrier;
    Register klass = rscratch1;

    __ mov_metadata(klass, C->method()->holder()->constant_encoding());
    __ clinit_barrier(klass, r15_thread, &L_skip_barrier /*L_fast_path*/);

    __ jump(RuntimeAddress(SharedRuntime::get_handle_wrong_method_stub())); // slow path

    __ bind(L_skip_barrier);
  }

  __ verified_entry(framesize, C->output()->need_stack_bang(bangsize)?bangsize:0, false, C->stub_function() != NULL);

  C->output()->set_frame_complete(cbuf.insts_size());

  if (C->has_mach_constant_base_node()) {
    // NOTE: We set the table base offset here because users might be
    // emitted before MachConstantBaseNode.
    ConstantTable& constant_table = C->output()->constant_table();
    constant_table.set_table_base_offset(constant_table.calculate_table_base_offset());
  }
}

uint MachPrologNode::size(PhaseRegAlloc* ra_) const
{
  return MachNode::size(ra_); // too many variables; just compute it
                              // the hard way
}

int MachPrologNode::reloc() const
{
  return 0; // a large enough number
}

//=============================================================================
#ifndef PRODUCT
void MachEpilogNode::format(PhaseRegAlloc* ra_, outputStream* st) const
{
  Compile* C = ra_->C;
  if (generate_vzeroupper(C)) {
    st->print("vzeroupper");
    st->cr(); st->print("\t");
  }

  int framesize = C->output()->frame_size_in_bytes();
  assert((framesize & (StackAlignmentInBytes-1)) == 0, "frame size not aligned");
  // Remove word for return adr already pushed
  // and RBP
  framesize -= 2*wordSize;

  if (framesize) {
    st->print_cr("addq    rsp, %d\t# Destroy frame", framesize);
    st->print("\t");
  }

  st->print_cr("popq    rbp");
  if (do_polling() && C->is_method_compilation()) {
    st->print("\t");
    st->print_cr("cmpq    rsp, poll_offset[r15_thread] \n\t"
                 "ja      #safepoint_stub\t"
                 "# Safepoint: poll for GC");
  }
}
#endif

void MachEpilogNode::emit(CodeBuffer& cbuf, PhaseRegAlloc* ra_) const
{
  Compile* C = ra_->C;
  MacroAssembler _masm(&cbuf);

  if (generate_vzeroupper(C)) {
    // Clear upper bits of YMM registers when current compiled code uses
    // wide vectors to avoid AVX <-> SSE transition penalty during call.
    __ vzeroupper();
  }

  int framesize = C->output()->frame_size_in_bytes();
  assert((framesize & (StackAlignmentInBytes-1)) == 0, "frame size not aligned");
  // Remove word for return adr already pushed
  // and RBP
  framesize -= 2*wordSize;

  // Note that VerifyStackAtCalls' Majik cookie does not change the frame size popped here

  if (framesize) {
    emit_opcode(cbuf, Assembler::REX_W);
    if (framesize < 0x80) {
      emit_opcode(cbuf, 0x83); // addq rsp, #framesize
      emit_rm(cbuf, 0x3, 0x00, RSP_enc);
      emit_d8(cbuf, framesize);
    } else {
      emit_opcode(cbuf, 0x81); // addq rsp, #framesize
      emit_rm(cbuf, 0x3, 0x00, RSP_enc);
      emit_d32(cbuf, framesize);
    }
  }

  // popq rbp
  emit_opcode(cbuf, 0x58 | RBP_enc);

  if (StackReservedPages > 0 && C->has_reserved_stack_access()) {
    __ reserved_stack_check();
  }

  if (do_polling() && C->is_method_compilation()) {
    MacroAssembler _masm(&cbuf);
    Label dummy_label;
    Label* code_stub = &dummy_label;
    if (!C->output()->in_scratch_emit_size()) {
      code_stub = &C->output()->safepoint_poll_table()->add_safepoint(__ offset());
    }
    __ relocate(relocInfo::poll_return_type);
    __ safepoint_poll(*code_stub, r15_thread, true /* at_return */, true /* in_nmethod */);
  }
}

uint MachEpilogNode::size(PhaseRegAlloc* ra_) const
{
  return MachNode::size(ra_); // too many variables; just compute it
                              // the hard way
}

int MachEpilogNode::reloc() const
{
  return 2; // a large enough number
}

const Pipeline* MachEpilogNode::pipeline() const
{
  return MachNode::pipeline_class();
}

//=============================================================================

enum RC {
  rc_bad,
  rc_int,
  rc_kreg,
  rc_float,
  rc_stack
};

static enum RC rc_class(OptoReg::Name reg)
{
  if( !OptoReg::is_valid(reg)  ) return rc_bad;

  if (OptoReg::is_stack(reg)) return rc_stack;

  VMReg r = OptoReg::as_VMReg(reg);

  if (r->is_Register()) return rc_int;

  if (r->is_KRegister()) return rc_kreg;

  assert(r->is_XMMRegister(), "must be");
  return rc_float;
}

// Next two methods are shared by 32- and 64-bit VM. They are defined in x86.ad.
static void vec_mov_helper(CodeBuffer *cbuf, int src_lo, int dst_lo,
                          int src_hi, int dst_hi, uint ireg, outputStream* st);

void vec_spill_helper(CodeBuffer *cbuf, bool is_load,
                     int stack_offset, int reg, uint ireg, outputStream* st);

static void vec_stack_to_stack_helper(CodeBuffer *cbuf, int src_offset,
                                      int dst_offset, uint ireg, outputStream* st) {
  if (cbuf) {
    MacroAssembler _masm(cbuf);
    switch (ireg) {
    case Op_VecS:
      __ movq(Address(rsp, -8), rax);
      __ movl(rax, Address(rsp, src_offset));
      __ movl(Address(rsp, dst_offset), rax);
      __ movq(rax, Address(rsp, -8));
      break;
    case Op_VecD:
      __ pushq(Address(rsp, src_offset));
      __ popq (Address(rsp, dst_offset));
      break;
    case Op_VecX:
      __ pushq(Address(rsp, src_offset));
      __ popq (Address(rsp, dst_offset));
      __ pushq(Address(rsp, src_offset+8));
      __ popq (Address(rsp, dst_offset+8));
      break;
    case Op_VecY:
      __ vmovdqu(Address(rsp, -32), xmm0);
      __ vmovdqu(xmm0, Address(rsp, src_offset));
      __ vmovdqu(Address(rsp, dst_offset), xmm0);
      __ vmovdqu(xmm0, Address(rsp, -32));
      break;
    case Op_VecZ:
      __ evmovdquq(Address(rsp, -64), xmm0, 2);
      __ evmovdquq(xmm0, Address(rsp, src_offset), 2);
      __ evmovdquq(Address(rsp, dst_offset), xmm0, 2);
      __ evmovdquq(xmm0, Address(rsp, -64), 2);
      break;
    default:
      ShouldNotReachHere();
    }
#ifndef PRODUCT
  } else {
    switch (ireg) {
    case Op_VecS:
      st->print("movq    [rsp - #8], rax\t# 32-bit mem-mem spill\n\t"
                "movl    rax, [rsp + #%d]\n\t"
                "movl    [rsp + #%d], rax\n\t"
                "movq    rax, [rsp - #8]",
                src_offset, dst_offset);
      break;
    case Op_VecD:
      st->print("pushq   [rsp + #%d]\t# 64-bit mem-mem spill\n\t"
                "popq    [rsp + #%d]",
                src_offset, dst_offset);
      break;
     case Op_VecX:
      st->print("pushq   [rsp + #%d]\t# 128-bit mem-mem spill\n\t"
                "popq    [rsp + #%d]\n\t"
                "pushq   [rsp + #%d]\n\t"
                "popq    [rsp + #%d]",
                src_offset, dst_offset, src_offset+8, dst_offset+8);
      break;
    case Op_VecY:
      st->print("vmovdqu [rsp - #32], xmm0\t# 256-bit mem-mem spill\n\t"
                "vmovdqu xmm0, [rsp + #%d]\n\t"
                "vmovdqu [rsp + #%d], xmm0\n\t"
                "vmovdqu xmm0, [rsp - #32]",
                src_offset, dst_offset);
      break;
    case Op_VecZ:
      st->print("vmovdqu [rsp - #64], xmm0\t# 512-bit mem-mem spill\n\t"
                "vmovdqu xmm0, [rsp + #%d]\n\t"
                "vmovdqu [rsp + #%d], xmm0\n\t"
                "vmovdqu xmm0, [rsp - #64]",
                src_offset, dst_offset);
      break;
    default:
      ShouldNotReachHere();
    }
#endif
  }
}

uint MachSpillCopyNode::implementation(CodeBuffer* cbuf,
                                       PhaseRegAlloc* ra_,
                                       bool do_size,
                                       outputStream* st) const {
  assert(cbuf != NULL || st  != NULL, "sanity");
  // Get registers to move
  OptoReg::Name src_second = ra_->get_reg_second(in(1));
  OptoReg::Name src_first = ra_->get_reg_first(in(1));
  OptoReg::Name dst_second = ra_->get_reg_second(this);
  OptoReg::Name dst_first = ra_->get_reg_first(this);

  enum RC src_second_rc = rc_class(src_second);
  enum RC src_first_rc = rc_class(src_first);
  enum RC dst_second_rc = rc_class(dst_second);
  enum RC dst_first_rc = rc_class(dst_first);

  assert(OptoReg::is_valid(src_first) && OptoReg::is_valid(dst_first),
         "must move at least 1 register" );

  if (src_first == dst_first && src_second == dst_second) {
    // Self copy, no move
    return 0;
  }
  if (bottom_type()->isa_vect() != NULL && bottom_type()->isa_vectmask() == NULL) {
    uint ireg = ideal_reg();
    assert((src_first_rc != rc_int && dst_first_rc != rc_int), "sanity");
    assert((ireg == Op_VecS || ireg == Op_VecD || ireg == Op_VecX || ireg == Op_VecY || ireg == Op_VecZ ), "sanity");
    if( src_first_rc == rc_stack && dst_first_rc == rc_stack ) {
      // mem -> mem
      int src_offset = ra_->reg2offset(src_first);
      int dst_offset = ra_->reg2offset(dst_first);
      vec_stack_to_stack_helper(cbuf, src_offset, dst_offset, ireg, st);
    } else if (src_first_rc == rc_float && dst_first_rc == rc_float ) {
      vec_mov_helper(cbuf, src_first, dst_first, src_second, dst_second, ireg, st);
    } else if (src_first_rc == rc_float && dst_first_rc == rc_stack ) {
      int stack_offset = ra_->reg2offset(dst_first);
      vec_spill_helper(cbuf, false, stack_offset, src_first, ireg, st);
    } else if (src_first_rc == rc_stack && dst_first_rc == rc_float ) {
      int stack_offset = ra_->reg2offset(src_first);
      vec_spill_helper(cbuf, true,  stack_offset, dst_first, ireg, st);
    } else {
      ShouldNotReachHere();
    }
    return 0;
  }
  if (src_first_rc == rc_stack) {
    // mem ->
    if (dst_first_rc == rc_stack) {
      // mem -> mem
      assert(src_second != dst_first, "overlap");
      if ((src_first & 1) == 0 && src_first + 1 == src_second &&
          (dst_first & 1) == 0 && dst_first + 1 == dst_second) {
        // 64-bit
        int src_offset = ra_->reg2offset(src_first);
        int dst_offset = ra_->reg2offset(dst_first);
        if (cbuf) {
          MacroAssembler _masm(cbuf);
          __ pushq(Address(rsp, src_offset));
          __ popq (Address(rsp, dst_offset));
#ifndef PRODUCT
        } else {
          st->print("pushq   [rsp + #%d]\t# 64-bit mem-mem spill\n\t"
                    "popq    [rsp + #%d]",
                     src_offset, dst_offset);
#endif
        }
      } else {
        // 32-bit
        assert(!((src_first & 1) == 0 && src_first + 1 == src_second), "no transform");
        assert(!((dst_first & 1) == 0 && dst_first + 1 == dst_second), "no transform");
        // No pushl/popl, so:
        int src_offset = ra_->reg2offset(src_first);
        int dst_offset = ra_->reg2offset(dst_first);
        if (cbuf) {
          MacroAssembler _masm(cbuf);
          __ movq(Address(rsp, -8), rax);
          __ movl(rax, Address(rsp, src_offset));
          __ movl(Address(rsp, dst_offset), rax);
          __ movq(rax, Address(rsp, -8));
#ifndef PRODUCT
        } else {
          st->print("movq    [rsp - #8], rax\t# 32-bit mem-mem spill\n\t"
                    "movl    rax, [rsp + #%d]\n\t"
                    "movl    [rsp + #%d], rax\n\t"
                    "movq    rax, [rsp - #8]",
                     src_offset, dst_offset);
#endif
        }
      }
      return 0;
    } else if (dst_first_rc == rc_int) {
      // mem -> gpr
      if ((src_first & 1) == 0 && src_first + 1 == src_second &&
          (dst_first & 1) == 0 && dst_first + 1 == dst_second) {
        // 64-bit
        int offset = ra_->reg2offset(src_first);
        if (cbuf) {
          MacroAssembler _masm(cbuf);
          __ movq(as_Register(Matcher::_regEncode[dst_first]), Address(rsp, offset));
#ifndef PRODUCT
        } else {
          st->print("movq    %s, [rsp + #%d]\t# spill",
                     Matcher::regName[dst_first],
                     offset);
#endif
        }
      } else {
        // 32-bit
        assert(!((src_first & 1) == 0 && src_first + 1 == src_second), "no transform");
        assert(!((dst_first & 1) == 0 && dst_first + 1 == dst_second), "no transform");
        int offset = ra_->reg2offset(src_first);
        if (cbuf) {
          MacroAssembler _masm(cbuf);
          __ movl(as_Register(Matcher::_regEncode[dst_first]), Address(rsp, offset));
#ifndef PRODUCT
        } else {
          st->print("movl    %s, [rsp + #%d]\t# spill",
                     Matcher::regName[dst_first],
                     offset);
#endif
        }
      }
      return 0;
    } else if (dst_first_rc == rc_float) {
      // mem-> xmm
      if ((src_first & 1) == 0 && src_first + 1 == src_second &&
          (dst_first & 1) == 0 && dst_first + 1 == dst_second) {
        // 64-bit
        int offset = ra_->reg2offset(src_first);
        if (cbuf) {
          MacroAssembler _masm(cbuf);
          __ movdbl( as_XMMRegister(Matcher::_regEncode[dst_first]), Address(rsp, offset));
#ifndef PRODUCT
        } else {
          st->print("%s  %s, [rsp + #%d]\t# spill",
                     UseXmmLoadAndClearUpper ? "movsd " : "movlpd",
                     Matcher::regName[dst_first],
                     offset);
#endif
        }
      } else {
        // 32-bit
        assert(!((src_first & 1) == 0 && src_first + 1 == src_second), "no transform");
        assert(!((dst_first & 1) == 0 && dst_first + 1 == dst_second), "no transform");
        int offset = ra_->reg2offset(src_first);
        if (cbuf) {
          MacroAssembler _masm(cbuf);
          __ movflt( as_XMMRegister(Matcher::_regEncode[dst_first]), Address(rsp, offset));
#ifndef PRODUCT
        } else {
          st->print("movss   %s, [rsp + #%d]\t# spill",
                     Matcher::regName[dst_first],
                     offset);
#endif
        }
      }
      return 0;
    } else if (dst_first_rc == rc_kreg) {
      // mem -> kreg
      if ((src_first & 1) == 0 && src_first + 1 == src_second &&
          (dst_first & 1) == 0 && dst_first + 1 == dst_second) {
        // 64-bit
        int offset = ra_->reg2offset(src_first);
        if (cbuf) {
          MacroAssembler _masm(cbuf);
          __ kmov(as_KRegister(Matcher::_regEncode[dst_first]), Address(rsp, offset));
#ifndef PRODUCT
        } else {
          st->print("kmovq   %s, [rsp + #%d]\t# spill",
                     Matcher::regName[dst_first],
                     offset);
#endif
        }
      }
      return 0;
    }
  } else if (src_first_rc == rc_int) {
    // gpr ->
    if (dst_first_rc == rc_stack) {
      // gpr -> mem
      if ((src_first & 1) == 0 && src_first + 1 == src_second &&
          (dst_first & 1) == 0 && dst_first + 1 == dst_second) {
        // 64-bit
        int offset = ra_->reg2offset(dst_first);
        if (cbuf) {
          MacroAssembler _masm(cbuf);
          __ movq(Address(rsp, offset), as_Register(Matcher::_regEncode[src_first]));
#ifndef PRODUCT
        } else {
          st->print("movq    [rsp + #%d], %s\t# spill",
                     offset,
                     Matcher::regName[src_first]);
#endif
        }
      } else {
        // 32-bit
        assert(!((src_first & 1) == 0 && src_first + 1 == src_second), "no transform");
        assert(!((dst_first & 1) == 0 && dst_first + 1 == dst_second), "no transform");
        int offset = ra_->reg2offset(dst_first);
        if (cbuf) {
          MacroAssembler _masm(cbuf);
          __ movl(Address(rsp, offset), as_Register(Matcher::_regEncode[src_first]));
#ifndef PRODUCT
        } else {
          st->print("movl    [rsp + #%d], %s\t# spill",
                     offset,
                     Matcher::regName[src_first]);
#endif
        }
      }
      return 0;
    } else if (dst_first_rc == rc_int) {
      // gpr -> gpr
      if ((src_first & 1) == 0 && src_first + 1 == src_second &&
          (dst_first & 1) == 0 && dst_first + 1 == dst_second) {
        // 64-bit
        if (cbuf) {
          MacroAssembler _masm(cbuf);
          __ movq(as_Register(Matcher::_regEncode[dst_first]),
                  as_Register(Matcher::_regEncode[src_first]));
#ifndef PRODUCT
        } else {
          st->print("movq    %s, %s\t# spill",
                     Matcher::regName[dst_first],
                     Matcher::regName[src_first]);
#endif
        }
        return 0;
      } else {
        // 32-bit
        assert(!((src_first & 1) == 0 && src_first + 1 == src_second), "no transform");
        assert(!((dst_first & 1) == 0 && dst_first + 1 == dst_second), "no transform");
        if (cbuf) {
          MacroAssembler _masm(cbuf);
          __ movl(as_Register(Matcher::_regEncode[dst_first]),
                  as_Register(Matcher::_regEncode[src_first]));
#ifndef PRODUCT
        } else {
          st->print("movl    %s, %s\t# spill",
                     Matcher::regName[dst_first],
                     Matcher::regName[src_first]);
#endif
        }
        return 0;
      }
    } else if (dst_first_rc == rc_float) {
      // gpr -> xmm
      if ((src_first & 1) == 0 && src_first + 1 == src_second &&
          (dst_first & 1) == 0 && dst_first + 1 == dst_second) {
        // 64-bit
        if (cbuf) {
          MacroAssembler _masm(cbuf);
          __ movdq( as_XMMRegister(Matcher::_regEncode[dst_first]), as_Register(Matcher::_regEncode[src_first]));
#ifndef PRODUCT
        } else {
          st->print("movdq   %s, %s\t# spill",
                     Matcher::regName[dst_first],
                     Matcher::regName[src_first]);
#endif
        }
      } else {
        // 32-bit
        assert(!((src_first & 1) == 0 && src_first + 1 == src_second), "no transform");
        assert(!((dst_first & 1) == 0 && dst_first + 1 == dst_second), "no transform");
        if (cbuf) {
          MacroAssembler _masm(cbuf);
          __ movdl( as_XMMRegister(Matcher::_regEncode[dst_first]), as_Register(Matcher::_regEncode[src_first]));
#ifndef PRODUCT
        } else {
          st->print("movdl   %s, %s\t# spill",
                     Matcher::regName[dst_first],
                     Matcher::regName[src_first]);
#endif
        }
      }
      return 0;
    } else if (dst_first_rc == rc_kreg) {
      if ((src_first & 1) == 0 && src_first + 1 == src_second &&
          (dst_first & 1) == 0 && dst_first + 1 == dst_second) {
        // 64-bit
        if (cbuf) {
          MacroAssembler _masm(cbuf);
          __ kmov(as_KRegister(Matcher::_regEncode[dst_first]), as_Register(Matcher::_regEncode[src_first]));
  #ifndef PRODUCT
        } else {
           st->print("kmovq   %s, %s\t# spill",
                       Matcher::regName[dst_first],
                       Matcher::regName[src_first]);
  #endif
        }
      }
      Unimplemented();
      return 0;
    }
  } else if (src_first_rc == rc_float) {
    // xmm ->
    if (dst_first_rc == rc_stack) {
      // xmm -> mem
      if ((src_first & 1) == 0 && src_first + 1 == src_second &&
          (dst_first & 1) == 0 && dst_first + 1 == dst_second) {
        // 64-bit
        int offset = ra_->reg2offset(dst_first);
        if (cbuf) {
          MacroAssembler _masm(cbuf);
          __ movdbl( Address(rsp, offset), as_XMMRegister(Matcher::_regEncode[src_first]));
#ifndef PRODUCT
        } else {
          st->print("movsd   [rsp + #%d], %s\t# spill",
                     offset,
                     Matcher::regName[src_first]);
#endif
        }
      } else {
        // 32-bit
        assert(!((src_first & 1) == 0 && src_first + 1 == src_second), "no transform");
        assert(!((dst_first & 1) == 0 && dst_first + 1 == dst_second), "no transform");
        int offset = ra_->reg2offset(dst_first);
        if (cbuf) {
          MacroAssembler _masm(cbuf);
          __ movflt(Address(rsp, offset), as_XMMRegister(Matcher::_regEncode[src_first]));
#ifndef PRODUCT
        } else {
          st->print("movss   [rsp + #%d], %s\t# spill",
                     offset,
                     Matcher::regName[src_first]);
#endif
        }
      }
      return 0;
    } else if (dst_first_rc == rc_int) {
      // xmm -> gpr
      if ((src_first & 1) == 0 && src_first + 1 == src_second &&
          (dst_first & 1) == 0 && dst_first + 1 == dst_second) {
        // 64-bit
        if (cbuf) {
          MacroAssembler _masm(cbuf);
          __ movdq( as_Register(Matcher::_regEncode[dst_first]), as_XMMRegister(Matcher::_regEncode[src_first]));
#ifndef PRODUCT
        } else {
          st->print("movdq   %s, %s\t# spill",
                     Matcher::regName[dst_first],
                     Matcher::regName[src_first]);
#endif
        }
      } else {
        // 32-bit
        assert(!((src_first & 1) == 0 && src_first + 1 == src_second), "no transform");
        assert(!((dst_first & 1) == 0 && dst_first + 1 == dst_second), "no transform");
        if (cbuf) {
          MacroAssembler _masm(cbuf);
          __ movdl( as_Register(Matcher::_regEncode[dst_first]), as_XMMRegister(Matcher::_regEncode[src_first]));
#ifndef PRODUCT
        } else {
          st->print("movdl   %s, %s\t# spill",
                     Matcher::regName[dst_first],
                     Matcher::regName[src_first]);
#endif
        }
      }
      return 0;
    } else if (dst_first_rc == rc_float) {
      // xmm -> xmm
      if ((src_first & 1) == 0 && src_first + 1 == src_second &&
          (dst_first & 1) == 0 && dst_first + 1 == dst_second) {
        // 64-bit
        if (cbuf) {
          MacroAssembler _masm(cbuf);
          __ movdbl( as_XMMRegister(Matcher::_regEncode[dst_first]), as_XMMRegister(Matcher::_regEncode[src_first]));
#ifndef PRODUCT
        } else {
          st->print("%s  %s, %s\t# spill",
                     UseXmmRegToRegMoveAll ? "movapd" : "movsd ",
                     Matcher::regName[dst_first],
                     Matcher::regName[src_first]);
#endif
        }
      } else {
        // 32-bit
        assert(!((src_first & 1) == 0 && src_first + 1 == src_second), "no transform");
        assert(!((dst_first & 1) == 0 && dst_first + 1 == dst_second), "no transform");
        if (cbuf) {
          MacroAssembler _masm(cbuf);
          __ movflt( as_XMMRegister(Matcher::_regEncode[dst_first]), as_XMMRegister(Matcher::_regEncode[src_first]));
#ifndef PRODUCT
        } else {
          st->print("%s  %s, %s\t# spill",
                     UseXmmRegToRegMoveAll ? "movaps" : "movss ",
                     Matcher::regName[dst_first],
                     Matcher::regName[src_first]);
#endif
        }
      }
      return 0;
    } else if (dst_first_rc == rc_kreg) {
      assert(false, "Illegal spilling");
      return 0;
    }
  } else if (src_first_rc == rc_kreg) {
    if (dst_first_rc == rc_stack) {
      // mem -> kreg
      if ((src_first & 1) == 0 && src_first + 1 == src_second &&
          (dst_first & 1) == 0 && dst_first + 1 == dst_second) {
        // 64-bit
        int offset = ra_->reg2offset(dst_first);
        if (cbuf) {
          MacroAssembler _masm(cbuf);
          __ kmov(Address(rsp, offset), as_KRegister(Matcher::_regEncode[src_first]));
#ifndef PRODUCT
        } else {
          st->print("kmovq   [rsp + #%d] , %s\t# spill",
                     offset,
                     Matcher::regName[src_first]);
#endif
        }
      }
      return 0;
    } else if (dst_first_rc == rc_int) {
      if ((src_first & 1) == 0 && src_first + 1 == src_second &&
          (dst_first & 1) == 0 && dst_first + 1 == dst_second) {
        // 64-bit
        if (cbuf) {
          MacroAssembler _masm(cbuf);
          __ kmov(as_Register(Matcher::_regEncode[dst_first]), as_KRegister(Matcher::_regEncode[src_first]));
#ifndef PRODUCT
        } else {
         st->print("kmovq   %s, %s\t# spill",
                     Matcher::regName[dst_first],
                     Matcher::regName[src_first]);
#endif
        }
      }
      Unimplemented();
      return 0;
    } else if (dst_first_rc == rc_kreg) {
      if ((src_first & 1) == 0 && src_first + 1 == src_second &&
          (dst_first & 1) == 0 && dst_first + 1 == dst_second) {
        // 64-bit
        if (cbuf) {
          MacroAssembler _masm(cbuf);
          __ kmov(as_KRegister(Matcher::_regEncode[dst_first]), as_KRegister(Matcher::_regEncode[src_first]));
#ifndef PRODUCT
        } else {
         st->print("kmovq   %s, %s\t# spill",
                     Matcher::regName[dst_first],
                     Matcher::regName[src_first]);
#endif
        }
      }
      return 0;
    } else if (dst_first_rc == rc_float) {
      assert(false, "Illegal spill");
      return 0;
    }
  }

  assert(0," foo ");
  Unimplemented();
  return 0;
}

#ifndef PRODUCT
void MachSpillCopyNode::format(PhaseRegAlloc *ra_, outputStream* st) const {
  implementation(NULL, ra_, false, st);
}
#endif

void MachSpillCopyNode::emit(CodeBuffer &cbuf, PhaseRegAlloc *ra_) const {
  implementation(&cbuf, ra_, false, NULL);
}

uint MachSpillCopyNode::size(PhaseRegAlloc *ra_) const {
  return MachNode::size(ra_);
}

//=============================================================================
#ifndef PRODUCT
void BoxLockNode::format(PhaseRegAlloc* ra_, outputStream* st) const
{
  int offset = ra_->reg2offset(in_RegMask(0).find_first_elem());
  int reg = ra_->get_reg_first(this);
  st->print("leaq    %s, [rsp + #%d]\t# box lock",
            Matcher::regName[reg], offset);
}
#endif

void BoxLockNode::emit(CodeBuffer& cbuf, PhaseRegAlloc* ra_) const
{
  int offset = ra_->reg2offset(in_RegMask(0).find_first_elem());
  int reg = ra_->get_encode(this);
  if (offset >= 0x80) {
    emit_opcode(cbuf, reg < 8 ? Assembler::REX_W : Assembler::REX_WR);
    emit_opcode(cbuf, 0x8D); // LEA  reg,[SP+offset]
    emit_rm(cbuf, 0x2, reg & 7, 0x04);
    emit_rm(cbuf, 0x0, 0x04, RSP_enc);
    emit_d32(cbuf, offset);
  } else {
    emit_opcode(cbuf, reg < 8 ? Assembler::REX_W : Assembler::REX_WR);
    emit_opcode(cbuf, 0x8D); // LEA  reg,[SP+offset]
    emit_rm(cbuf, 0x1, reg & 7, 0x04);
    emit_rm(cbuf, 0x0, 0x04, RSP_enc);
    emit_d8(cbuf, offset);
  }
}

uint BoxLockNode::size(PhaseRegAlloc *ra_) const
{
  int offset = ra_->reg2offset(in_RegMask(0).find_first_elem());
  return (offset < 0x80) ? 5 : 8; // REX
}

//=============================================================================
#ifndef PRODUCT
void MachUEPNode::format(PhaseRegAlloc* ra_, outputStream* st) const
{
  if (UseCompressedClassPointers) {
    st->print_cr("movl    rscratch1, [j_rarg0 + oopDesc::klass_offset_in_bytes()]\t# compressed klass");
    st->print_cr("\tdecode_klass_not_null rscratch1, rscratch1");
    st->print_cr("\tcmpq    rax, rscratch1\t # Inline cache check");
  } else {
    st->print_cr("\tcmpq    rax, [j_rarg0 + oopDesc::klass_offset_in_bytes()]\t"
                 "# Inline cache check");
  }
  st->print_cr("\tjne     SharedRuntime::_ic_miss_stub");
  st->print_cr("\tnop\t# nops to align entry point");
}
#endif

void MachUEPNode::emit(CodeBuffer& cbuf, PhaseRegAlloc* ra_) const
{
  MacroAssembler masm(&cbuf);
  uint insts_size = cbuf.insts_size();
  if (UseCompressedClassPointers) {
    masm.load_klass(rscratch1, j_rarg0, rscratch2);
    masm.cmpptr(rax, rscratch1);
  } else {
    masm.cmpptr(rax, Address(j_rarg0, oopDesc::klass_offset_in_bytes()));
  }

  masm.jump_cc(Assembler::notEqual, RuntimeAddress(SharedRuntime::get_ic_miss_stub()));

  /* WARNING these NOPs are critical so that verified entry point is properly
     4 bytes aligned for patching by NativeJump::patch_verified_entry() */
  int nops_cnt = 4 - ((cbuf.insts_size() - insts_size) & 0x3);
  if (OptoBreakpoint) {
    // Leave space for int3
    nops_cnt -= 1;
  }
  nops_cnt &= 0x3; // Do not add nops if code is aligned.
  if (nops_cnt > 0)
    masm.nop(nops_cnt);
}

uint MachUEPNode::size(PhaseRegAlloc* ra_) const
{
  return MachNode::size(ra_); // too many variables; just compute it
                              // the hard way
}


//=============================================================================

const bool Matcher::supports_vector_calling_convention(void) {
  if (EnableVectorSupport && UseVectorStubs) {
    return true;
  }
  return false;
}

OptoRegPair Matcher::vector_return_value(uint ideal_reg) {
  assert(EnableVectorSupport && UseVectorStubs, "sanity");
  int lo = XMM0_num;
  int hi = XMM0b_num;
  if (ideal_reg == Op_VecX) hi = XMM0d_num;
  else if (ideal_reg == Op_VecY) hi = XMM0h_num;
  else if (ideal_reg == Op_VecZ) hi = XMM0p_num;
  return OptoRegPair(hi, lo);
}

// Is this branch offset short enough that a short branch can be used?
//
// NOTE: If the platform does not provide any short branch variants, then
//       this method should return false for offset 0.
bool Matcher::is_short_branch_offset(int rule, int br_size, int offset) {
  // The passed offset is relative to address of the branch.
  // On 86 a branch displacement is calculated relative to address
  // of a next instruction.
  offset -= br_size;

  // the short version of jmpConUCF2 contains multiple branches,
  // making the reach slightly less
  if (rule == jmpConUCF2_rule)
    return (-126 <= offset && offset <= 125);
  return (-128 <= offset && offset <= 127);
}

// Return whether or not this register is ever used as an argument.
// This function is used on startup to build the trampoline stubs in
// generateOptoStub.  Registers not mentioned will be killed by the VM
// call in the trampoline, and arguments in those registers not be
// available to the callee.
bool Matcher::can_be_java_arg(int reg)
{
  return
    reg ==  RDI_num || reg == RDI_H_num ||
    reg ==  RSI_num || reg == RSI_H_num ||
    reg ==  RDX_num || reg == RDX_H_num ||
    reg ==  RCX_num || reg == RCX_H_num ||
    reg ==   R8_num || reg ==  R8_H_num ||
    reg ==   R9_num || reg ==  R9_H_num ||
    reg ==  R12_num || reg == R12_H_num ||
    reg == XMM0_num || reg == XMM0b_num ||
    reg == XMM1_num || reg == XMM1b_num ||
    reg == XMM2_num || reg == XMM2b_num ||
    reg == XMM3_num || reg == XMM3b_num ||
    reg == XMM4_num || reg == XMM4b_num ||
    reg == XMM5_num || reg == XMM5b_num ||
    reg == XMM6_num || reg == XMM6b_num ||
    reg == XMM7_num || reg == XMM7b_num;
}

bool Matcher::is_spillable_arg(int reg)
{
  return can_be_java_arg(reg);
}

uint Matcher::int_pressure_limit()
{
  return (INTPRESSURE == -1) ? _INT_REG_mask.Size() : INTPRESSURE;
}

uint Matcher::float_pressure_limit()
{
  // After experiment around with different values, the following default threshold
  // works best for LCM's register pressure scheduling on x64.
  uint dec_count  = VM_Version::supports_evex() ? 4 : 2;
  uint default_float_pressure_threshold = _FLOAT_REG_mask.Size() - dec_count;
  return (FLOATPRESSURE == -1) ? default_float_pressure_threshold : FLOATPRESSURE;
}

bool Matcher::use_asm_for_ldiv_by_con( jlong divisor ) {
  // In 64 bit mode a code which use multiply when
  // devisor is constant is faster than hardware
  // DIV instruction (it uses MulHiL).
  return false;
}

// Register for DIVI projection of divmodI
RegMask Matcher::divI_proj_mask() {
  return INT_RAX_REG_mask();
}

// Register for MODI projection of divmodI
RegMask Matcher::modI_proj_mask() {
  return INT_RDX_REG_mask();
}

// Register for DIVL projection of divmodL
RegMask Matcher::divL_proj_mask() {
  return LONG_RAX_REG_mask();
}

// Register for MODL projection of divmodL
RegMask Matcher::modL_proj_mask() {
  return LONG_RDX_REG_mask();
}

// Register for saving SP into on method handle invokes. Not used on x86_64.
const RegMask Matcher::method_handle_invoke_SP_save_mask() {
    return NO_REG_mask();
}

%}

//----------ENCODING BLOCK-----------------------------------------------------
// This block specifies the encoding classes used by the compiler to
// output byte streams.  Encoding classes are parameterized macros
// used by Machine Instruction Nodes in order to generate the bit
// encoding of the instruction.  Operands specify their base encoding
// interface with the interface keyword.  There are currently
// supported four interfaces, REG_INTER, CONST_INTER, MEMORY_INTER, &
// COND_INTER.  REG_INTER causes an operand to generate a function
// which returns its register number when queried.  CONST_INTER causes
// an operand to generate a function which returns the value of the
// constant when queried.  MEMORY_INTER causes an operand to generate
// four functions which return the Base Register, the Index Register,
// the Scale Value, and the Offset Value of the operand when queried.
// COND_INTER causes an operand to generate six functions which return
// the encoding code (ie - encoding bits for the instruction)
// associated with each basic boolean condition for a conditional
// instruction.
//
// Instructions specify two basic values for encoding.  Again, a
// function is available to check if the constant displacement is an
// oop. They use the ins_encode keyword to specify their encoding
// classes (which must be a sequence of enc_class names, and their
// parameters, specified in the encoding block), and they use the
// opcode keyword to specify, in order, their primary, secondary, and
// tertiary opcode.  Only the opcode sections which a particular
// instruction needs for encoding need to be specified.
encode %{
  // Build emit functions for each basic byte or larger field in the
  // intel encoding scheme (opcode, rm, sib, immediate), and call them
  // from C++ code in the enc_class source block.  Emit functions will
  // live in the main source block for now.  In future, we can
  // generalize this by adding a syntax that specifies the sizes of
  // fields in an order, so that the adlc can build the emit functions
  // automagically

  // Emit primary opcode
  enc_class OpcP
  %{
    emit_opcode(cbuf, $primary);
  %}

  // Emit secondary opcode
  enc_class OpcS
  %{
    emit_opcode(cbuf, $secondary);
  %}

  // Emit tertiary opcode
  enc_class OpcT
  %{
    emit_opcode(cbuf, $tertiary);
  %}

  // Emit opcode directly
  enc_class Opcode(immI d8)
  %{
    emit_opcode(cbuf, $d8$$constant);
  %}

  // Emit size prefix
  enc_class SizePrefix
  %{
    emit_opcode(cbuf, 0x66);
  %}

  enc_class reg(rRegI reg)
  %{
    emit_rm(cbuf, 0x3, 0, $reg$$reg & 7);
  %}

  enc_class reg_reg(rRegI dst, rRegI src)
  %{
    emit_rm(cbuf, 0x3, $dst$$reg & 7, $src$$reg & 7);
  %}

  enc_class opc_reg_reg(immI opcode, rRegI dst, rRegI src)
  %{
    emit_opcode(cbuf, $opcode$$constant);
    emit_rm(cbuf, 0x3, $dst$$reg & 7, $src$$reg & 7);
  %}

  // Opcde enc_class for 8/32 bit immediate instructions with sign-extension
  enc_class OpcSE(immI imm)
  %{
    // Emit primary opcode and set sign-extend bit
    // Check for 8-bit immediate, and set sign extend bit in opcode
    if (-0x80 <= $imm$$constant && $imm$$constant < 0x80) {
      emit_opcode(cbuf, $primary | 0x02);
    } else {
      // 32-bit immediate
      emit_opcode(cbuf, $primary);
    }
  %}

  enc_class OpcSErm(rRegI dst, immI imm)
  %{
    // OpcSEr/m
    int dstenc = $dst$$reg;
    if (dstenc >= 8) {
      emit_opcode(cbuf, Assembler::REX_B);
      dstenc -= 8;
    }
    // Emit primary opcode and set sign-extend bit
    // Check for 8-bit immediate, and set sign extend bit in opcode
    if (-0x80 <= $imm$$constant && $imm$$constant < 0x80) {
      emit_opcode(cbuf, $primary | 0x02);
    } else {
      // 32-bit immediate
      emit_opcode(cbuf, $primary);
    }
    // Emit r/m byte with secondary opcode, after primary opcode.
    emit_rm(cbuf, 0x3, $secondary, dstenc);
  %}

  enc_class OpcSErm_wide(rRegL dst, immI imm)
  %{
    // OpcSEr/m
    int dstenc = $dst$$reg;
    if (dstenc < 8) {
      emit_opcode(cbuf, Assembler::REX_W);
    } else {
      emit_opcode(cbuf, Assembler::REX_WB);
      dstenc -= 8;
    }
    // Emit primary opcode and set sign-extend bit
    // Check for 8-bit immediate, and set sign extend bit in opcode
    if (-0x80 <= $imm$$constant && $imm$$constant < 0x80) {
      emit_opcode(cbuf, $primary | 0x02);
    } else {
      // 32-bit immediate
      emit_opcode(cbuf, $primary);
    }
    // Emit r/m byte with secondary opcode, after primary opcode.
    emit_rm(cbuf, 0x3, $secondary, dstenc);
  %}

  enc_class Con8or32(immI imm)
  %{
    // Check for 8-bit immediate, and set sign extend bit in opcode
    if (-0x80 <= $imm$$constant && $imm$$constant < 0x80) {
      $$$emit8$imm$$constant;
    } else {
      // 32-bit immediate
      $$$emit32$imm$$constant;
    }
  %}

  enc_class opc2_reg(rRegI dst)
  %{
    // BSWAP
    emit_cc(cbuf, $secondary, $dst$$reg);
  %}

  enc_class opc3_reg(rRegI dst)
  %{
    // BSWAP
    emit_cc(cbuf, $tertiary, $dst$$reg);
  %}

  enc_class reg_opc(rRegI div)
  %{
    // INC, DEC, IDIV, IMOD, JMP indirect, ...
    emit_rm(cbuf, 0x3, $secondary, $div$$reg & 7);
  %}

  enc_class enc_cmov(cmpOp cop)
  %{
    // CMOV
    $$$emit8$primary;
    emit_cc(cbuf, $secondary, $cop$$cmpcode);
  %}

  enc_class enc_PartialSubtypeCheck()
  %{
    Register Rrdi = as_Register(RDI_enc); // result register
    Register Rrax = as_Register(RAX_enc); // super class
    Register Rrcx = as_Register(RCX_enc); // killed
    Register Rrsi = as_Register(RSI_enc); // sub class
    Label miss;
    const bool set_cond_codes = true;

    MacroAssembler _masm(&cbuf);
    __ check_klass_subtype_slow_path(Rrsi, Rrax, Rrcx, Rrdi,
                                     NULL, &miss,
                                     /*set_cond_codes:*/ true);
    if ($primary) {
      __ xorptr(Rrdi, Rrdi);
    }
    __ bind(miss);
  %}

  enc_class clear_avx %{
    debug_only(int off0 = cbuf.insts_size());
    if (generate_vzeroupper(Compile::current())) {
      // Clear upper bits of YMM registers to avoid AVX <-> SSE transition penalty
      // Clear upper bits of YMM registers when current compiled code uses
      // wide vectors to avoid AVX <-> SSE transition penalty during call.
      MacroAssembler _masm(&cbuf);
      __ vzeroupper();
    }
    debug_only(int off1 = cbuf.insts_size());
    assert(off1 - off0 == clear_avx_size(), "correct size prediction");
  %}

  enc_class Java_To_Runtime(method meth) %{
    // No relocation needed
    MacroAssembler _masm(&cbuf);
    __ mov64(r10, (int64_t) $meth$$method);
    __ call(r10);
    __ post_call_nop();
  %}

  enc_class Java_Static_Call(method meth)
  %{
    // JAVA STATIC CALL
    // CALL to fixup routine.  Fixup routine uses ScopeDesc info to
    // determine who we intended to call.
    MacroAssembler _masm(&cbuf);
    cbuf.set_insts_mark();
    $$$emit8$primary;

    if (!_method) {
      emit_d32_reloc(cbuf, (int) ($meth$$method - ((intptr_t) cbuf.insts_end()) - 4),
                     runtime_call_Relocation::spec(),
                     RELOC_DISP32);
    } else {
      int method_index = resolved_method_index(cbuf);
      RelocationHolder rspec = _optimized_virtual ? opt_virtual_call_Relocation::spec(method_index)
                                                  : static_call_Relocation::spec(method_index);
      emit_d32_reloc(cbuf, (int) ($meth$$method - ((intptr_t) cbuf.insts_end()) - 4),
                     rspec, RELOC_DISP32);
      // Emit stubs for static call.
      address mark = cbuf.insts_mark();
      address stub = CompiledStaticCall::emit_to_interp_stub(cbuf, mark);
      if (stub == NULL) {
        ciEnv::current()->record_failure("CodeCache is full");
        return;
      }
    }
    _masm.clear_inst_mark();
    __ post_call_nop();
  %}

  enc_class Java_Dynamic_Call(method meth) %{
    MacroAssembler _masm(&cbuf);
    __ ic_call((address)$meth$$method, resolved_method_index(cbuf));
    __ post_call_nop();
  %}

  enc_class reg_opc_imm(rRegI dst, immI8 shift)
  %{
    // SAL, SAR, SHR
    int dstenc = $dst$$reg;
    if (dstenc >= 8) {
      emit_opcode(cbuf, Assembler::REX_B);
      dstenc -= 8;
    }
    $$$emit8$primary;
    emit_rm(cbuf, 0x3, $secondary, dstenc);
    $$$emit8$shift$$constant;
  %}

  enc_class reg_opc_imm_wide(rRegL dst, immI8 shift)
  %{
    // SAL, SAR, SHR
    int dstenc = $dst$$reg;
    if (dstenc < 8) {
      emit_opcode(cbuf, Assembler::REX_W);
    } else {
      emit_opcode(cbuf, Assembler::REX_WB);
      dstenc -= 8;
    }
    $$$emit8$primary;
    emit_rm(cbuf, 0x3, $secondary, dstenc);
    $$$emit8$shift$$constant;
  %}

  enc_class load_immI(rRegI dst, immI src)
  %{
    int dstenc = $dst$$reg;
    if (dstenc >= 8) {
      emit_opcode(cbuf, Assembler::REX_B);
      dstenc -= 8;
    }
    emit_opcode(cbuf, 0xB8 | dstenc);
    $$$emit32$src$$constant;
  %}

  enc_class load_immL(rRegL dst, immL src)
  %{
    int dstenc = $dst$$reg;
    if (dstenc < 8) {
      emit_opcode(cbuf, Assembler::REX_W);
    } else {
      emit_opcode(cbuf, Assembler::REX_WB);
      dstenc -= 8;
    }
    emit_opcode(cbuf, 0xB8 | dstenc);
    emit_d64(cbuf, $src$$constant);
  %}

  enc_class load_immUL32(rRegL dst, immUL32 src)
  %{
    // same as load_immI, but this time we care about zeroes in the high word
    int dstenc = $dst$$reg;
    if (dstenc >= 8) {
      emit_opcode(cbuf, Assembler::REX_B);
      dstenc -= 8;
    }
    emit_opcode(cbuf, 0xB8 | dstenc);
    $$$emit32$src$$constant;
  %}

  enc_class load_immL32(rRegL dst, immL32 src)
  %{
    int dstenc = $dst$$reg;
    if (dstenc < 8) {
      emit_opcode(cbuf, Assembler::REX_W);
    } else {
      emit_opcode(cbuf, Assembler::REX_WB);
      dstenc -= 8;
    }
    emit_opcode(cbuf, 0xC7);
    emit_rm(cbuf, 0x03, 0x00, dstenc);
    $$$emit32$src$$constant;
  %}

  enc_class load_immP31(rRegP dst, immP32 src)
  %{
    // same as load_immI, but this time we care about zeroes in the high word
    int dstenc = $dst$$reg;
    if (dstenc >= 8) {
      emit_opcode(cbuf, Assembler::REX_B);
      dstenc -= 8;
    }
    emit_opcode(cbuf, 0xB8 | dstenc);
    $$$emit32$src$$constant;
  %}

  enc_class load_immP(rRegP dst, immP src)
  %{
    int dstenc = $dst$$reg;
    if (dstenc < 8) {
      emit_opcode(cbuf, Assembler::REX_W);
    } else {
      emit_opcode(cbuf, Assembler::REX_WB);
      dstenc -= 8;
    }
    emit_opcode(cbuf, 0xB8 | dstenc);
    // This next line should be generated from ADLC
    if ($src->constant_reloc() != relocInfo::none) {
      emit_d64_reloc(cbuf, $src$$constant, $src->constant_reloc(), RELOC_IMM64);
    } else {
      emit_d64(cbuf, $src$$constant);
    }
  %}

  enc_class Con32(immI src)
  %{
    // Output immediate
    $$$emit32$src$$constant;
  %}

  enc_class Con32F_as_bits(immF src)
  %{
    // Output Float immediate bits
    jfloat jf = $src$$constant;
    jint jf_as_bits = jint_cast(jf);
    emit_d32(cbuf, jf_as_bits);
  %}

  enc_class Con16(immI src)
  %{
    // Output immediate
    $$$emit16$src$$constant;
  %}

  // How is this different from Con32??? XXX
  enc_class Con_d32(immI src)
  %{
    emit_d32(cbuf,$src$$constant);
  %}

  enc_class conmemref (rRegP t1) %{    // Con32(storeImmI)
    // Output immediate memory reference
    emit_rm(cbuf, 0x00, $t1$$reg, 0x05 );
    emit_d32(cbuf, 0x00);
  %}

  enc_class lock_prefix()
  %{
    emit_opcode(cbuf, 0xF0); // lock
  %}

  enc_class REX_mem(memory mem)
  %{
    if ($mem$$base >= 8) {
      if ($mem$$index < 8) {
        emit_opcode(cbuf, Assembler::REX_B);
      } else {
        emit_opcode(cbuf, Assembler::REX_XB);
      }
    } else {
      if ($mem$$index >= 8) {
        emit_opcode(cbuf, Assembler::REX_X);
      }
    }
  %}

  enc_class REX_mem_wide(memory mem)
  %{
    if ($mem$$base >= 8) {
      if ($mem$$index < 8) {
        emit_opcode(cbuf, Assembler::REX_WB);
      } else {
        emit_opcode(cbuf, Assembler::REX_WXB);
      }
    } else {
      if ($mem$$index < 8) {
        emit_opcode(cbuf, Assembler::REX_W);
      } else {
        emit_opcode(cbuf, Assembler::REX_WX);
      }
    }
  %}

  // for byte regs
  enc_class REX_breg(rRegI reg)
  %{
    if ($reg$$reg >= 4) {
      emit_opcode(cbuf, $reg$$reg < 8 ? Assembler::REX : Assembler::REX_B);
    }
  %}

  // for byte regs
  enc_class REX_reg_breg(rRegI dst, rRegI src)
  %{
    if ($dst$$reg < 8) {
      if ($src$$reg >= 4) {
        emit_opcode(cbuf, $src$$reg < 8 ? Assembler::REX : Assembler::REX_B);
      }
    } else {
      if ($src$$reg < 8) {
        emit_opcode(cbuf, Assembler::REX_R);
      } else {
        emit_opcode(cbuf, Assembler::REX_RB);
      }
    }
  %}

  // for byte regs
  enc_class REX_breg_mem(rRegI reg, memory mem)
  %{
    if ($reg$$reg < 8) {
      if ($mem$$base < 8) {
        if ($mem$$index >= 8) {
          emit_opcode(cbuf, Assembler::REX_X);
        } else if ($reg$$reg >= 4) {
          emit_opcode(cbuf, Assembler::REX);
        }
      } else {
        if ($mem$$index < 8) {
          emit_opcode(cbuf, Assembler::REX_B);
        } else {
          emit_opcode(cbuf, Assembler::REX_XB);
        }
      }
    } else {
      if ($mem$$base < 8) {
        if ($mem$$index < 8) {
          emit_opcode(cbuf, Assembler::REX_R);
        } else {
          emit_opcode(cbuf, Assembler::REX_RX);
        }
      } else {
        if ($mem$$index < 8) {
          emit_opcode(cbuf, Assembler::REX_RB);
        } else {
          emit_opcode(cbuf, Assembler::REX_RXB);
        }
      }
    }
  %}

  enc_class REX_reg(rRegI reg)
  %{
    if ($reg$$reg >= 8) {
      emit_opcode(cbuf, Assembler::REX_B);
    }
  %}

  enc_class REX_reg_wide(rRegI reg)
  %{
    if ($reg$$reg < 8) {
      emit_opcode(cbuf, Assembler::REX_W);
    } else {
      emit_opcode(cbuf, Assembler::REX_WB);
    }
  %}

  enc_class REX_reg_reg(rRegI dst, rRegI src)
  %{
    if ($dst$$reg < 8) {
      if ($src$$reg >= 8) {
        emit_opcode(cbuf, Assembler::REX_B);
      }
    } else {
      if ($src$$reg < 8) {
        emit_opcode(cbuf, Assembler::REX_R);
      } else {
        emit_opcode(cbuf, Assembler::REX_RB);
      }
    }
  %}

  enc_class REX_reg_reg_wide(rRegI dst, rRegI src)
  %{
    if ($dst$$reg < 8) {
      if ($src$$reg < 8) {
        emit_opcode(cbuf, Assembler::REX_W);
      } else {
        emit_opcode(cbuf, Assembler::REX_WB);
      }
    } else {
      if ($src$$reg < 8) {
        emit_opcode(cbuf, Assembler::REX_WR);
      } else {
        emit_opcode(cbuf, Assembler::REX_WRB);
      }
    }
  %}

  enc_class REX_reg_mem(rRegI reg, memory mem)
  %{
    if ($reg$$reg < 8) {
      if ($mem$$base < 8) {
        if ($mem$$index >= 8) {
          emit_opcode(cbuf, Assembler::REX_X);
        }
      } else {
        if ($mem$$index < 8) {
          emit_opcode(cbuf, Assembler::REX_B);
        } else {
          emit_opcode(cbuf, Assembler::REX_XB);
        }
      }
    } else {
      if ($mem$$base < 8) {
        if ($mem$$index < 8) {
          emit_opcode(cbuf, Assembler::REX_R);
        } else {
          emit_opcode(cbuf, Assembler::REX_RX);
        }
      } else {
        if ($mem$$index < 8) {
          emit_opcode(cbuf, Assembler::REX_RB);
        } else {
          emit_opcode(cbuf, Assembler::REX_RXB);
        }
      }
    }
  %}

  enc_class REX_reg_mem_wide(rRegL reg, memory mem)
  %{
    if ($reg$$reg < 8) {
      if ($mem$$base < 8) {
        if ($mem$$index < 8) {
          emit_opcode(cbuf, Assembler::REX_W);
        } else {
          emit_opcode(cbuf, Assembler::REX_WX);
        }
      } else {
        if ($mem$$index < 8) {
          emit_opcode(cbuf, Assembler::REX_WB);
        } else {
          emit_opcode(cbuf, Assembler::REX_WXB);
        }
      }
    } else {
      if ($mem$$base < 8) {
        if ($mem$$index < 8) {
          emit_opcode(cbuf, Assembler::REX_WR);
        } else {
          emit_opcode(cbuf, Assembler::REX_WRX);
        }
      } else {
        if ($mem$$index < 8) {
          emit_opcode(cbuf, Assembler::REX_WRB);
        } else {
          emit_opcode(cbuf, Assembler::REX_WRXB);
        }
      }
    }
  %}

  enc_class reg_mem(rRegI ereg, memory mem)
  %{
    // High registers handle in encode_RegMem
    int reg = $ereg$$reg;
    int base = $mem$$base;
    int index = $mem$$index;
    int scale = $mem$$scale;
    int disp = $mem$$disp;
    relocInfo::relocType disp_reloc = $mem->disp_reloc();

    encode_RegMem(cbuf, reg, base, index, scale, disp, disp_reloc);
  %}

  enc_class RM_opc_mem(immI rm_opcode, memory mem)
  %{
    int rm_byte_opcode = $rm_opcode$$constant;

    // High registers handle in encode_RegMem
    int base = $mem$$base;
    int index = $mem$$index;
    int scale = $mem$$scale;
    int displace = $mem$$disp;

    relocInfo::relocType disp_reloc = $mem->disp_reloc();       // disp-as-oop when
                                            // working with static
                                            // globals
    encode_RegMem(cbuf, rm_byte_opcode, base, index, scale, displace,
                  disp_reloc);
  %}

  enc_class reg_lea(rRegI dst, rRegI src0, immI src1)
  %{
    int reg_encoding = $dst$$reg;
    int base         = $src0$$reg;      // 0xFFFFFFFF indicates no base
    int index        = 0x04;            // 0x04 indicates no index
    int scale        = 0x00;            // 0x00 indicates no scale
    int displace     = $src1$$constant; // 0x00 indicates no displacement
    relocInfo::relocType disp_reloc = relocInfo::none;
    encode_RegMem(cbuf, reg_encoding, base, index, scale, displace,
                  disp_reloc);
  %}

  enc_class neg_reg(rRegI dst)
  %{
    int dstenc = $dst$$reg;
    if (dstenc >= 8) {
      emit_opcode(cbuf, Assembler::REX_B);
      dstenc -= 8;
    }
    // NEG $dst
    emit_opcode(cbuf, 0xF7);
    emit_rm(cbuf, 0x3, 0x03, dstenc);
  %}

  enc_class neg_reg_wide(rRegI dst)
  %{
    int dstenc = $dst$$reg;
    if (dstenc < 8) {
      emit_opcode(cbuf, Assembler::REX_W);
    } else {
      emit_opcode(cbuf, Assembler::REX_WB);
      dstenc -= 8;
    }
    // NEG $dst
    emit_opcode(cbuf, 0xF7);
    emit_rm(cbuf, 0x3, 0x03, dstenc);
  %}

  enc_class setLT_reg(rRegI dst)
  %{
    int dstenc = $dst$$reg;
    if (dstenc >= 8) {
      emit_opcode(cbuf, Assembler::REX_B);
      dstenc -= 8;
    } else if (dstenc >= 4) {
      emit_opcode(cbuf, Assembler::REX);
    }
    // SETLT $dst
    emit_opcode(cbuf, 0x0F);
    emit_opcode(cbuf, 0x9C);
    emit_rm(cbuf, 0x3, 0x0, dstenc);
  %}

  enc_class setNZ_reg(rRegI dst)
  %{
    int dstenc = $dst$$reg;
    if (dstenc >= 8) {
      emit_opcode(cbuf, Assembler::REX_B);
      dstenc -= 8;
    } else if (dstenc >= 4) {
      emit_opcode(cbuf, Assembler::REX);
    }
    // SETNZ $dst
    emit_opcode(cbuf, 0x0F);
    emit_opcode(cbuf, 0x95);
    emit_rm(cbuf, 0x3, 0x0, dstenc);
  %}


  // Compare the lonogs and set -1, 0, or 1 into dst
  enc_class cmpl3_flag(rRegL src1, rRegL src2, rRegI dst)
  %{
    int src1enc = $src1$$reg;
    int src2enc = $src2$$reg;
    int dstenc = $dst$$reg;

    // cmpq $src1, $src2
    if (src1enc < 8) {
      if (src2enc < 8) {
        emit_opcode(cbuf, Assembler::REX_W);
      } else {
        emit_opcode(cbuf, Assembler::REX_WB);
      }
    } else {
      if (src2enc < 8) {
        emit_opcode(cbuf, Assembler::REX_WR);
      } else {
        emit_opcode(cbuf, Assembler::REX_WRB);
      }
    }
    emit_opcode(cbuf, 0x3B);
    emit_rm(cbuf, 0x3, src1enc & 7, src2enc & 7);

    // movl $dst, -1
    if (dstenc >= 8) {
      emit_opcode(cbuf, Assembler::REX_B);
    }
    emit_opcode(cbuf, 0xB8 | (dstenc & 7));
    emit_d32(cbuf, -1);

    // jl,s done
    emit_opcode(cbuf, 0x7C);
    emit_d8(cbuf, dstenc < 4 ? 0x06 : 0x08);

    // setne $dst
    if (dstenc >= 4) {
      emit_opcode(cbuf, dstenc < 8 ? Assembler::REX : Assembler::REX_B);
    }
    emit_opcode(cbuf, 0x0F);
    emit_opcode(cbuf, 0x95);
    emit_opcode(cbuf, 0xC0 | (dstenc & 7));

    // movzbl $dst, $dst
    if (dstenc >= 4) {
      emit_opcode(cbuf, dstenc < 8 ? Assembler::REX : Assembler::REX_RB);
    }
    emit_opcode(cbuf, 0x0F);
    emit_opcode(cbuf, 0xB6);
    emit_rm(cbuf, 0x3, dstenc & 7, dstenc & 7);
  %}

  enc_class Push_ResultXD(regD dst) %{
    MacroAssembler _masm(&cbuf);
    __ fstp_d(Address(rsp, 0));
    __ movdbl($dst$$XMMRegister, Address(rsp, 0));
    __ addptr(rsp, 8);
  %}

  enc_class Push_SrcXD(regD src) %{
    MacroAssembler _masm(&cbuf);
    __ subptr(rsp, 8);
    __ movdbl(Address(rsp, 0), $src$$XMMRegister);
    __ fld_d(Address(rsp, 0));
  %}


  enc_class enc_rethrow()
  %{
    cbuf.set_insts_mark();
    emit_opcode(cbuf, 0xE9); // jmp entry
    emit_d32_reloc(cbuf,
                   (int) (OptoRuntime::rethrow_stub() - cbuf.insts_end() - 4),
                   runtime_call_Relocation::spec(),
                   RELOC_DISP32);
  %}

%}



//----------FRAME--------------------------------------------------------------
// Definition of frame structure and management information.
//
//  S T A C K   L A Y O U T    Allocators stack-slot number
//                             |   (to get allocators register number
//  G  Owned by    |        |  v    add OptoReg::stack0())
//  r   CALLER     |        |
//  o     |        +--------+      pad to even-align allocators stack-slot
//  w     V        |  pad0  |        numbers; owned by CALLER
//  t   -----------+--------+----> Matcher::_in_arg_limit, unaligned
//  h     ^        |   in   |  5
//        |        |  args  |  4   Holes in incoming args owned by SELF
//  |     |        |        |  3
//  |     |        +--------+
//  V     |        | old out|      Empty on Intel, window on Sparc
//        |    old |preserve|      Must be even aligned.
//        |     SP-+--------+----> Matcher::_old_SP, even aligned
//        |        |   in   |  3   area for Intel ret address
//     Owned by    |preserve|      Empty on Sparc.
//       SELF      +--------+
//        |        |  pad2  |  2   pad to align old SP
//        |        +--------+  1
//        |        | locks  |  0
//        |        +--------+----> OptoReg::stack0(), even aligned
//        |        |  pad1  | 11   pad to align new SP
//        |        +--------+
//        |        |        | 10
//        |        | spills |  9   spills
//        V        |        |  8   (pad0 slot for callee)
//      -----------+--------+----> Matcher::_out_arg_limit, unaligned
//        ^        |  out   |  7
//        |        |  args  |  6   Holes in outgoing args owned by CALLEE
//     Owned by    +--------+
//      CALLEE     | new out|  6   Empty on Intel, window on Sparc
//        |    new |preserve|      Must be even-aligned.
//        |     SP-+--------+----> Matcher::_new_SP, even aligned
//        |        |        |
//
// Note 1: Only region 8-11 is determined by the allocator.  Region 0-5 is
//         known from SELF's arguments and the Java calling convention.
//         Region 6-7 is determined per call site.
// Note 2: If the calling convention leaves holes in the incoming argument
//         area, those holes are owned by SELF.  Holes in the outgoing area
//         are owned by the CALLEE.  Holes should not be necessary in the
//         incoming area, as the Java calling convention is completely under
//         the control of the AD file.  Doubles can be sorted and packed to
//         avoid holes.  Holes in the outgoing arguments may be necessary for
//         varargs C calling conventions.
// Note 3: Region 0-3 is even aligned, with pad2 as needed.  Region 3-5 is
//         even aligned with pad0 as needed.
//         Region 6 is even aligned.  Region 6-7 is NOT even aligned;
//         region 6-11 is even aligned; it may be padded out more so that
//         the region from SP to FP meets the minimum stack alignment.
// Note 4: For I2C adapters, the incoming FP may not meet the minimum stack
//         alignment.  Region 11, pad1, may be dynamically extended so that
//         SP meets the minimum alignment.

frame
%{
  // These three registers define part of the calling convention
  // between compiled code and the interpreter.
  inline_cache_reg(RAX);                // Inline Cache Register

  // Optional: name the operand used by cisc-spilling to access
  // [stack_pointer + offset]
  cisc_spilling_operand_name(indOffset32);

  // Number of stack slots consumed by locking an object
  sync_stack_slots(2);

  // Compiled code's Frame Pointer
  frame_pointer(RSP);

  // Interpreter stores its frame pointer in a register which is
  // stored to the stack by I2CAdaptors.
  // I2CAdaptors convert from interpreted java to compiled java.
  interpreter_frame_pointer(RBP);

  // Stack alignment requirement
  stack_alignment(StackAlignmentInBytes); // Alignment size in bytes (128-bit -> 16 bytes)

  // Number of outgoing stack slots killed above the out_preserve_stack_slots
  // for calls to C.  Supports the var-args backing area for register parms.
  varargs_C_out_slots_killed(frame::arg_reg_save_area_bytes/BytesPerInt);

  // The after-PROLOG location of the return address.  Location of
  // return address specifies a type (REG or STACK) and a number
  // representing the register number (i.e. - use a register name) or
  // stack slot.
  // Ret Addr is on stack in slot 0 if no locks or verification or alignment.
  // Otherwise, it is above the locks and verification slot and alignment word
  return_addr(STACK - 2 +
              align_up((Compile::current()->in_preserve_stack_slots() +
                        Compile::current()->fixed_slots()),
                       stack_alignment_in_slots()));

  // Location of compiled Java return values.  Same as C for now.
  return_value
  %{
    assert(ideal_reg >= Op_RegI && ideal_reg <= Op_RegL,
           "only return normal values");

    static const int lo[Op_RegL + 1] = {
      0,
      0,
      RAX_num,  // Op_RegN
      RAX_num,  // Op_RegI
      RAX_num,  // Op_RegP
      XMM0_num, // Op_RegF
      XMM0_num, // Op_RegD
      RAX_num   // Op_RegL
    };
    static const int hi[Op_RegL + 1] = {
      0,
      0,
      OptoReg::Bad, // Op_RegN
      OptoReg::Bad, // Op_RegI
      RAX_H_num,    // Op_RegP
      OptoReg::Bad, // Op_RegF
      XMM0b_num,    // Op_RegD
      RAX_H_num     // Op_RegL
    };
    // Excluded flags and vector registers.
    assert(ARRAY_SIZE(hi) == _last_machine_leaf - 8, "missing type");
    return OptoRegPair(hi[ideal_reg], lo[ideal_reg]);
  %}
%}

//----------ATTRIBUTES---------------------------------------------------------
//----------Operand Attributes-------------------------------------------------
op_attrib op_cost(0);        // Required cost attribute

//----------Instruction Attributes---------------------------------------------
ins_attrib ins_cost(100);       // Required cost attribute
ins_attrib ins_size(8);         // Required size attribute (in bits)
ins_attrib ins_short_branch(0); // Required flag: is this instruction
                                // a non-matching short branch variant
                                // of some long branch?
ins_attrib ins_alignment(1);    // Required alignment attribute (must
                                // be a power of 2) specifies the
                                // alignment that some part of the
                                // instruction (not necessarily the
                                // start) requires.  If > 1, a
                                // compute_padding() function must be
                                // provided for the instruction

//----------OPERANDS-----------------------------------------------------------
// Operand definitions must precede instruction definitions for correct parsing
// in the ADLC because operands constitute user defined types which are used in
// instruction definitions.

//----------Simple Operands----------------------------------------------------
// Immediate Operands
// Integer Immediate
operand immI()
%{
  match(ConI);

  op_cost(10);
  format %{ %}
  interface(CONST_INTER);
%}

// Constant for test vs zero
operand immI_0()
%{
  predicate(n->get_int() == 0);
  match(ConI);

  op_cost(0);
  format %{ %}
  interface(CONST_INTER);
%}

// Constant for increment
operand immI_1()
%{
  predicate(n->get_int() == 1);
  match(ConI);

  op_cost(0);
  format %{ %}
  interface(CONST_INTER);
%}

// Constant for decrement
operand immI_M1()
%{
  predicate(n->get_int() == -1);
  match(ConI);

  op_cost(0);
  format %{ %}
  interface(CONST_INTER);
%}

operand immI_2()
%{
  predicate(n->get_int() == 2);
  match(ConI);

  op_cost(0);
  format %{ %}
  interface(CONST_INTER);
%}

operand immI_4()
%{
  predicate(n->get_int() == 4);
  match(ConI);

  op_cost(0);
  format %{ %}
  interface(CONST_INTER);
%}

operand immI_8()
%{
  predicate(n->get_int() == 8);
  match(ConI);

  op_cost(0);
  format %{ %}
  interface(CONST_INTER);
%}

// Valid scale values for addressing modes
operand immI2()
%{
  predicate(0 <= n->get_int() && (n->get_int() <= 3));
  match(ConI);

  format %{ %}
  interface(CONST_INTER);
%}

operand immU7()
%{
  predicate((0 <= n->get_int()) && (n->get_int() <= 0x7F));
  match(ConI);

  op_cost(5);
  format %{ %}
  interface(CONST_INTER);
%}

operand immI8()
%{
  predicate((-0x80 <= n->get_int()) && (n->get_int() < 0x80));
  match(ConI);

  op_cost(5);
  format %{ %}
  interface(CONST_INTER);
%}

operand immU8()
%{
  predicate((0 <= n->get_int()) && (n->get_int() <= 255));
  match(ConI);

  op_cost(5);
  format %{ %}
  interface(CONST_INTER);
%}

operand immI16()
%{
  predicate((-32768 <= n->get_int()) && (n->get_int() <= 32767));
  match(ConI);

  op_cost(10);
  format %{ %}
  interface(CONST_INTER);
%}

// Int Immediate non-negative
operand immU31()
%{
  predicate(n->get_int() >= 0);
  match(ConI);

  op_cost(0);
  format %{ %}
  interface(CONST_INTER);
%}

// Constant for long shifts
operand immI_32()
%{
  predicate( n->get_int() == 32 );
  match(ConI);

  op_cost(0);
  format %{ %}
  interface(CONST_INTER);
%}

// Constant for long shifts
operand immI_64()
%{
  predicate( n->get_int() == 64 );
  match(ConI);

  op_cost(0);
  format %{ %}
  interface(CONST_INTER);
%}

// Pointer Immediate
operand immP()
%{
  match(ConP);

  op_cost(10);
  format %{ %}
  interface(CONST_INTER);
%}

// NULL Pointer Immediate
operand immP0()
%{
  predicate(n->get_ptr() == 0);
  match(ConP);

  op_cost(5);
  format %{ %}
  interface(CONST_INTER);
%}

// Pointer Immediate
operand immN() %{
  match(ConN);

  op_cost(10);
  format %{ %}
  interface(CONST_INTER);
%}

operand immNKlass() %{
  match(ConNKlass);

  op_cost(10);
  format %{ %}
  interface(CONST_INTER);
%}

// NULL Pointer Immediate
operand immN0() %{
  predicate(n->get_narrowcon() == 0);
  match(ConN);

  op_cost(5);
  format %{ %}
  interface(CONST_INTER);
%}

operand immP31()
%{
  predicate(n->as_Type()->type()->reloc() == relocInfo::none
            && (n->get_ptr() >> 31) == 0);
  match(ConP);

  op_cost(5);
  format %{ %}
  interface(CONST_INTER);
%}


// Long Immediate
operand immL()
%{
  match(ConL);

  op_cost(20);
  format %{ %}
  interface(CONST_INTER);
%}

// Long Immediate 8-bit
operand immL8()
%{
  predicate(-0x80L <= n->get_long() && n->get_long() < 0x80L);
  match(ConL);

  op_cost(5);
  format %{ %}
  interface(CONST_INTER);
%}

// Long Immediate 32-bit unsigned
operand immUL32()
%{
  predicate(n->get_long() == (unsigned int) (n->get_long()));
  match(ConL);

  op_cost(10);
  format %{ %}
  interface(CONST_INTER);
%}

// Long Immediate 32-bit signed
operand immL32()
%{
  predicate(n->get_long() == (int) (n->get_long()));
  match(ConL);

  op_cost(15);
  format %{ %}
  interface(CONST_INTER);
%}

operand immL_Pow2()
%{
  predicate(is_power_of_2((julong)n->get_long()));
  match(ConL);

  op_cost(15);
  format %{ %}
  interface(CONST_INTER);
%}

operand immL_NotPow2()
%{
  predicate(is_power_of_2((julong)~n->get_long()));
  match(ConL);

  op_cost(15);
  format %{ %}
  interface(CONST_INTER);
%}

// Long Immediate zero
operand immL0()
%{
  predicate(n->get_long() == 0L);
  match(ConL);

  op_cost(10);
  format %{ %}
  interface(CONST_INTER);
%}

// Constant for increment
operand immL1()
%{
  predicate(n->get_long() == 1);
  match(ConL);

  format %{ %}
  interface(CONST_INTER);
%}

// Constant for decrement
operand immL_M1()
%{
  predicate(n->get_long() == -1);
  match(ConL);

  format %{ %}
  interface(CONST_INTER);
%}

// Long Immediate: the value 10
operand immL10()
%{
  predicate(n->get_long() == 10);
  match(ConL);

  format %{ %}
  interface(CONST_INTER);
%}

// Long immediate from 0 to 127.
// Used for a shorter form of long mul by 10.
operand immL_127()
%{
  predicate(0 <= n->get_long() && n->get_long() < 0x80);
  match(ConL);

  op_cost(10);
  format %{ %}
  interface(CONST_INTER);
%}

// Long Immediate: low 32-bit mask
operand immL_32bits()
%{
  predicate(n->get_long() == 0xFFFFFFFFL);
  match(ConL);
  op_cost(20);

  format %{ %}
  interface(CONST_INTER);
%}

// Int Immediate: 2^n-1, positive
operand immI_Pow2M1()
%{
  predicate((n->get_int() > 0)
            && is_power_of_2(n->get_int() + 1));
  match(ConI);

  op_cost(20);
  format %{ %}
  interface(CONST_INTER);
%}

// Float Immediate zero
operand immF0()
%{
  predicate(jint_cast(n->getf()) == 0);
  match(ConF);

  op_cost(5);
  format %{ %}
  interface(CONST_INTER);
%}

// Float Immediate
operand immF()
%{
  match(ConF);

  op_cost(15);
  format %{ %}
  interface(CONST_INTER);
%}

// Double Immediate zero
operand immD0()
%{
  predicate(jlong_cast(n->getd()) == 0);
  match(ConD);

  op_cost(5);
  format %{ %}
  interface(CONST_INTER);
%}

// Double Immediate
operand immD()
%{
  match(ConD);

  op_cost(15);
  format %{ %}
  interface(CONST_INTER);
%}

// Immediates for special shifts (sign extend)

// Constants for increment
operand immI_16()
%{
  predicate(n->get_int() == 16);
  match(ConI);

  format %{ %}
  interface(CONST_INTER);
%}

operand immI_24()
%{
  predicate(n->get_int() == 24);
  match(ConI);

  format %{ %}
  interface(CONST_INTER);
%}

// Constant for byte-wide masking
operand immI_255()
%{
  predicate(n->get_int() == 255);
  match(ConI);

  format %{ %}
  interface(CONST_INTER);
%}

// Constant for short-wide masking
operand immI_65535()
%{
  predicate(n->get_int() == 65535);
  match(ConI);

  format %{ %}
  interface(CONST_INTER);
%}

// Constant for byte-wide masking
operand immL_255()
%{
  predicate(n->get_long() == 255);
  match(ConL);

  format %{ %}
  interface(CONST_INTER);
%}

// Constant for short-wide masking
operand immL_65535()
%{
  predicate(n->get_long() == 65535);
  match(ConL);

  format %{ %}
  interface(CONST_INTER);
%}

operand kReg()
%{
  constraint(ALLOC_IN_RC(vectmask_reg));
  match(RegVectMask);
  format %{%}
  interface(REG_INTER);
%}

operand kReg_K1()
%{
  constraint(ALLOC_IN_RC(vectmask_reg_K1));
  match(RegVectMask);
  format %{%}
  interface(REG_INTER);
%}

operand kReg_K2()
%{
  constraint(ALLOC_IN_RC(vectmask_reg_K2));
  match(RegVectMask);
  format %{%}
  interface(REG_INTER);
%}

// Special Registers
operand kReg_K3()
%{
  constraint(ALLOC_IN_RC(vectmask_reg_K3));
  match(RegVectMask);
  format %{%}
  interface(REG_INTER);
%}

operand kReg_K4()
%{
  constraint(ALLOC_IN_RC(vectmask_reg_K4));
  match(RegVectMask);
  format %{%}
  interface(REG_INTER);
%}

operand kReg_K5()
%{
  constraint(ALLOC_IN_RC(vectmask_reg_K5));
  match(RegVectMask);
  format %{%}
  interface(REG_INTER);
%}

operand kReg_K6()
%{
  constraint(ALLOC_IN_RC(vectmask_reg_K6));
  match(RegVectMask);
  format %{%}
  interface(REG_INTER);
%}

// Special Registers
operand kReg_K7()
%{
  constraint(ALLOC_IN_RC(vectmask_reg_K7));
  match(RegVectMask);
  format %{%}
  interface(REG_INTER);
%}

// Register Operands
// Integer Register
operand rRegI()
%{
  constraint(ALLOC_IN_RC(int_reg));
  match(RegI);

  match(rax_RegI);
  match(rbx_RegI);
  match(rcx_RegI);
  match(rdx_RegI);
  match(rdi_RegI);

  format %{ %}
  interface(REG_INTER);
%}

// Special Registers
operand rax_RegI()
%{
  constraint(ALLOC_IN_RC(int_rax_reg));
  match(RegI);
  match(rRegI);

  format %{ "RAX" %}
  interface(REG_INTER);
%}

// Special Registers
operand rbx_RegI()
%{
  constraint(ALLOC_IN_RC(int_rbx_reg));
  match(RegI);
  match(rRegI);

  format %{ "RBX" %}
  interface(REG_INTER);
%}

operand rcx_RegI()
%{
  constraint(ALLOC_IN_RC(int_rcx_reg));
  match(RegI);
  match(rRegI);

  format %{ "RCX" %}
  interface(REG_INTER);
%}

operand rdx_RegI()
%{
  constraint(ALLOC_IN_RC(int_rdx_reg));
  match(RegI);
  match(rRegI);

  format %{ "RDX" %}
  interface(REG_INTER);
%}

operand rdi_RegI()
%{
  constraint(ALLOC_IN_RC(int_rdi_reg));
  match(RegI);
  match(rRegI);

  format %{ "RDI" %}
  interface(REG_INTER);
%}

operand no_rax_rdx_RegI()
%{
  constraint(ALLOC_IN_RC(int_no_rax_rdx_reg));
  match(RegI);
  match(rbx_RegI);
  match(rcx_RegI);
  match(rdi_RegI);

  format %{ %}
  interface(REG_INTER);
%}

operand no_rbp_r13_RegI()
%{
  constraint(ALLOC_IN_RC(int_no_rbp_r13_reg));
  match(RegI);
  match(rRegI);
  match(rax_RegI);
  match(rbx_RegI);
  match(rcx_RegI);
  match(rdx_RegI);
  match(rdi_RegI);

  format %{ %}
  interface(REG_INTER);
%}

// Pointer Register
operand any_RegP()
%{
  constraint(ALLOC_IN_RC(any_reg));
  match(RegP);
  match(rax_RegP);
  match(rbx_RegP);
  match(rdi_RegP);
  match(rsi_RegP);
  match(rbp_RegP);
  match(r15_RegP);
  match(rRegP);

  format %{ %}
  interface(REG_INTER);
%}

operand rRegP()
%{
  constraint(ALLOC_IN_RC(ptr_reg));
  match(RegP);
  match(rax_RegP);
  match(rbx_RegP);
  match(rdi_RegP);
  match(rsi_RegP);
  match(rbp_RegP);  // See Q&A below about
  match(r15_RegP);  // r15_RegP and rbp_RegP.

  format %{ %}
  interface(REG_INTER);
%}

operand rRegN() %{
  constraint(ALLOC_IN_RC(int_reg));
  match(RegN);

  format %{ %}
  interface(REG_INTER);
%}

// Question: Why is r15_RegP (the read-only TLS register) a match for rRegP?
// Answer: Operand match rules govern the DFA as it processes instruction inputs.
// It's fine for an instruction input that expects rRegP to match a r15_RegP.
// The output of an instruction is controlled by the allocator, which respects
// register class masks, not match rules.  Unless an instruction mentions
// r15_RegP or any_RegP explicitly as its output, r15 will not be considered
// by the allocator as an input.
// The same logic applies to rbp_RegP being a match for rRegP: If PreserveFramePointer==true,
// the RBP is used as a proper frame pointer and is not included in ptr_reg. As a
// result, RBP is not included in the output of the instruction either.

operand no_rax_RegP()
%{
  constraint(ALLOC_IN_RC(ptr_no_rax_reg));
  match(RegP);
  match(rbx_RegP);
  match(rsi_RegP);
  match(rdi_RegP);

  format %{ %}
  interface(REG_INTER);
%}

// This operand is not allowed to use RBP even if
// RBP is not used to hold the frame pointer.
operand no_rbp_RegP()
%{
  constraint(ALLOC_IN_RC(ptr_reg_no_rbp));
  match(RegP);
  match(rbx_RegP);
  match(rsi_RegP);
  match(rdi_RegP);

  format %{ %}
  interface(REG_INTER);
%}

operand no_rax_rbx_RegP()
%{
  constraint(ALLOC_IN_RC(ptr_no_rax_rbx_reg));
  match(RegP);
  match(rsi_RegP);
  match(rdi_RegP);

  format %{ %}
  interface(REG_INTER);
%}

// Special Registers
// Return a pointer value
operand rax_RegP()
%{
  constraint(ALLOC_IN_RC(ptr_rax_reg));
  match(RegP);
  match(rRegP);

  format %{ %}
  interface(REG_INTER);
%}

// Special Registers
// Return a compressed pointer value
operand rax_RegN()
%{
  constraint(ALLOC_IN_RC(int_rax_reg));
  match(RegN);
  match(rRegN);

  format %{ %}
  interface(REG_INTER);
%}

// Used in AtomicAdd
operand rbx_RegP()
%{
  constraint(ALLOC_IN_RC(ptr_rbx_reg));
  match(RegP);
  match(rRegP);

  format %{ %}
  interface(REG_INTER);
%}

operand rsi_RegP()
%{
  constraint(ALLOC_IN_RC(ptr_rsi_reg));
  match(RegP);
  match(rRegP);

  format %{ %}
  interface(REG_INTER);
%}

operand rbp_RegP()
%{
  constraint(ALLOC_IN_RC(ptr_rbp_reg));
  match(RegP);
  match(rRegP);

  format %{ %}
  interface(REG_INTER);
%}

// Used in rep stosq
operand rdi_RegP()
%{
  constraint(ALLOC_IN_RC(ptr_rdi_reg));
  match(RegP);
  match(rRegP);

  format %{ %}
  interface(REG_INTER);
%}

operand r15_RegP()
%{
  constraint(ALLOC_IN_RC(ptr_r15_reg));
  match(RegP);
  match(rRegP);

  format %{ %}
  interface(REG_INTER);
%}

operand rRegL()
%{
  constraint(ALLOC_IN_RC(long_reg));
  match(RegL);
  match(rax_RegL);
  match(rdx_RegL);

  format %{ %}
  interface(REG_INTER);
%}

// Special Registers
operand no_rax_rdx_RegL()
%{
  constraint(ALLOC_IN_RC(long_no_rax_rdx_reg));
  match(RegL);
  match(rRegL);

  format %{ %}
  interface(REG_INTER);
%}

operand no_rax_RegL()
%{
  constraint(ALLOC_IN_RC(long_no_rax_rdx_reg));
  match(RegL);
  match(rRegL);
  match(rdx_RegL);

  format %{ %}
  interface(REG_INTER);
%}

operand rax_RegL()
%{
  constraint(ALLOC_IN_RC(long_rax_reg));
  match(RegL);
  match(rRegL);

  format %{ "RAX" %}
  interface(REG_INTER);
%}

operand rcx_RegL()
%{
  constraint(ALLOC_IN_RC(long_rcx_reg));
  match(RegL);
  match(rRegL);

  format %{ %}
  interface(REG_INTER);
%}

operand rdx_RegL()
%{
  constraint(ALLOC_IN_RC(long_rdx_reg));
  match(RegL);
  match(rRegL);

  format %{ %}
  interface(REG_INTER);
%}

operand no_rbp_r13_RegL()
%{
  constraint(ALLOC_IN_RC(long_no_rbp_r13_reg));
  match(RegL);
  match(rRegL);
  match(rax_RegL);
  match(rcx_RegL);
  match(rdx_RegL);

  format %{ %}
  interface(REG_INTER);
%}

// Flags register, used as output of compare instructions
operand rFlagsReg()
%{
  constraint(ALLOC_IN_RC(int_flags));
  match(RegFlags);

  format %{ "RFLAGS" %}
  interface(REG_INTER);
%}

// Flags register, used as output of FLOATING POINT compare instructions
operand rFlagsRegU()
%{
  constraint(ALLOC_IN_RC(int_flags));
  match(RegFlags);

  format %{ "RFLAGS_U" %}
  interface(REG_INTER);
%}

operand rFlagsRegUCF() %{
  constraint(ALLOC_IN_RC(int_flags));
  match(RegFlags);
  predicate(false);

  format %{ "RFLAGS_U_CF" %}
  interface(REG_INTER);
%}

// Float register operands
operand regF() %{
   constraint(ALLOC_IN_RC(float_reg));
   match(RegF);

   format %{ %}
   interface(REG_INTER);
%}

// Float register operands
operand legRegF() %{
   constraint(ALLOC_IN_RC(float_reg_legacy));
   match(RegF);

   format %{ %}
   interface(REG_INTER);
%}

// Float register operands
operand vlRegF() %{
   constraint(ALLOC_IN_RC(float_reg_vl));
   match(RegF);

   format %{ %}
   interface(REG_INTER);
%}

// Double register operands
operand regD() %{
   constraint(ALLOC_IN_RC(double_reg));
   match(RegD);

   format %{ %}
   interface(REG_INTER);
%}

// Double register operands
operand legRegD() %{
   constraint(ALLOC_IN_RC(double_reg_legacy));
   match(RegD);

   format %{ %}
   interface(REG_INTER);
%}

// Double register operands
operand vlRegD() %{
   constraint(ALLOC_IN_RC(double_reg_vl));
   match(RegD);

   format %{ %}
   interface(REG_INTER);
%}

//----------Memory Operands----------------------------------------------------
// Direct Memory Operand
// operand direct(immP addr)
// %{
//   match(addr);

//   format %{ "[$addr]" %}
//   interface(MEMORY_INTER) %{
//     base(0xFFFFFFFF);
//     index(0x4);
//     scale(0x0);
//     disp($addr);
//   %}
// %}

// Indirect Memory Operand
operand indirect(any_RegP reg)
%{
  constraint(ALLOC_IN_RC(ptr_reg));
  match(reg);

  format %{ "[$reg]" %}
  interface(MEMORY_INTER) %{
    base($reg);
    index(0x4);
    scale(0x0);
    disp(0x0);
  %}
%}

// Indirect Memory Plus Short Offset Operand
operand indOffset8(any_RegP reg, immL8 off)
%{
  constraint(ALLOC_IN_RC(ptr_reg));
  match(AddP reg off);

  format %{ "[$reg + $off (8-bit)]" %}
  interface(MEMORY_INTER) %{
    base($reg);
    index(0x4);
    scale(0x0);
    disp($off);
  %}
%}

// Indirect Memory Plus Long Offset Operand
operand indOffset32(any_RegP reg, immL32 off)
%{
  constraint(ALLOC_IN_RC(ptr_reg));
  match(AddP reg off);

  format %{ "[$reg + $off (32-bit)]" %}
  interface(MEMORY_INTER) %{
    base($reg);
    index(0x4);
    scale(0x0);
    disp($off);
  %}
%}

// Indirect Memory Plus Index Register Plus Offset Operand
operand indIndexOffset(any_RegP reg, rRegL lreg, immL32 off)
%{
  constraint(ALLOC_IN_RC(ptr_reg));
  match(AddP (AddP reg lreg) off);

  op_cost(10);
  format %{"[$reg + $off + $lreg]" %}
  interface(MEMORY_INTER) %{
    base($reg);
    index($lreg);
    scale(0x0);
    disp($off);
  %}
%}

// Indirect Memory Plus Index Register Plus Offset Operand
operand indIndex(any_RegP reg, rRegL lreg)
%{
  constraint(ALLOC_IN_RC(ptr_reg));
  match(AddP reg lreg);

  op_cost(10);
  format %{"[$reg + $lreg]" %}
  interface(MEMORY_INTER) %{
    base($reg);
    index($lreg);
    scale(0x0);
    disp(0x0);
  %}
%}

// Indirect Memory Times Scale Plus Index Register
operand indIndexScale(any_RegP reg, rRegL lreg, immI2 scale)
%{
  constraint(ALLOC_IN_RC(ptr_reg));
  match(AddP reg (LShiftL lreg scale));

  op_cost(10);
  format %{"[$reg + $lreg << $scale]" %}
  interface(MEMORY_INTER) %{
    base($reg);
    index($lreg);
    scale($scale);
    disp(0x0);
  %}
%}

operand indPosIndexScale(any_RegP reg, rRegI idx, immI2 scale)
%{
  constraint(ALLOC_IN_RC(ptr_reg));
  predicate(n->in(3)->in(1)->as_Type()->type()->is_long()->_lo >= 0);
  match(AddP reg (LShiftL (ConvI2L idx) scale));

  op_cost(10);
  format %{"[$reg + pos $idx << $scale]" %}
  interface(MEMORY_INTER) %{
    base($reg);
    index($idx);
    scale($scale);
    disp(0x0);
  %}
%}

// Indirect Memory Times Scale Plus Index Register Plus Offset Operand
operand indIndexScaleOffset(any_RegP reg, immL32 off, rRegL lreg, immI2 scale)
%{
  constraint(ALLOC_IN_RC(ptr_reg));
  match(AddP (AddP reg (LShiftL lreg scale)) off);

  op_cost(10);
  format %{"[$reg + $off + $lreg << $scale]" %}
  interface(MEMORY_INTER) %{
    base($reg);
    index($lreg);
    scale($scale);
    disp($off);
  %}
%}

// Indirect Memory Plus Positive Index Register Plus Offset Operand
operand indPosIndexOffset(any_RegP reg, immL32 off, rRegI idx)
%{
  constraint(ALLOC_IN_RC(ptr_reg));
  predicate(n->in(2)->in(3)->as_Type()->type()->is_long()->_lo >= 0);
  match(AddP (AddP reg (ConvI2L idx)) off);

  op_cost(10);
  format %{"[$reg + $off + $idx]" %}
  interface(MEMORY_INTER) %{
    base($reg);
    index($idx);
    scale(0x0);
    disp($off);
  %}
%}

// Indirect Memory Times Scale Plus Positive Index Register Plus Offset Operand
operand indPosIndexScaleOffset(any_RegP reg, immL32 off, rRegI idx, immI2 scale)
%{
  constraint(ALLOC_IN_RC(ptr_reg));
  predicate(n->in(2)->in(3)->in(1)->as_Type()->type()->is_long()->_lo >= 0);
  match(AddP (AddP reg (LShiftL (ConvI2L idx) scale)) off);

  op_cost(10);
  format %{"[$reg + $off + $idx << $scale]" %}
  interface(MEMORY_INTER) %{
    base($reg);
    index($idx);
    scale($scale);
    disp($off);
  %}
%}

// Indirect Narrow Oop Plus Offset Operand
// Note: x86 architecture doesn't support "scale * index + offset" without a base
// we can't free r12 even with CompressedOops::base() == NULL.
operand indCompressedOopOffset(rRegN reg, immL32 off) %{
  predicate(UseCompressedOops && (CompressedOops::shift() == Address::times_8));
  constraint(ALLOC_IN_RC(ptr_reg));
  match(AddP (DecodeN reg) off);

  op_cost(10);
  format %{"[R12 + $reg << 3 + $off] (compressed oop addressing)" %}
  interface(MEMORY_INTER) %{
    base(0xc); // R12
    index($reg);
    scale(0x3);
    disp($off);
  %}
%}

// Indirect Memory Operand
operand indirectNarrow(rRegN reg)
%{
  predicate(CompressedOops::shift() == 0);
  constraint(ALLOC_IN_RC(ptr_reg));
  match(DecodeN reg);

  format %{ "[$reg]" %}
  interface(MEMORY_INTER) %{
    base($reg);
    index(0x4);
    scale(0x0);
    disp(0x0);
  %}
%}

// Indirect Memory Plus Short Offset Operand
operand indOffset8Narrow(rRegN reg, immL8 off)
%{
  predicate(CompressedOops::shift() == 0);
  constraint(ALLOC_IN_RC(ptr_reg));
  match(AddP (DecodeN reg) off);

  format %{ "[$reg + $off (8-bit)]" %}
  interface(MEMORY_INTER) %{
    base($reg);
    index(0x4);
    scale(0x0);
    disp($off);
  %}
%}

// Indirect Memory Plus Long Offset Operand
operand indOffset32Narrow(rRegN reg, immL32 off)
%{
  predicate(CompressedOops::shift() == 0);
  constraint(ALLOC_IN_RC(ptr_reg));
  match(AddP (DecodeN reg) off);

  format %{ "[$reg + $off (32-bit)]" %}
  interface(MEMORY_INTER) %{
    base($reg);
    index(0x4);
    scale(0x0);
    disp($off);
  %}
%}

// Indirect Memory Plus Index Register Plus Offset Operand
operand indIndexOffsetNarrow(rRegN reg, rRegL lreg, immL32 off)
%{
  predicate(CompressedOops::shift() == 0);
  constraint(ALLOC_IN_RC(ptr_reg));
  match(AddP (AddP (DecodeN reg) lreg) off);

  op_cost(10);
  format %{"[$reg + $off + $lreg]" %}
  interface(MEMORY_INTER) %{
    base($reg);
    index($lreg);
    scale(0x0);
    disp($off);
  %}
%}

// Indirect Memory Plus Index Register Plus Offset Operand
operand indIndexNarrow(rRegN reg, rRegL lreg)
%{
  predicate(CompressedOops::shift() == 0);
  constraint(ALLOC_IN_RC(ptr_reg));
  match(AddP (DecodeN reg) lreg);

  op_cost(10);
  format %{"[$reg + $lreg]" %}
  interface(MEMORY_INTER) %{
    base($reg);
    index($lreg);
    scale(0x0);
    disp(0x0);
  %}
%}

// Indirect Memory Times Scale Plus Index Register
operand indIndexScaleNarrow(rRegN reg, rRegL lreg, immI2 scale)
%{
  predicate(CompressedOops::shift() == 0);
  constraint(ALLOC_IN_RC(ptr_reg));
  match(AddP (DecodeN reg) (LShiftL lreg scale));

  op_cost(10);
  format %{"[$reg + $lreg << $scale]" %}
  interface(MEMORY_INTER) %{
    base($reg);
    index($lreg);
    scale($scale);
    disp(0x0);
  %}
%}

// Indirect Memory Times Scale Plus Index Register Plus Offset Operand
operand indIndexScaleOffsetNarrow(rRegN reg, immL32 off, rRegL lreg, immI2 scale)
%{
  predicate(CompressedOops::shift() == 0);
  constraint(ALLOC_IN_RC(ptr_reg));
  match(AddP (AddP (DecodeN reg) (LShiftL lreg scale)) off);

  op_cost(10);
  format %{"[$reg + $off + $lreg << $scale]" %}
  interface(MEMORY_INTER) %{
    base($reg);
    index($lreg);
    scale($scale);
    disp($off);
  %}
%}

// Indirect Memory Times Plus Positive Index Register Plus Offset Operand
operand indPosIndexOffsetNarrow(rRegN reg, immL32 off, rRegI idx)
%{
  constraint(ALLOC_IN_RC(ptr_reg));
  predicate(CompressedOops::shift() == 0 && n->in(2)->in(3)->as_Type()->type()->is_long()->_lo >= 0);
  match(AddP (AddP (DecodeN reg) (ConvI2L idx)) off);

  op_cost(10);
  format %{"[$reg + $off + $idx]" %}
  interface(MEMORY_INTER) %{
    base($reg);
    index($idx);
    scale(0x0);
    disp($off);
  %}
%}

// Indirect Memory Times Scale Plus Positive Index Register Plus Offset Operand
operand indPosIndexScaleOffsetNarrow(rRegN reg, immL32 off, rRegI idx, immI2 scale)
%{
  constraint(ALLOC_IN_RC(ptr_reg));
  predicate(CompressedOops::shift() == 0 && n->in(2)->in(3)->in(1)->as_Type()->type()->is_long()->_lo >= 0);
  match(AddP (AddP (DecodeN reg) (LShiftL (ConvI2L idx) scale)) off);

  op_cost(10);
  format %{"[$reg + $off + $idx << $scale]" %}
  interface(MEMORY_INTER) %{
    base($reg);
    index($idx);
    scale($scale);
    disp($off);
  %}
%}

//----------Special Memory Operands--------------------------------------------
// Stack Slot Operand - This operand is used for loading and storing temporary
//                      values on the stack where a match requires a value to
//                      flow through memory.
operand stackSlotP(sRegP reg)
%{
  constraint(ALLOC_IN_RC(stack_slots));
  // No match rule because this operand is only generated in matching

  format %{ "[$reg]" %}
  interface(MEMORY_INTER) %{
    base(0x4);   // RSP
    index(0x4);  // No Index
    scale(0x0);  // No Scale
    disp($reg);  // Stack Offset
  %}
%}

operand stackSlotI(sRegI reg)
%{
  constraint(ALLOC_IN_RC(stack_slots));
  // No match rule because this operand is only generated in matching

  format %{ "[$reg]" %}
  interface(MEMORY_INTER) %{
    base(0x4);   // RSP
    index(0x4);  // No Index
    scale(0x0);  // No Scale
    disp($reg);  // Stack Offset
  %}
%}

operand stackSlotF(sRegF reg)
%{
  constraint(ALLOC_IN_RC(stack_slots));
  // No match rule because this operand is only generated in matching

  format %{ "[$reg]" %}
  interface(MEMORY_INTER) %{
    base(0x4);   // RSP
    index(0x4);  // No Index
    scale(0x0);  // No Scale
    disp($reg);  // Stack Offset
  %}
%}

operand stackSlotD(sRegD reg)
%{
  constraint(ALLOC_IN_RC(stack_slots));
  // No match rule because this operand is only generated in matching

  format %{ "[$reg]" %}
  interface(MEMORY_INTER) %{
    base(0x4);   // RSP
    index(0x4);  // No Index
    scale(0x0);  // No Scale
    disp($reg);  // Stack Offset
  %}
%}
operand stackSlotL(sRegL reg)
%{
  constraint(ALLOC_IN_RC(stack_slots));
  // No match rule because this operand is only generated in matching

  format %{ "[$reg]" %}
  interface(MEMORY_INTER) %{
    base(0x4);   // RSP
    index(0x4);  // No Index
    scale(0x0);  // No Scale
    disp($reg);  // Stack Offset
  %}
%}

//----------Conditional Branch Operands----------------------------------------
// Comparison Op  - This is the operation of the comparison, and is limited to
//                  the following set of codes:
//                  L (<), LE (<=), G (>), GE (>=), E (==), NE (!=)
//
// Other attributes of the comparison, such as unsignedness, are specified
// by the comparison instruction that sets a condition code flags register.
// That result is represented by a flags operand whose subtype is appropriate
// to the unsignedness (etc.) of the comparison.
//
// Later, the instruction which matches both the Comparison Op (a Bool) and
// the flags (produced by the Cmp) specifies the coding of the comparison op
// by matching a specific subtype of Bool operand below, such as cmpOpU.

// Comparison Code
operand cmpOp()
%{
  match(Bool);

  format %{ "" %}
  interface(COND_INTER) %{
    equal(0x4, "e");
    not_equal(0x5, "ne");
    less(0xC, "l");
    greater_equal(0xD, "ge");
    less_equal(0xE, "le");
    greater(0xF, "g");
    overflow(0x0, "o");
    no_overflow(0x1, "no");
  %}
%}

// Comparison Code, unsigned compare.  Used by FP also, with
// C2 (unordered) turned into GT or LT already.  The other bits
// C0 and C3 are turned into Carry & Zero flags.
operand cmpOpU()
%{
  match(Bool);

  format %{ "" %}
  interface(COND_INTER) %{
    equal(0x4, "e");
    not_equal(0x5, "ne");
    less(0x2, "b");
    greater_equal(0x3, "nb");
    less_equal(0x6, "be");
    greater(0x7, "nbe");
    overflow(0x0, "o");
    no_overflow(0x1, "no");
  %}
%}


// Floating comparisons that don't require any fixup for the unordered case
operand cmpOpUCF() %{
  match(Bool);
  predicate(n->as_Bool()->_test._test == BoolTest::lt ||
            n->as_Bool()->_test._test == BoolTest::ge ||
            n->as_Bool()->_test._test == BoolTest::le ||
            n->as_Bool()->_test._test == BoolTest::gt);
  format %{ "" %}
  interface(COND_INTER) %{
    equal(0x4, "e");
    not_equal(0x5, "ne");
    less(0x2, "b");
    greater_equal(0x3, "nb");
    less_equal(0x6, "be");
    greater(0x7, "nbe");
    overflow(0x0, "o");
    no_overflow(0x1, "no");
  %}
%}


// Floating comparisons that can be fixed up with extra conditional jumps
operand cmpOpUCF2() %{
  match(Bool);
  predicate(n->as_Bool()->_test._test == BoolTest::ne ||
            n->as_Bool()->_test._test == BoolTest::eq);
  format %{ "" %}
  interface(COND_INTER) %{
    equal(0x4, "e");
    not_equal(0x5, "ne");
    less(0x2, "b");
    greater_equal(0x3, "nb");
    less_equal(0x6, "be");
    greater(0x7, "nbe");
    overflow(0x0, "o");
    no_overflow(0x1, "no");
  %}
%}

//----------OPERAND CLASSES----------------------------------------------------
// Operand Classes are groups of operands that are used as to simplify
// instruction definitions by not requiring the AD writer to specify separate
// instructions for every form of operand when the instruction accepts
// multiple operand types with the same basic encoding and format.  The classic
// case of this is memory operands.

opclass memory(indirect, indOffset8, indOffset32, indIndexOffset, indIndex,
               indIndexScale, indPosIndexScale, indIndexScaleOffset, indPosIndexOffset, indPosIndexScaleOffset,
               indCompressedOopOffset,
               indirectNarrow, indOffset8Narrow, indOffset32Narrow,
               indIndexOffsetNarrow, indIndexNarrow, indIndexScaleNarrow,
               indIndexScaleOffsetNarrow, indPosIndexOffsetNarrow, indPosIndexScaleOffsetNarrow);

//----------PIPELINE-----------------------------------------------------------
// Rules which define the behavior of the target architectures pipeline.
pipeline %{

//----------ATTRIBUTES---------------------------------------------------------
attributes %{
  variable_size_instructions;        // Fixed size instructions
  max_instructions_per_bundle = 3;   // Up to 3 instructions per bundle
  instruction_unit_size = 1;         // An instruction is 1 bytes long
  instruction_fetch_unit_size = 16;  // The processor fetches one line
  instruction_fetch_units = 1;       // of 16 bytes

  // List of nop instructions
  nops( MachNop );
%}

//----------RESOURCES----------------------------------------------------------
// Resources are the functional units available to the machine

// Generic P2/P3 pipeline
// 3 decoders, only D0 handles big operands; a "bundle" is the limit of
// 3 instructions decoded per cycle.
// 2 load/store ops per cycle, 1 branch, 1 FPU,
// 3 ALU op, only ALU0 handles mul instructions.
resources( D0, D1, D2, DECODE = D0 | D1 | D2,
           MS0, MS1, MS2, MEM = MS0 | MS1 | MS2,
           BR, FPU,
           ALU0, ALU1, ALU2, ALU = ALU0 | ALU1 | ALU2);

//----------PIPELINE DESCRIPTION-----------------------------------------------
// Pipeline Description specifies the stages in the machine's pipeline

// Generic P2/P3 pipeline
pipe_desc(S0, S1, S2, S3, S4, S5);

//----------PIPELINE CLASSES---------------------------------------------------
// Pipeline Classes describe the stages in which input and output are
// referenced by the hardware pipeline.

// Naming convention: ialu or fpu
// Then: _reg
// Then: _reg if there is a 2nd register
// Then: _long if it's a pair of instructions implementing a long
// Then: _fat if it requires the big decoder
//   Or: _mem if it requires the big decoder and a memory unit.

// Integer ALU reg operation
pipe_class ialu_reg(rRegI dst)
%{
    single_instruction;
    dst    : S4(write);
    dst    : S3(read);
    DECODE : S0;        // any decoder
    ALU    : S3;        // any alu
%}

// Long ALU reg operation
pipe_class ialu_reg_long(rRegL dst)
%{
    instruction_count(2);
    dst    : S4(write);
    dst    : S3(read);
    DECODE : S0(2);     // any 2 decoders
    ALU    : S3(2);     // both alus
%}

// Integer ALU reg operation using big decoder
pipe_class ialu_reg_fat(rRegI dst)
%{
    single_instruction;
    dst    : S4(write);
    dst    : S3(read);
    D0     : S0;        // big decoder only
    ALU    : S3;        // any alu
%}

// Integer ALU reg-reg operation
pipe_class ialu_reg_reg(rRegI dst, rRegI src)
%{
    single_instruction;
    dst    : S4(write);
    src    : S3(read);
    DECODE : S0;        // any decoder
    ALU    : S3;        // any alu
%}

// Integer ALU reg-reg operation
pipe_class ialu_reg_reg_fat(rRegI dst, memory src)
%{
    single_instruction;
    dst    : S4(write);
    src    : S3(read);
    D0     : S0;        // big decoder only
    ALU    : S3;        // any alu
%}

// Integer ALU reg-mem operation
pipe_class ialu_reg_mem(rRegI dst, memory mem)
%{
    single_instruction;
    dst    : S5(write);
    mem    : S3(read);
    D0     : S0;        // big decoder only
    ALU    : S4;        // any alu
    MEM    : S3;        // any mem
%}

// Integer mem operation (prefetch)
pipe_class ialu_mem(memory mem)
%{
    single_instruction;
    mem    : S3(read);
    D0     : S0;        // big decoder only
    MEM    : S3;        // any mem
%}

// Integer Store to Memory
pipe_class ialu_mem_reg(memory mem, rRegI src)
%{
    single_instruction;
    mem    : S3(read);
    src    : S5(read);
    D0     : S0;        // big decoder only
    ALU    : S4;        // any alu
    MEM    : S3;
%}

// // Long Store to Memory
// pipe_class ialu_mem_long_reg(memory mem, rRegL src)
// %{
//     instruction_count(2);
//     mem    : S3(read);
//     src    : S5(read);
//     D0     : S0(2);          // big decoder only; twice
//     ALU    : S4(2);     // any 2 alus
//     MEM    : S3(2);  // Both mems
// %}

// Integer Store to Memory
pipe_class ialu_mem_imm(memory mem)
%{
    single_instruction;
    mem    : S3(read);
    D0     : S0;        // big decoder only
    ALU    : S4;        // any alu
    MEM    : S3;
%}

// Integer ALU0 reg-reg operation
pipe_class ialu_reg_reg_alu0(rRegI dst, rRegI src)
%{
    single_instruction;
    dst    : S4(write);
    src    : S3(read);
    D0     : S0;        // Big decoder only
    ALU0   : S3;        // only alu0
%}

// Integer ALU0 reg-mem operation
pipe_class ialu_reg_mem_alu0(rRegI dst, memory mem)
%{
    single_instruction;
    dst    : S5(write);
    mem    : S3(read);
    D0     : S0;        // big decoder only
    ALU0   : S4;        // ALU0 only
    MEM    : S3;        // any mem
%}

// Integer ALU reg-reg operation
pipe_class ialu_cr_reg_reg(rFlagsReg cr, rRegI src1, rRegI src2)
%{
    single_instruction;
    cr     : S4(write);
    src1   : S3(read);
    src2   : S3(read);
    DECODE : S0;        // any decoder
    ALU    : S3;        // any alu
%}

// Integer ALU reg-imm operation
pipe_class ialu_cr_reg_imm(rFlagsReg cr, rRegI src1)
%{
    single_instruction;
    cr     : S4(write);
    src1   : S3(read);
    DECODE : S0;        // any decoder
    ALU    : S3;        // any alu
%}

// Integer ALU reg-mem operation
pipe_class ialu_cr_reg_mem(rFlagsReg cr, rRegI src1, memory src2)
%{
    single_instruction;
    cr     : S4(write);
    src1   : S3(read);
    src2   : S3(read);
    D0     : S0;        // big decoder only
    ALU    : S4;        // any alu
    MEM    : S3;
%}

// Conditional move reg-reg
pipe_class pipe_cmplt( rRegI p, rRegI q, rRegI y)
%{
    instruction_count(4);
    y      : S4(read);
    q      : S3(read);
    p      : S3(read);
    DECODE : S0(4);     // any decoder
%}

// Conditional move reg-reg
pipe_class pipe_cmov_reg( rRegI dst, rRegI src, rFlagsReg cr)
%{
    single_instruction;
    dst    : S4(write);
    src    : S3(read);
    cr     : S3(read);
    DECODE : S0;        // any decoder
%}

// Conditional move reg-mem
pipe_class pipe_cmov_mem( rFlagsReg cr, rRegI dst, memory src)
%{
    single_instruction;
    dst    : S4(write);
    src    : S3(read);
    cr     : S3(read);
    DECODE : S0;        // any decoder
    MEM    : S3;
%}

// Conditional move reg-reg long
pipe_class pipe_cmov_reg_long( rFlagsReg cr, rRegL dst, rRegL src)
%{
    single_instruction;
    dst    : S4(write);
    src    : S3(read);
    cr     : S3(read);
    DECODE : S0(2);     // any 2 decoders
%}

// XXX
// // Conditional move double reg-reg
// pipe_class pipe_cmovD_reg( rFlagsReg cr, regDPR1 dst, regD src)
// %{
//     single_instruction;
//     dst    : S4(write);
//     src    : S3(read);
//     cr     : S3(read);
//     DECODE : S0;     // any decoder
// %}

// Float reg-reg operation
pipe_class fpu_reg(regD dst)
%{
    instruction_count(2);
    dst    : S3(read);
    DECODE : S0(2);     // any 2 decoders
    FPU    : S3;
%}

// Float reg-reg operation
pipe_class fpu_reg_reg(regD dst, regD src)
%{
    instruction_count(2);
    dst    : S4(write);
    src    : S3(read);
    DECODE : S0(2);     // any 2 decoders
    FPU    : S3;
%}

// Float reg-reg operation
pipe_class fpu_reg_reg_reg(regD dst, regD src1, regD src2)
%{
    instruction_count(3);
    dst    : S4(write);
    src1   : S3(read);
    src2   : S3(read);
    DECODE : S0(3);     // any 3 decoders
    FPU    : S3(2);
%}

// Float reg-reg operation
pipe_class fpu_reg_reg_reg_reg(regD dst, regD src1, regD src2, regD src3)
%{
    instruction_count(4);
    dst    : S4(write);
    src1   : S3(read);
    src2   : S3(read);
    src3   : S3(read);
    DECODE : S0(4);     // any 3 decoders
    FPU    : S3(2);
%}

// Float reg-reg operation
pipe_class fpu_reg_mem_reg_reg(regD dst, memory src1, regD src2, regD src3)
%{
    instruction_count(4);
    dst    : S4(write);
    src1   : S3(read);
    src2   : S3(read);
    src3   : S3(read);
    DECODE : S1(3);     // any 3 decoders
    D0     : S0;        // Big decoder only
    FPU    : S3(2);
    MEM    : S3;
%}

// Float reg-mem operation
pipe_class fpu_reg_mem(regD dst, memory mem)
%{
    instruction_count(2);
    dst    : S5(write);
    mem    : S3(read);
    D0     : S0;        // big decoder only
    DECODE : S1;        // any decoder for FPU POP
    FPU    : S4;
    MEM    : S3;        // any mem
%}

// Float reg-mem operation
pipe_class fpu_reg_reg_mem(regD dst, regD src1, memory mem)
%{
    instruction_count(3);
    dst    : S5(write);
    src1   : S3(read);
    mem    : S3(read);
    D0     : S0;        // big decoder only
    DECODE : S1(2);     // any decoder for FPU POP
    FPU    : S4;
    MEM    : S3;        // any mem
%}

// Float mem-reg operation
pipe_class fpu_mem_reg(memory mem, regD src)
%{
    instruction_count(2);
    src    : S5(read);
    mem    : S3(read);
    DECODE : S0;        // any decoder for FPU PUSH
    D0     : S1;        // big decoder only
    FPU    : S4;
    MEM    : S3;        // any mem
%}

pipe_class fpu_mem_reg_reg(memory mem, regD src1, regD src2)
%{
    instruction_count(3);
    src1   : S3(read);
    src2   : S3(read);
    mem    : S3(read);
    DECODE : S0(2);     // any decoder for FPU PUSH
    D0     : S1;        // big decoder only
    FPU    : S4;
    MEM    : S3;        // any mem
%}

pipe_class fpu_mem_reg_mem(memory mem, regD src1, memory src2)
%{
    instruction_count(3);
    src1   : S3(read);
    src2   : S3(read);
    mem    : S4(read);
    DECODE : S0;        // any decoder for FPU PUSH
    D0     : S0(2);     // big decoder only
    FPU    : S4;
    MEM    : S3(2);     // any mem
%}

pipe_class fpu_mem_mem(memory dst, memory src1)
%{
    instruction_count(2);
    src1   : S3(read);
    dst    : S4(read);
    D0     : S0(2);     // big decoder only
    MEM    : S3(2);     // any mem
%}

pipe_class fpu_mem_mem_mem(memory dst, memory src1, memory src2)
%{
    instruction_count(3);
    src1   : S3(read);
    src2   : S3(read);
    dst    : S4(read);
    D0     : S0(3);     // big decoder only
    FPU    : S4;
    MEM    : S3(3);     // any mem
%}

pipe_class fpu_mem_reg_con(memory mem, regD src1)
%{
    instruction_count(3);
    src1   : S4(read);
    mem    : S4(read);
    DECODE : S0;        // any decoder for FPU PUSH
    D0     : S0(2);     // big decoder only
    FPU    : S4;
    MEM    : S3(2);     // any mem
%}

// Float load constant
pipe_class fpu_reg_con(regD dst)
%{
    instruction_count(2);
    dst    : S5(write);
    D0     : S0;        // big decoder only for the load
    DECODE : S1;        // any decoder for FPU POP
    FPU    : S4;
    MEM    : S3;        // any mem
%}

// Float load constant
pipe_class fpu_reg_reg_con(regD dst, regD src)
%{
    instruction_count(3);
    dst    : S5(write);
    src    : S3(read);
    D0     : S0;        // big decoder only for the load
    DECODE : S1(2);     // any decoder for FPU POP
    FPU    : S4;
    MEM    : S3;        // any mem
%}

// UnConditional branch
pipe_class pipe_jmp(label labl)
%{
    single_instruction;
    BR   : S3;
%}

// Conditional branch
pipe_class pipe_jcc(cmpOp cmp, rFlagsReg cr, label labl)
%{
    single_instruction;
    cr    : S1(read);
    BR    : S3;
%}

// Allocation idiom
pipe_class pipe_cmpxchg(rRegP dst, rRegP heap_ptr)
%{
    instruction_count(1); force_serialization;
    fixed_latency(6);
    heap_ptr : S3(read);
    DECODE   : S0(3);
    D0       : S2;
    MEM      : S3;
    ALU      : S3(2);
    dst      : S5(write);
    BR       : S5;
%}

// Generic big/slow expanded idiom
pipe_class pipe_slow()
%{
    instruction_count(10); multiple_bundles; force_serialization;
    fixed_latency(100);
    D0  : S0(2);
    MEM : S3(2);
%}

// The real do-nothing guy
pipe_class empty()
%{
    instruction_count(0);
%}

// Define the class for the Nop node
define
%{
   MachNop = empty;
%}

%}

//----------INSTRUCTIONS-------------------------------------------------------
//
// match      -- States which machine-independent subtree may be replaced
//               by this instruction.
// ins_cost   -- The estimated cost of this instruction is used by instruction
//               selection to identify a minimum cost tree of machine
//               instructions that matches a tree of machine-independent
//               instructions.
// format     -- A string providing the disassembly for this instruction.
//               The value of an instruction's operand may be inserted
//               by referring to it with a '$' prefix.
// opcode     -- Three instruction opcodes may be provided.  These are referred
//               to within an encode class as $primary, $secondary, and $tertiary
//               rrspectively.  The primary opcode is commonly used to
//               indicate the type of machine instruction, while secondary
//               and tertiary are often used for prefix options or addressing
//               modes.
// ins_encode -- A list of encode classes with parameters. The encode class
//               name must have been defined in an 'enc_class' specification
//               in the encode section of the architecture description.

// Dummy reg-to-reg vector moves. Removed during post-selection cleanup.
// Load Float
instruct MoveF2VL(vlRegF dst, regF src) %{
  match(Set dst src);
  format %{ "movss $dst,$src\t! load float (4 bytes)" %}
  ins_encode %{
    ShouldNotReachHere();
  %}
  ins_pipe( fpu_reg_reg );
%}

// Load Float
instruct MoveF2LEG(legRegF dst, regF src) %{
  match(Set dst src);
  format %{ "movss $dst,$src\t# if src != dst load float (4 bytes)" %}
  ins_encode %{
    ShouldNotReachHere();
  %}
  ins_pipe( fpu_reg_reg );
%}

// Load Float
instruct MoveVL2F(regF dst, vlRegF src) %{
  match(Set dst src);
  format %{ "movss $dst,$src\t! load float (4 bytes)" %}
  ins_encode %{
    ShouldNotReachHere();
  %}
  ins_pipe( fpu_reg_reg );
%}

// Load Float
instruct MoveLEG2F(regF dst, legRegF src) %{
  match(Set dst src);
  format %{ "movss $dst,$src\t# if src != dst load float (4 bytes)" %}
  ins_encode %{
    ShouldNotReachHere();
  %}
  ins_pipe( fpu_reg_reg );
%}

// Load Double
instruct MoveD2VL(vlRegD dst, regD src) %{
  match(Set dst src);
  format %{ "movsd $dst,$src\t! load double (8 bytes)" %}
  ins_encode %{
    ShouldNotReachHere();
  %}
  ins_pipe( fpu_reg_reg );
%}

// Load Double
instruct MoveD2LEG(legRegD dst, regD src) %{
  match(Set dst src);
  format %{ "movsd $dst,$src\t# if src != dst load double (8 bytes)" %}
  ins_encode %{
    ShouldNotReachHere();
  %}
  ins_pipe( fpu_reg_reg );
%}

// Load Double
instruct MoveVL2D(regD dst, vlRegD src) %{
  match(Set dst src);
  format %{ "movsd $dst,$src\t! load double (8 bytes)" %}
  ins_encode %{
    ShouldNotReachHere();
  %}
  ins_pipe( fpu_reg_reg );
%}

// Load Double
instruct MoveLEG2D(regD dst, legRegD src) %{
  match(Set dst src);
  format %{ "movsd $dst,$src\t# if src != dst load double (8 bytes)" %}
  ins_encode %{
    ShouldNotReachHere();
  %}
  ins_pipe( fpu_reg_reg );
%}

//----------Load/Store/Move Instructions---------------------------------------
//----------Load Instructions--------------------------------------------------

// Load Byte (8 bit signed)
instruct loadB(rRegI dst, memory mem)
%{
  match(Set dst (LoadB mem));

  ins_cost(125);
  format %{ "movsbl  $dst, $mem\t# byte" %}

  ins_encode %{
    __ movsbl($dst$$Register, $mem$$Address);
  %}

  ins_pipe(ialu_reg_mem);
%}

// Load Byte (8 bit signed) into Long Register
instruct loadB2L(rRegL dst, memory mem)
%{
  match(Set dst (ConvI2L (LoadB mem)));

  ins_cost(125);
  format %{ "movsbq  $dst, $mem\t# byte -> long" %}

  ins_encode %{
    __ movsbq($dst$$Register, $mem$$Address);
  %}

  ins_pipe(ialu_reg_mem);
%}

// Load Unsigned Byte (8 bit UNsigned)
instruct loadUB(rRegI dst, memory mem)
%{
  match(Set dst (LoadUB mem));

  ins_cost(125);
  format %{ "movzbl  $dst, $mem\t# ubyte" %}

  ins_encode %{
    __ movzbl($dst$$Register, $mem$$Address);
  %}

  ins_pipe(ialu_reg_mem);
%}

// Load Unsigned Byte (8 bit UNsigned) into Long Register
instruct loadUB2L(rRegL dst, memory mem)
%{
  match(Set dst (ConvI2L (LoadUB mem)));

  ins_cost(125);
  format %{ "movzbq  $dst, $mem\t# ubyte -> long" %}

  ins_encode %{
    __ movzbq($dst$$Register, $mem$$Address);
  %}

  ins_pipe(ialu_reg_mem);
%}

// Load Unsigned Byte (8 bit UNsigned) with 32-bit mask into Long Register
instruct loadUB2L_immI(rRegL dst, memory mem, immI mask, rFlagsReg cr) %{
  match(Set dst (ConvI2L (AndI (LoadUB mem) mask)));
  effect(KILL cr);

  format %{ "movzbq  $dst, $mem\t# ubyte & 32-bit mask -> long\n\t"
            "andl    $dst, right_n_bits($mask, 8)" %}
  ins_encode %{
    Register Rdst = $dst$$Register;
    __ movzbq(Rdst, $mem$$Address);
    __ andl(Rdst, $mask$$constant & right_n_bits(8));
  %}
  ins_pipe(ialu_reg_mem);
%}

// Load Short (16 bit signed)
instruct loadS(rRegI dst, memory mem)
%{
  match(Set dst (LoadS mem));

  ins_cost(125);
  format %{ "movswl $dst, $mem\t# short" %}

  ins_encode %{
    __ movswl($dst$$Register, $mem$$Address);
  %}

  ins_pipe(ialu_reg_mem);
%}

// Load Short (16 bit signed) to Byte (8 bit signed)
instruct loadS2B(rRegI dst, memory mem, immI_24 twentyfour) %{
  match(Set dst (RShiftI (LShiftI (LoadS mem) twentyfour) twentyfour));

  ins_cost(125);
  format %{ "movsbl $dst, $mem\t# short -> byte" %}
  ins_encode %{
    __ movsbl($dst$$Register, $mem$$Address);
  %}
  ins_pipe(ialu_reg_mem);
%}

// Load Short (16 bit signed) into Long Register
instruct loadS2L(rRegL dst, memory mem)
%{
  match(Set dst (ConvI2L (LoadS mem)));

  ins_cost(125);
  format %{ "movswq $dst, $mem\t# short -> long" %}

  ins_encode %{
    __ movswq($dst$$Register, $mem$$Address);
  %}

  ins_pipe(ialu_reg_mem);
%}

// Load Unsigned Short/Char (16 bit UNsigned)
instruct loadUS(rRegI dst, memory mem)
%{
  match(Set dst (LoadUS mem));

  ins_cost(125);
  format %{ "movzwl  $dst, $mem\t# ushort/char" %}

  ins_encode %{
    __ movzwl($dst$$Register, $mem$$Address);
  %}

  ins_pipe(ialu_reg_mem);
%}

// Load Unsigned Short/Char (16 bit UNsigned) to Byte (8 bit signed)
instruct loadUS2B(rRegI dst, memory mem, immI_24 twentyfour) %{
  match(Set dst (RShiftI (LShiftI (LoadUS mem) twentyfour) twentyfour));

  ins_cost(125);
  format %{ "movsbl $dst, $mem\t# ushort -> byte" %}
  ins_encode %{
    __ movsbl($dst$$Register, $mem$$Address);
  %}
  ins_pipe(ialu_reg_mem);
%}

// Load Unsigned Short/Char (16 bit UNsigned) into Long Register
instruct loadUS2L(rRegL dst, memory mem)
%{
  match(Set dst (ConvI2L (LoadUS mem)));

  ins_cost(125);
  format %{ "movzwq  $dst, $mem\t# ushort/char -> long" %}

  ins_encode %{
    __ movzwq($dst$$Register, $mem$$Address);
  %}

  ins_pipe(ialu_reg_mem);
%}

// Load Unsigned Short/Char (16 bit UNsigned) with mask 0xFF into Long Register
instruct loadUS2L_immI_255(rRegL dst, memory mem, immI_255 mask) %{
  match(Set dst (ConvI2L (AndI (LoadUS mem) mask)));

  format %{ "movzbq  $dst, $mem\t# ushort/char & 0xFF -> long" %}
  ins_encode %{
    __ movzbq($dst$$Register, $mem$$Address);
  %}
  ins_pipe(ialu_reg_mem);
%}

// Load Unsigned Short/Char (16 bit UNsigned) with 32-bit mask into Long Register
instruct loadUS2L_immI(rRegL dst, memory mem, immI mask, rFlagsReg cr) %{
  match(Set dst (ConvI2L (AndI (LoadUS mem) mask)));
  effect(KILL cr);

  format %{ "movzwq  $dst, $mem\t# ushort/char & 32-bit mask -> long\n\t"
            "andl    $dst, right_n_bits($mask, 16)" %}
  ins_encode %{
    Register Rdst = $dst$$Register;
    __ movzwq(Rdst, $mem$$Address);
    __ andl(Rdst, $mask$$constant & right_n_bits(16));
  %}
  ins_pipe(ialu_reg_mem);
%}

// Load Integer
instruct loadI(rRegI dst, memory mem)
%{
  match(Set dst (LoadI mem));

  ins_cost(125);
  format %{ "movl    $dst, $mem\t# int" %}

  ins_encode %{
    __ movl($dst$$Register, $mem$$Address);
  %}

  ins_pipe(ialu_reg_mem);
%}

// Load Integer (32 bit signed) to Byte (8 bit signed)
instruct loadI2B(rRegI dst, memory mem, immI_24 twentyfour) %{
  match(Set dst (RShiftI (LShiftI (LoadI mem) twentyfour) twentyfour));

  ins_cost(125);
  format %{ "movsbl  $dst, $mem\t# int -> byte" %}
  ins_encode %{
    __ movsbl($dst$$Register, $mem$$Address);
  %}
  ins_pipe(ialu_reg_mem);
%}

// Load Integer (32 bit signed) to Unsigned Byte (8 bit UNsigned)
instruct loadI2UB(rRegI dst, memory mem, immI_255 mask) %{
  match(Set dst (AndI (LoadI mem) mask));

  ins_cost(125);
  format %{ "movzbl  $dst, $mem\t# int -> ubyte" %}
  ins_encode %{
    __ movzbl($dst$$Register, $mem$$Address);
  %}
  ins_pipe(ialu_reg_mem);
%}

// Load Integer (32 bit signed) to Short (16 bit signed)
instruct loadI2S(rRegI dst, memory mem, immI_16 sixteen) %{
  match(Set dst (RShiftI (LShiftI (LoadI mem) sixteen) sixteen));

  ins_cost(125);
  format %{ "movswl  $dst, $mem\t# int -> short" %}
  ins_encode %{
    __ movswl($dst$$Register, $mem$$Address);
  %}
  ins_pipe(ialu_reg_mem);
%}

// Load Integer (32 bit signed) to Unsigned Short/Char (16 bit UNsigned)
instruct loadI2US(rRegI dst, memory mem, immI_65535 mask) %{
  match(Set dst (AndI (LoadI mem) mask));

  ins_cost(125);
  format %{ "movzwl  $dst, $mem\t# int -> ushort/char" %}
  ins_encode %{
    __ movzwl($dst$$Register, $mem$$Address);
  %}
  ins_pipe(ialu_reg_mem);
%}

// Load Integer into Long Register
instruct loadI2L(rRegL dst, memory mem)
%{
  match(Set dst (ConvI2L (LoadI mem)));

  ins_cost(125);
  format %{ "movslq  $dst, $mem\t# int -> long" %}

  ins_encode %{
    __ movslq($dst$$Register, $mem$$Address);
  %}

  ins_pipe(ialu_reg_mem);
%}

// Load Integer with mask 0xFF into Long Register
instruct loadI2L_immI_255(rRegL dst, memory mem, immI_255 mask) %{
  match(Set dst (ConvI2L (AndI (LoadI mem) mask)));

  format %{ "movzbq  $dst, $mem\t# int & 0xFF -> long" %}
  ins_encode %{
    __ movzbq($dst$$Register, $mem$$Address);
  %}
  ins_pipe(ialu_reg_mem);
%}

// Load Integer with mask 0xFFFF into Long Register
instruct loadI2L_immI_65535(rRegL dst, memory mem, immI_65535 mask) %{
  match(Set dst (ConvI2L (AndI (LoadI mem) mask)));

  format %{ "movzwq  $dst, $mem\t# int & 0xFFFF -> long" %}
  ins_encode %{
    __ movzwq($dst$$Register, $mem$$Address);
  %}
  ins_pipe(ialu_reg_mem);
%}

// Load Integer with a 31-bit mask into Long Register
instruct loadI2L_immU31(rRegL dst, memory mem, immU31 mask, rFlagsReg cr) %{
  match(Set dst (ConvI2L (AndI (LoadI mem) mask)));
  effect(KILL cr);

  format %{ "movl    $dst, $mem\t# int & 31-bit mask -> long\n\t"
            "andl    $dst, $mask" %}
  ins_encode %{
    Register Rdst = $dst$$Register;
    __ movl(Rdst, $mem$$Address);
    __ andl(Rdst, $mask$$constant);
  %}
  ins_pipe(ialu_reg_mem);
%}

// Load Unsigned Integer into Long Register
instruct loadUI2L(rRegL dst, memory mem, immL_32bits mask)
%{
  match(Set dst (AndL (ConvI2L (LoadI mem)) mask));

  ins_cost(125);
  format %{ "movl    $dst, $mem\t# uint -> long" %}

  ins_encode %{
    __ movl($dst$$Register, $mem$$Address);
  %}

  ins_pipe(ialu_reg_mem);
%}

// Load Long
instruct loadL(rRegL dst, memory mem)
%{
  match(Set dst (LoadL mem));

  ins_cost(125);
  format %{ "movq    $dst, $mem\t# long" %}

  ins_encode %{
    __ movq($dst$$Register, $mem$$Address);
  %}

  ins_pipe(ialu_reg_mem); // XXX
%}

// Load Range
instruct loadRange(rRegI dst, memory mem)
%{
  match(Set dst (LoadRange mem));

  ins_cost(125); // XXX
  format %{ "movl    $dst, $mem\t# range" %}
  ins_encode %{
    __ movl($dst$$Register, $mem$$Address);
  %}
  ins_pipe(ialu_reg_mem);
%}

// Load Pointer
instruct loadP(rRegP dst, memory mem)
%{
  match(Set dst (LoadP mem));
  predicate(n->as_Load()->barrier_data() == 0);

  ins_cost(125); // XXX
  format %{ "movq    $dst, $mem\t# ptr" %}
  ins_encode %{
    __ movq($dst$$Register, $mem$$Address);
  %}
  ins_pipe(ialu_reg_mem); // XXX
%}

// Load Compressed Pointer
instruct loadN(rRegN dst, memory mem)
%{
   match(Set dst (LoadN mem));

   ins_cost(125); // XXX
   format %{ "movl    $dst, $mem\t# compressed ptr" %}
   ins_encode %{
     __ movl($dst$$Register, $mem$$Address);
   %}
   ins_pipe(ialu_reg_mem); // XXX
%}


// Load Klass Pointer
instruct loadKlass(rRegP dst, memory mem)
%{
  match(Set dst (LoadKlass mem));

  ins_cost(125); // XXX
  format %{ "movq    $dst, $mem\t# class" %}
  ins_encode %{
    __ movq($dst$$Register, $mem$$Address);
  %}
  ins_pipe(ialu_reg_mem); // XXX
%}

// Load narrow Klass Pointer
instruct loadNKlass(rRegN dst, memory mem)
%{
  match(Set dst (LoadNKlass mem));

  ins_cost(125); // XXX
  format %{ "movl    $dst, $mem\t# compressed klass ptr" %}
  ins_encode %{
    __ movl($dst$$Register, $mem$$Address);
  %}
  ins_pipe(ialu_reg_mem); // XXX
%}

// Load Float
instruct loadF(regF dst, memory mem)
%{
  match(Set dst (LoadF mem));

  ins_cost(145); // XXX
  format %{ "movss   $dst, $mem\t# float" %}
  ins_encode %{
    __ movflt($dst$$XMMRegister, $mem$$Address);
  %}
  ins_pipe(pipe_slow); // XXX
%}

// Load Double
instruct loadD_partial(regD dst, memory mem)
%{
  predicate(!UseXmmLoadAndClearUpper);
  match(Set dst (LoadD mem));

  ins_cost(145); // XXX
  format %{ "movlpd  $dst, $mem\t# double" %}
  ins_encode %{
    __ movdbl($dst$$XMMRegister, $mem$$Address);
  %}
  ins_pipe(pipe_slow); // XXX
%}

instruct loadD(regD dst, memory mem)
%{
  predicate(UseXmmLoadAndClearUpper);
  match(Set dst (LoadD mem));

  ins_cost(145); // XXX
  format %{ "movsd   $dst, $mem\t# double" %}
  ins_encode %{
    __ movdbl($dst$$XMMRegister, $mem$$Address);
  %}
  ins_pipe(pipe_slow); // XXX
%}


// Following pseudo code describes the algorithm for max[FD]:
// Min algorithm is on similar lines
//  btmp = (b < +0.0) ? a : b
//  atmp = (b < +0.0) ? b : a
//  Tmp  = Max_Float(atmp , btmp)
//  Res  = (atmp == NaN) ? atmp : Tmp

// max = java.lang.Math.max(float a, float b)
instruct maxF_reg(legRegF dst, legRegF a, legRegF b, legRegF tmp, legRegF atmp, legRegF btmp) %{
  predicate(UseAVX > 0 && !n->is_reduction());
  match(Set dst (MaxF a b));
  effect(USE a, USE b, TEMP tmp, TEMP atmp, TEMP btmp);
  format %{
     "vblendvps        $btmp,$b,$a,$b           \n\t"
     "vblendvps        $atmp,$a,$b,$b           \n\t"
     "vmaxss           $tmp,$atmp,$btmp         \n\t"
     "vcmpps.unordered $btmp,$atmp,$atmp        \n\t"
     "vblendvps        $dst,$tmp,$atmp,$btmp    \n\t"
  %}
  ins_encode %{
    int vector_len = Assembler::AVX_128bit;
    __ vblendvps($btmp$$XMMRegister, $b$$XMMRegister, $a$$XMMRegister, $b$$XMMRegister, vector_len);
    __ vblendvps($atmp$$XMMRegister, $a$$XMMRegister, $b$$XMMRegister, $b$$XMMRegister, vector_len);
    __ vmaxss($tmp$$XMMRegister, $atmp$$XMMRegister, $btmp$$XMMRegister);
    __ vcmpps($btmp$$XMMRegister, $atmp$$XMMRegister, $atmp$$XMMRegister, Assembler::_false, vector_len);
    __ vblendvps($dst$$XMMRegister, $tmp$$XMMRegister, $atmp$$XMMRegister, $btmp$$XMMRegister, vector_len);
 %}
  ins_pipe( pipe_slow );
%}

instruct maxF_reduction_reg(legRegF dst, legRegF a, legRegF b, legRegF xmmt, rRegI tmp, rFlagsReg cr) %{
  predicate(UseAVX > 0 && n->is_reduction());
  match(Set dst (MaxF a b));
  effect(USE a, USE b, TEMP xmmt, TEMP tmp, KILL cr);

  format %{ "$dst = max($a, $b)\t# intrinsic (float)" %}
  ins_encode %{
    emit_fp_min_max(_masm, $dst$$XMMRegister, $a$$XMMRegister, $b$$XMMRegister, $xmmt$$XMMRegister, $tmp$$Register,
                    false /*min*/, true /*single*/);
  %}
  ins_pipe( pipe_slow );
%}

// max = java.lang.Math.max(double a, double b)
instruct maxD_reg(legRegD dst, legRegD a, legRegD b, legRegD tmp, legRegD atmp, legRegD btmp) %{
  predicate(UseAVX > 0 && !n->is_reduction());
  match(Set dst (MaxD a b));
  effect(USE a, USE b, TEMP atmp, TEMP btmp, TEMP tmp);
  format %{
     "vblendvpd        $btmp,$b,$a,$b            \n\t"
     "vblendvpd        $atmp,$a,$b,$b            \n\t"
     "vmaxsd           $tmp,$atmp,$btmp          \n\t"
     "vcmppd.unordered $btmp,$atmp,$atmp         \n\t"
     "vblendvpd        $dst,$tmp,$atmp,$btmp     \n\t"
  %}
  ins_encode %{
    int vector_len = Assembler::AVX_128bit;
    __ vblendvpd($btmp$$XMMRegister, $b$$XMMRegister, $a$$XMMRegister, $b$$XMMRegister, vector_len);
    __ vblendvpd($atmp$$XMMRegister, $a$$XMMRegister, $b$$XMMRegister, $b$$XMMRegister, vector_len);
    __ vmaxsd($tmp$$XMMRegister, $atmp$$XMMRegister, $btmp$$XMMRegister);
    __ vcmppd($btmp$$XMMRegister, $atmp$$XMMRegister, $atmp$$XMMRegister, Assembler::_false, vector_len);
    __ vblendvpd($dst$$XMMRegister, $tmp$$XMMRegister, $atmp$$XMMRegister, $btmp$$XMMRegister, vector_len);
  %}
  ins_pipe( pipe_slow );
%}

instruct maxD_reduction_reg(legRegD dst, legRegD a, legRegD b, legRegD xmmt, rRegL tmp, rFlagsReg cr) %{
  predicate(UseAVX > 0 && n->is_reduction());
  match(Set dst (MaxD a b));
  effect(USE a, USE b, TEMP xmmt, TEMP tmp, KILL cr);

  format %{ "$dst = max($a, $b)\t# intrinsic (double)" %}
  ins_encode %{
    emit_fp_min_max(_masm, $dst$$XMMRegister, $a$$XMMRegister, $b$$XMMRegister, $xmmt$$XMMRegister, $tmp$$Register,
                    false /*min*/, false /*single*/);
  %}
  ins_pipe( pipe_slow );
%}

// min = java.lang.Math.min(float a, float b)
instruct minF_reg(legRegF dst, legRegF a, legRegF b, legRegF tmp, legRegF atmp, legRegF btmp) %{
  predicate(UseAVX > 0 && !n->is_reduction());
  match(Set dst (MinF a b));
  effect(USE a, USE b, TEMP tmp, TEMP atmp, TEMP btmp);
  format %{
     "vblendvps        $atmp,$a,$b,$a             \n\t"
     "vblendvps        $btmp,$b,$a,$a             \n\t"
     "vminss           $tmp,$atmp,$btmp           \n\t"
     "vcmpps.unordered $btmp,$atmp,$atmp          \n\t"
     "vblendvps        $dst,$tmp,$atmp,$btmp      \n\t"
  %}
  ins_encode %{
    int vector_len = Assembler::AVX_128bit;
    __ vblendvps($atmp$$XMMRegister, $a$$XMMRegister, $b$$XMMRegister, $a$$XMMRegister, vector_len);
    __ vblendvps($btmp$$XMMRegister, $b$$XMMRegister, $a$$XMMRegister, $a$$XMMRegister, vector_len);
    __ vminss($tmp$$XMMRegister, $atmp$$XMMRegister, $btmp$$XMMRegister);
    __ vcmpps($btmp$$XMMRegister, $atmp$$XMMRegister, $atmp$$XMMRegister, Assembler::_false, vector_len);
    __ vblendvps($dst$$XMMRegister, $tmp$$XMMRegister, $atmp$$XMMRegister, $btmp$$XMMRegister, vector_len);
  %}
  ins_pipe( pipe_slow );
%}

instruct minF_reduction_reg(legRegF dst, legRegF a, legRegF b, legRegF xmmt, rRegI tmp, rFlagsReg cr) %{
  predicate(UseAVX > 0 && n->is_reduction());
  match(Set dst (MinF a b));
  effect(USE a, USE b, TEMP xmmt, TEMP tmp, KILL cr);

  format %{ "$dst = min($a, $b)\t# intrinsic (float)" %}
  ins_encode %{
    emit_fp_min_max(_masm, $dst$$XMMRegister, $a$$XMMRegister, $b$$XMMRegister, $xmmt$$XMMRegister, $tmp$$Register,
                    true /*min*/, true /*single*/);
  %}
  ins_pipe( pipe_slow );
%}

// min = java.lang.Math.min(double a, double b)
instruct minD_reg(legRegD dst, legRegD a, legRegD b, legRegD tmp, legRegD atmp, legRegD btmp) %{
  predicate(UseAVX > 0 && !n->is_reduction());
  match(Set dst (MinD a b));
  effect(USE a, USE b, TEMP tmp, TEMP atmp, TEMP btmp);
  format %{
     "vblendvpd        $atmp,$a,$b,$a           \n\t"
     "vblendvpd        $btmp,$b,$a,$a           \n\t"
     "vminsd           $tmp,$atmp,$btmp         \n\t"
     "vcmppd.unordered $btmp,$atmp,$atmp        \n\t"
     "vblendvpd        $dst,$tmp,$atmp,$btmp    \n\t"
  %}
  ins_encode %{
    int vector_len = Assembler::AVX_128bit;
    __ vblendvpd($atmp$$XMMRegister, $a$$XMMRegister, $b$$XMMRegister, $a$$XMMRegister, vector_len);
    __ vblendvpd($btmp$$XMMRegister, $b$$XMMRegister, $a$$XMMRegister, $a$$XMMRegister, vector_len);
    __ vminsd($tmp$$XMMRegister, $atmp$$XMMRegister, $btmp$$XMMRegister);
    __ vcmppd($btmp$$XMMRegister, $atmp$$XMMRegister, $atmp$$XMMRegister, Assembler::_false, vector_len);
    __ vblendvpd($dst$$XMMRegister, $tmp$$XMMRegister, $atmp$$XMMRegister, $btmp$$XMMRegister, vector_len);
  %}
  ins_pipe( pipe_slow );
%}

instruct minD_reduction_reg(legRegD dst, legRegD a, legRegD b, legRegD xmmt, rRegL tmp, rFlagsReg cr) %{
  predicate(UseAVX > 0 && n->is_reduction());
  match(Set dst (MinD a b));
  effect(USE a, USE b, TEMP xmmt, TEMP tmp, KILL cr);

  format %{ "$dst = min($a, $b)\t# intrinsic (double)" %}
  ins_encode %{
    emit_fp_min_max(_masm, $dst$$XMMRegister, $a$$XMMRegister, $b$$XMMRegister, $xmmt$$XMMRegister, $tmp$$Register,
                    true /*min*/, false /*single*/);
  %}
  ins_pipe( pipe_slow );
%}

// Load Effective Address
instruct leaP8(rRegP dst, indOffset8 mem)
%{
  match(Set dst mem);

  ins_cost(110); // XXX
  format %{ "leaq    $dst, $mem\t# ptr 8" %}
  ins_encode %{
    __ leaq($dst$$Register, $mem$$Address);
  %}
  ins_pipe(ialu_reg_reg_fat);
%}

instruct leaP32(rRegP dst, indOffset32 mem)
%{
  match(Set dst mem);

  ins_cost(110);
  format %{ "leaq    $dst, $mem\t# ptr 32" %}
  ins_encode %{
    __ leaq($dst$$Register, $mem$$Address);
  %}
  ins_pipe(ialu_reg_reg_fat);
%}

instruct leaPIdxOff(rRegP dst, indIndexOffset mem)
%{
  match(Set dst mem);

  ins_cost(110);
  format %{ "leaq    $dst, $mem\t# ptr idxoff" %}
  ins_encode %{
    __ leaq($dst$$Register, $mem$$Address);
  %}
  ins_pipe(ialu_reg_reg_fat);
%}

instruct leaPIdxScale(rRegP dst, indIndexScale mem)
%{
  match(Set dst mem);

  ins_cost(110);
  format %{ "leaq    $dst, $mem\t# ptr idxscale" %}
  ins_encode %{
    __ leaq($dst$$Register, $mem$$Address);
  %}
  ins_pipe(ialu_reg_reg_fat);
%}

instruct leaPPosIdxScale(rRegP dst, indPosIndexScale mem)
%{
  match(Set dst mem);

  ins_cost(110);
  format %{ "leaq    $dst, $mem\t# ptr idxscale" %}
  ins_encode %{
    __ leaq($dst$$Register, $mem$$Address);
  %}
  ins_pipe(ialu_reg_reg_fat);
%}

instruct leaPIdxScaleOff(rRegP dst, indIndexScaleOffset mem)
%{
  match(Set dst mem);

  ins_cost(110);
  format %{ "leaq    $dst, $mem\t# ptr idxscaleoff" %}
  ins_encode %{
    __ leaq($dst$$Register, $mem$$Address);
  %}
  ins_pipe(ialu_reg_reg_fat);
%}

instruct leaPPosIdxOff(rRegP dst, indPosIndexOffset mem)
%{
  match(Set dst mem);

  ins_cost(110);
  format %{ "leaq    $dst, $mem\t# ptr posidxoff" %}
  ins_encode %{
    __ leaq($dst$$Register, $mem$$Address);
  %}
  ins_pipe(ialu_reg_reg_fat);
%}

instruct leaPPosIdxScaleOff(rRegP dst, indPosIndexScaleOffset mem)
%{
  match(Set dst mem);

  ins_cost(110);
  format %{ "leaq    $dst, $mem\t# ptr posidxscaleoff" %}
  ins_encode %{
    __ leaq($dst$$Register, $mem$$Address);
  %}
  ins_pipe(ialu_reg_reg_fat);
%}

// Load Effective Address which uses Narrow (32-bits) oop
instruct leaPCompressedOopOffset(rRegP dst, indCompressedOopOffset mem)
%{
  predicate(UseCompressedOops && (CompressedOops::shift() != 0));
  match(Set dst mem);

  ins_cost(110);
  format %{ "leaq    $dst, $mem\t# ptr compressedoopoff32" %}
  ins_encode %{
    __ leaq($dst$$Register, $mem$$Address);
  %}
  ins_pipe(ialu_reg_reg_fat);
%}

instruct leaP8Narrow(rRegP dst, indOffset8Narrow mem)
%{
  predicate(CompressedOops::shift() == 0);
  match(Set dst mem);

  ins_cost(110); // XXX
  format %{ "leaq    $dst, $mem\t# ptr off8narrow" %}
  ins_encode %{
    __ leaq($dst$$Register, $mem$$Address);
  %}
  ins_pipe(ialu_reg_reg_fat);
%}

instruct leaP32Narrow(rRegP dst, indOffset32Narrow mem)
%{
  predicate(CompressedOops::shift() == 0);
  match(Set dst mem);

  ins_cost(110);
  format %{ "leaq    $dst, $mem\t# ptr off32narrow" %}
  ins_encode %{
    __ leaq($dst$$Register, $mem$$Address);
  %}
  ins_pipe(ialu_reg_reg_fat);
%}

instruct leaPIdxOffNarrow(rRegP dst, indIndexOffsetNarrow mem)
%{
  predicate(CompressedOops::shift() == 0);
  match(Set dst mem);

  ins_cost(110);
  format %{ "leaq    $dst, $mem\t# ptr idxoffnarrow" %}
  ins_encode %{
    __ leaq($dst$$Register, $mem$$Address);
  %}
  ins_pipe(ialu_reg_reg_fat);
%}

instruct leaPIdxScaleNarrow(rRegP dst, indIndexScaleNarrow mem)
%{
  predicate(CompressedOops::shift() == 0);
  match(Set dst mem);

  ins_cost(110);
  format %{ "leaq    $dst, $mem\t# ptr idxscalenarrow" %}
  ins_encode %{
    __ leaq($dst$$Register, $mem$$Address);
  %}
  ins_pipe(ialu_reg_reg_fat);
%}

instruct leaPIdxScaleOffNarrow(rRegP dst, indIndexScaleOffsetNarrow mem)
%{
  predicate(CompressedOops::shift() == 0);
  match(Set dst mem);

  ins_cost(110);
  format %{ "leaq    $dst, $mem\t# ptr idxscaleoffnarrow" %}
  ins_encode %{
    __ leaq($dst$$Register, $mem$$Address);
  %}
  ins_pipe(ialu_reg_reg_fat);
%}

instruct leaPPosIdxOffNarrow(rRegP dst, indPosIndexOffsetNarrow mem)
%{
  predicate(CompressedOops::shift() == 0);
  match(Set dst mem);

  ins_cost(110);
  format %{ "leaq    $dst, $mem\t# ptr posidxoffnarrow" %}
  ins_encode %{
    __ leaq($dst$$Register, $mem$$Address);
  %}
  ins_pipe(ialu_reg_reg_fat);
%}

instruct leaPPosIdxScaleOffNarrow(rRegP dst, indPosIndexScaleOffsetNarrow mem)
%{
  predicate(CompressedOops::shift() == 0);
  match(Set dst mem);

  ins_cost(110);
  format %{ "leaq    $dst, $mem\t# ptr posidxscaleoffnarrow" %}
  ins_encode %{
    __ leaq($dst$$Register, $mem$$Address);
  %}
  ins_pipe(ialu_reg_reg_fat);
%}

instruct loadConI(rRegI dst, immI src)
%{
  match(Set dst src);

  format %{ "movl    $dst, $src\t# int" %}
  ins_encode %{
    __ movl($dst$$Register, $src$$constant);
  %}
  ins_pipe(ialu_reg_fat); // XXX
%}

instruct loadConI0(rRegI dst, immI_0 src, rFlagsReg cr)
%{
  match(Set dst src);
  effect(KILL cr);

  ins_cost(50);
  format %{ "xorl    $dst, $dst\t# int" %}
  ins_encode %{
    __ xorl($dst$$Register, $dst$$Register);
  %}
  ins_pipe(ialu_reg);
%}

instruct loadConL(rRegL dst, immL src)
%{
  match(Set dst src);

  ins_cost(150);
  format %{ "movq    $dst, $src\t# long" %}
  ins_encode %{
    __ mov64($dst$$Register, $src$$constant);
  %}
  ins_pipe(ialu_reg);
%}

instruct loadConL0(rRegL dst, immL0 src, rFlagsReg cr)
%{
  match(Set dst src);
  effect(KILL cr);

  ins_cost(50);
  format %{ "xorl    $dst, $dst\t# long" %}
  ins_encode %{
    __ xorl($dst$$Register, $dst$$Register);
  %}
  ins_pipe(ialu_reg); // XXX
%}

instruct loadConUL32(rRegL dst, immUL32 src)
%{
  match(Set dst src);

  ins_cost(60);
  format %{ "movl    $dst, $src\t# long (unsigned 32-bit)" %}
  ins_encode %{
    __ movl($dst$$Register, $src$$constant);
  %}
  ins_pipe(ialu_reg);
%}

instruct loadConL32(rRegL dst, immL32 src)
%{
  match(Set dst src);

  ins_cost(70);
  format %{ "movq    $dst, $src\t# long (32-bit)" %}
  ins_encode %{
    __ movq($dst$$Register, $src$$constant);
  %}
  ins_pipe(ialu_reg);
%}

instruct loadConP(rRegP dst, immP con) %{
  match(Set dst con);

  format %{ "movq    $dst, $con\t# ptr" %}
  ins_encode %{
    __ mov64($dst$$Register, $con$$constant, $con->constant_reloc(), RELOC_IMM64);
  %}
  ins_pipe(ialu_reg_fat); // XXX
%}

instruct loadConP0(rRegP dst, immP0 src, rFlagsReg cr)
%{
  match(Set dst src);
  effect(KILL cr);

  ins_cost(50);
  format %{ "xorl    $dst, $dst\t# ptr" %}
  ins_encode %{
    __ xorl($dst$$Register, $dst$$Register);
  %}
  ins_pipe(ialu_reg);
%}

instruct loadConP31(rRegP dst, immP31 src, rFlagsReg cr)
%{
  match(Set dst src);
  effect(KILL cr);

  ins_cost(60);
  format %{ "movl    $dst, $src\t# ptr (positive 32-bit)" %}
  ins_encode %{
    __ movl($dst$$Register, $src$$constant);
  %}
  ins_pipe(ialu_reg);
%}

instruct loadConF(regF dst, immF con) %{
  match(Set dst con);
  ins_cost(125);
  format %{ "movss   $dst, [$constantaddress]\t# load from constant table: float=$con" %}
  ins_encode %{
    __ movflt($dst$$XMMRegister, $constantaddress($con));
  %}
  ins_pipe(pipe_slow);
%}

instruct loadConN0(rRegN dst, immN0 src, rFlagsReg cr) %{
  match(Set dst src);
  effect(KILL cr);
  format %{ "xorq    $dst, $src\t# compressed NULL ptr" %}
  ins_encode %{
    __ xorq($dst$$Register, $dst$$Register);
  %}
  ins_pipe(ialu_reg);
%}

instruct loadConN(rRegN dst, immN src) %{
  match(Set dst src);

  ins_cost(125);
  format %{ "movl    $dst, $src\t# compressed ptr" %}
  ins_encode %{
    address con = (address)$src$$constant;
    if (con == NULL) {
      ShouldNotReachHere();
    } else {
      __ set_narrow_oop($dst$$Register, (jobject)$src$$constant);
    }
  %}
  ins_pipe(ialu_reg_fat); // XXX
%}

instruct loadConNKlass(rRegN dst, immNKlass src) %{
  match(Set dst src);

  ins_cost(125);
  format %{ "movl    $dst, $src\t# compressed klass ptr" %}
  ins_encode %{
    address con = (address)$src$$constant;
    if (con == NULL) {
      ShouldNotReachHere();
    } else {
      __ set_narrow_klass($dst$$Register, (Klass*)$src$$constant);
    }
  %}
  ins_pipe(ialu_reg_fat); // XXX
%}

instruct loadConF0(regF dst, immF0 src)
%{
  match(Set dst src);
  ins_cost(100);

  format %{ "xorps   $dst, $dst\t# float 0.0" %}
  ins_encode %{
    __ xorps($dst$$XMMRegister, $dst$$XMMRegister);
  %}
  ins_pipe(pipe_slow);
%}

// Use the same format since predicate() can not be used here.
instruct loadConD(regD dst, immD con) %{
  match(Set dst con);
  ins_cost(125);
  format %{ "movsd   $dst, [$constantaddress]\t# load from constant table: double=$con" %}
  ins_encode %{
    __ movdbl($dst$$XMMRegister, $constantaddress($con));
  %}
  ins_pipe(pipe_slow);
%}

instruct loadConD0(regD dst, immD0 src)
%{
  match(Set dst src);
  ins_cost(100);

  format %{ "xorpd   $dst, $dst\t# double 0.0" %}
  ins_encode %{
    __ xorpd ($dst$$XMMRegister, $dst$$XMMRegister);
  %}
  ins_pipe(pipe_slow);
%}

instruct loadSSI(rRegI dst, stackSlotI src)
%{
  match(Set dst src);

  ins_cost(125);
  format %{ "movl    $dst, $src\t# int stk" %}
  opcode(0x8B);
  ins_encode(REX_reg_mem(dst, src), OpcP, reg_mem(dst, src));
  ins_pipe(ialu_reg_mem);
%}

instruct loadSSL(rRegL dst, stackSlotL src)
%{
  match(Set dst src);

  ins_cost(125);
  format %{ "movq    $dst, $src\t# long stk" %}
  opcode(0x8B);
  ins_encode(REX_reg_mem_wide(dst, src), OpcP, reg_mem(dst, src));
  ins_pipe(ialu_reg_mem);
%}

instruct loadSSP(rRegP dst, stackSlotP src)
%{
  match(Set dst src);

  ins_cost(125);
  format %{ "movq    $dst, $src\t# ptr stk" %}
  opcode(0x8B);
  ins_encode(REX_reg_mem_wide(dst, src), OpcP, reg_mem(dst, src));
  ins_pipe(ialu_reg_mem);
%}

instruct loadSSF(regF dst, stackSlotF src)
%{
  match(Set dst src);

  ins_cost(125);
  format %{ "movss   $dst, $src\t# float stk" %}
  ins_encode %{
    __ movflt($dst$$XMMRegister, Address(rsp, $src$$disp));
  %}
  ins_pipe(pipe_slow); // XXX
%}

// Use the same format since predicate() can not be used here.
instruct loadSSD(regD dst, stackSlotD src)
%{
  match(Set dst src);

  ins_cost(125);
  format %{ "movsd   $dst, $src\t# double stk" %}
  ins_encode  %{
    __ movdbl($dst$$XMMRegister, Address(rsp, $src$$disp));
  %}
  ins_pipe(pipe_slow); // XXX
%}

// Prefetch instructions for allocation.
// Must be safe to execute with invalid address (cannot fault).

instruct prefetchAlloc( memory mem ) %{
  predicate(AllocatePrefetchInstr==3);
  match(PrefetchAllocation mem);
  ins_cost(125);

  format %{ "PREFETCHW $mem\t# Prefetch allocation into level 1 cache and mark modified" %}
  ins_encode %{
    __ prefetchw($mem$$Address);
  %}
  ins_pipe(ialu_mem);
%}

instruct prefetchAllocNTA( memory mem ) %{
  predicate(AllocatePrefetchInstr==0);
  match(PrefetchAllocation mem);
  ins_cost(125);

  format %{ "PREFETCHNTA $mem\t# Prefetch allocation to non-temporal cache for write" %}
  ins_encode %{
    __ prefetchnta($mem$$Address);
  %}
  ins_pipe(ialu_mem);
%}

instruct prefetchAllocT0( memory mem ) %{
  predicate(AllocatePrefetchInstr==1);
  match(PrefetchAllocation mem);
  ins_cost(125);

  format %{ "PREFETCHT0 $mem\t# Prefetch allocation to level 1 and 2 caches for write" %}
  ins_encode %{
    __ prefetcht0($mem$$Address);
  %}
  ins_pipe(ialu_mem);
%}

instruct prefetchAllocT2( memory mem ) %{
  predicate(AllocatePrefetchInstr==2);
  match(PrefetchAllocation mem);
  ins_cost(125);

  format %{ "PREFETCHT2 $mem\t# Prefetch allocation to level 2 cache for write" %}
  ins_encode %{
    __ prefetcht2($mem$$Address);
  %}
  ins_pipe(ialu_mem);
%}

//----------Store Instructions-------------------------------------------------

// Store Byte
instruct storeB(memory mem, rRegI src)
%{
  match(Set mem (StoreB mem src));

  ins_cost(125); // XXX
  format %{ "movb    $mem, $src\t# byte" %}
  ins_encode %{
    __ movb($mem$$Address, $src$$Register);
  %}
  ins_pipe(ialu_mem_reg);
%}

// Store Char/Short
instruct storeC(memory mem, rRegI src)
%{
  match(Set mem (StoreC mem src));

  ins_cost(125); // XXX
  format %{ "movw    $mem, $src\t# char/short" %}
  ins_encode %{
    __ movw($mem$$Address, $src$$Register);
  %}
  ins_pipe(ialu_mem_reg);
%}

// Store Integer
instruct storeI(memory mem, rRegI src)
%{
  match(Set mem (StoreI mem src));

  ins_cost(125); // XXX
  format %{ "movl    $mem, $src\t# int" %}
  ins_encode %{
    __ movl($mem$$Address, $src$$Register);
  %}
  ins_pipe(ialu_mem_reg);
%}

// Store Long
instruct storeL(memory mem, rRegL src)
%{
  match(Set mem (StoreL mem src));

  ins_cost(125); // XXX
  format %{ "movq    $mem, $src\t# long" %}
  ins_encode %{
    __ movq($mem$$Address, $src$$Register);
  %}
  ins_pipe(ialu_mem_reg); // XXX
%}

// Store Pointer
instruct storeP(memory mem, any_RegP src)
%{
  match(Set mem (StoreP mem src));

  ins_cost(125); // XXX
  format %{ "movq    $mem, $src\t# ptr" %}
  ins_encode %{
    __ movq($mem$$Address, $src$$Register);
  %}
  ins_pipe(ialu_mem_reg);
%}

instruct storeImmP0(memory mem, immP0 zero)
%{
  predicate(UseCompressedOops && (CompressedOops::base() == NULL));
  match(Set mem (StoreP mem zero));

  ins_cost(125); // XXX
  format %{ "movq    $mem, R12\t# ptr (R12_heapbase==0)" %}
  ins_encode %{
    __ movq($mem$$Address, r12);
  %}
  ins_pipe(ialu_mem_reg);
%}

// Store NULL Pointer, mark word, or other simple pointer constant.
instruct storeImmP(memory mem, immP31 src)
%{
  match(Set mem (StoreP mem src));

  ins_cost(150); // XXX
  format %{ "movq    $mem, $src\t# ptr" %}
  ins_encode %{
    __ movq($mem$$Address, $src$$constant);
  %}
  ins_pipe(ialu_mem_imm);
%}

// Store Compressed Pointer
instruct storeN(memory mem, rRegN src)
%{
  match(Set mem (StoreN mem src));

  ins_cost(125); // XXX
  format %{ "movl    $mem, $src\t# compressed ptr" %}
  ins_encode %{
    __ movl($mem$$Address, $src$$Register);
  %}
  ins_pipe(ialu_mem_reg);
%}

instruct storeNKlass(memory mem, rRegN src)
%{
  match(Set mem (StoreNKlass mem src));

  ins_cost(125); // XXX
  format %{ "movl    $mem, $src\t# compressed klass ptr" %}
  ins_encode %{
    __ movl($mem$$Address, $src$$Register);
  %}
  ins_pipe(ialu_mem_reg);
%}

instruct storeImmN0(memory mem, immN0 zero)
%{
  predicate(CompressedOops::base() == NULL);
  match(Set mem (StoreN mem zero));

  ins_cost(125); // XXX
  format %{ "movl    $mem, R12\t# compressed ptr (R12_heapbase==0)" %}
  ins_encode %{
    __ movl($mem$$Address, r12);
  %}
  ins_pipe(ialu_mem_reg);
%}

instruct storeImmN(memory mem, immN src)
%{
  match(Set mem (StoreN mem src));

  ins_cost(150); // XXX
  format %{ "movl    $mem, $src\t# compressed ptr" %}
  ins_encode %{
    address con = (address)$src$$constant;
    if (con == NULL) {
      __ movl($mem$$Address, (int32_t)0);
    } else {
      __ set_narrow_oop($mem$$Address, (jobject)$src$$constant);
    }
  %}
  ins_pipe(ialu_mem_imm);
%}

instruct storeImmNKlass(memory mem, immNKlass src)
%{
  match(Set mem (StoreNKlass mem src));

  ins_cost(150); // XXX
  format %{ "movl    $mem, $src\t# compressed klass ptr" %}
  ins_encode %{
    __ set_narrow_klass($mem$$Address, (Klass*)$src$$constant);
  %}
  ins_pipe(ialu_mem_imm);
%}

// Store Integer Immediate
instruct storeImmI0(memory mem, immI_0 zero)
%{
  predicate(UseCompressedOops && (CompressedOops::base() == NULL));
  match(Set mem (StoreI mem zero));

  ins_cost(125); // XXX
  format %{ "movl    $mem, R12\t# int (R12_heapbase==0)" %}
  ins_encode %{
    __ movl($mem$$Address, r12);
  %}
  ins_pipe(ialu_mem_reg);
%}

instruct storeImmI(memory mem, immI src)
%{
  match(Set mem (StoreI mem src));

  ins_cost(150);
  format %{ "movl    $mem, $src\t# int" %}
  ins_encode %{
    __ movl($mem$$Address, $src$$constant);
  %}
  ins_pipe(ialu_mem_imm);
%}

// Store Long Immediate
instruct storeImmL0(memory mem, immL0 zero)
%{
  predicate(UseCompressedOops && (CompressedOops::base() == NULL));
  match(Set mem (StoreL mem zero));

  ins_cost(125); // XXX
  format %{ "movq    $mem, R12\t# long (R12_heapbase==0)" %}
  ins_encode %{
    __ movq($mem$$Address, r12);
  %}
  ins_pipe(ialu_mem_reg);
%}

instruct storeImmL(memory mem, immL32 src)
%{
  match(Set mem (StoreL mem src));

  ins_cost(150);
  format %{ "movq    $mem, $src\t# long" %}
  ins_encode %{
    __ movq($mem$$Address, $src$$constant);
  %}
  ins_pipe(ialu_mem_imm);
%}

// Store Short/Char Immediate
instruct storeImmC0(memory mem, immI_0 zero)
%{
  predicate(UseCompressedOops && (CompressedOops::base() == NULL));
  match(Set mem (StoreC mem zero));

  ins_cost(125); // XXX
  format %{ "movw    $mem, R12\t# short/char (R12_heapbase==0)" %}
  ins_encode %{
    __ movw($mem$$Address, r12);
  %}
  ins_pipe(ialu_mem_reg);
%}

instruct storeImmI16(memory mem, immI16 src)
%{
  predicate(UseStoreImmI16);
  match(Set mem (StoreC mem src));

  ins_cost(150);
  format %{ "movw    $mem, $src\t# short/char" %}
  ins_encode %{
    __ movw($mem$$Address, $src$$constant);
  %}
  ins_pipe(ialu_mem_imm);
%}

// Store Byte Immediate
instruct storeImmB0(memory mem, immI_0 zero)
%{
  predicate(UseCompressedOops && (CompressedOops::base() == NULL));
  match(Set mem (StoreB mem zero));

  ins_cost(125); // XXX
  format %{ "movb    $mem, R12\t# short/char (R12_heapbase==0)" %}
  ins_encode %{
    __ movb($mem$$Address, r12);
  %}
  ins_pipe(ialu_mem_reg);
%}

instruct storeImmB(memory mem, immI8 src)
%{
  match(Set mem (StoreB mem src));

  ins_cost(150); // XXX
  format %{ "movb    $mem, $src\t# byte" %}
  ins_encode %{
    __ movb($mem$$Address, $src$$constant);
  %}
  ins_pipe(ialu_mem_imm);
%}

// Store CMS card-mark Immediate
instruct storeImmCM0_reg(memory mem, immI_0 zero)
%{
  predicate(UseCompressedOops && (CompressedOops::base() == NULL));
  match(Set mem (StoreCM mem zero));

  ins_cost(125); // XXX
  format %{ "movb    $mem, R12\t# CMS card-mark byte 0 (R12_heapbase==0)" %}
  ins_encode %{
    __ movb($mem$$Address, r12);
  %}
  ins_pipe(ialu_mem_reg);
%}

instruct storeImmCM0(memory mem, immI_0 src)
%{
  match(Set mem (StoreCM mem src));

  ins_cost(150); // XXX
  format %{ "movb    $mem, $src\t# CMS card-mark byte 0" %}
  ins_encode %{
    __ movb($mem$$Address, $src$$constant);
  %}
  ins_pipe(ialu_mem_imm);
%}

// Store Float
instruct storeF(memory mem, regF src)
%{
  match(Set mem (StoreF mem src));

  ins_cost(95); // XXX
  format %{ "movss   $mem, $src\t# float" %}
  ins_encode %{
    __ movflt($mem$$Address, $src$$XMMRegister);
  %}
  ins_pipe(pipe_slow); // XXX
%}

// Store immediate Float value (it is faster than store from XMM register)
instruct storeF0(memory mem, immF0 zero)
%{
  predicate(UseCompressedOops && (CompressedOops::base() == NULL));
  match(Set mem (StoreF mem zero));

  ins_cost(25); // XXX
  format %{ "movl    $mem, R12\t# float 0. (R12_heapbase==0)" %}
  ins_encode %{
    __ movl($mem$$Address, r12);
  %}
  ins_pipe(ialu_mem_reg);
%}

instruct storeF_imm(memory mem, immF src)
%{
  match(Set mem (StoreF mem src));

  ins_cost(50);
  format %{ "movl    $mem, $src\t# float" %}
  ins_encode %{
    __ movl($mem$$Address, jint_cast($src$$constant));
  %}
  ins_pipe(ialu_mem_imm);
%}

// Store Double
instruct storeD(memory mem, regD src)
%{
  match(Set mem (StoreD mem src));

  ins_cost(95); // XXX
  format %{ "movsd   $mem, $src\t# double" %}
  ins_encode %{
    __ movdbl($mem$$Address, $src$$XMMRegister);
  %}
  ins_pipe(pipe_slow); // XXX
%}

// Store immediate double 0.0 (it is faster than store from XMM register)
instruct storeD0_imm(memory mem, immD0 src)
%{
  predicate(!UseCompressedOops || (CompressedOops::base() != NULL));
  match(Set mem (StoreD mem src));

  ins_cost(50);
  format %{ "movq    $mem, $src\t# double 0." %}
  ins_encode %{
    __ movq($mem$$Address, $src$$constant);
  %}
  ins_pipe(ialu_mem_imm);
%}

instruct storeD0(memory mem, immD0 zero)
%{
  predicate(UseCompressedOops && (CompressedOops::base() == NULL));
  match(Set mem (StoreD mem zero));

  ins_cost(25); // XXX
  format %{ "movq    $mem, R12\t# double 0. (R12_heapbase==0)" %}
  ins_encode %{
    __ movq($mem$$Address, r12);
  %}
  ins_pipe(ialu_mem_reg);
%}

instruct storeSSI(stackSlotI dst, rRegI src)
%{
  match(Set dst src);

  ins_cost(100);
  format %{ "movl    $dst, $src\t# int stk" %}
  opcode(0x89);
  ins_encode(REX_reg_mem(src, dst), OpcP, reg_mem(src, dst));
  ins_pipe( ialu_mem_reg );
%}

instruct storeSSL(stackSlotL dst, rRegL src)
%{
  match(Set dst src);

  ins_cost(100);
  format %{ "movq    $dst, $src\t# long stk" %}
  opcode(0x89);
  ins_encode(REX_reg_mem_wide(src, dst), OpcP, reg_mem(src, dst));
  ins_pipe(ialu_mem_reg);
%}

instruct storeSSP(stackSlotP dst, rRegP src)
%{
  match(Set dst src);

  ins_cost(100);
  format %{ "movq    $dst, $src\t# ptr stk" %}
  opcode(0x89);
  ins_encode(REX_reg_mem_wide(src, dst), OpcP, reg_mem(src, dst));
  ins_pipe(ialu_mem_reg);
%}

instruct storeSSF(stackSlotF dst, regF src)
%{
  match(Set dst src);

  ins_cost(95); // XXX
  format %{ "movss   $dst, $src\t# float stk" %}
  ins_encode %{
    __ movflt(Address(rsp, $dst$$disp), $src$$XMMRegister);
  %}
  ins_pipe(pipe_slow); // XXX
%}

instruct storeSSD(stackSlotD dst, regD src)
%{
  match(Set dst src);

  ins_cost(95); // XXX
  format %{ "movsd   $dst, $src\t# double stk" %}
  ins_encode %{
    __ movdbl(Address(rsp, $dst$$disp), $src$$XMMRegister);
  %}
  ins_pipe(pipe_slow); // XXX
%}

instruct cacheWB(indirect addr)
%{
  predicate(VM_Version::supports_data_cache_line_flush());
  match(CacheWB addr);

  ins_cost(100);
  format %{"cache wb $addr" %}
  ins_encode %{
    assert($addr->index_position() < 0, "should be");
    assert($addr$$disp == 0, "should be");
    __ cache_wb(Address($addr$$base$$Register, 0));
  %}
  ins_pipe(pipe_slow); // XXX
%}

instruct cacheWBPreSync()
%{
  predicate(VM_Version::supports_data_cache_line_flush());
  match(CacheWBPreSync);

  ins_cost(100);
  format %{"cache wb presync" %}
  ins_encode %{
    __ cache_wbsync(true);
  %}
  ins_pipe(pipe_slow); // XXX
%}

instruct cacheWBPostSync()
%{
  predicate(VM_Version::supports_data_cache_line_flush());
  match(CacheWBPostSync);

  ins_cost(100);
  format %{"cache wb postsync" %}
  ins_encode %{
    __ cache_wbsync(false);
  %}
  ins_pipe(pipe_slow); // XXX
%}

//----------BSWAP Instructions-------------------------------------------------
instruct bytes_reverse_int(rRegI dst) %{
  match(Set dst (ReverseBytesI dst));

  format %{ "bswapl  $dst" %}
  ins_encode %{
    __ bswapl($dst$$Register);
  %}
  ins_pipe( ialu_reg );
%}

instruct bytes_reverse_long(rRegL dst) %{
  match(Set dst (ReverseBytesL dst));

  format %{ "bswapq  $dst" %}
  ins_encode %{
    __ bswapq($dst$$Register);
  %}
  ins_pipe( ialu_reg);
%}

instruct bytes_reverse_unsigned_short(rRegI dst, rFlagsReg cr) %{
  match(Set dst (ReverseBytesUS dst));
  effect(KILL cr);

  format %{ "bswapl  $dst\n\t"
            "shrl    $dst,16\n\t" %}
  ins_encode %{
    __ bswapl($dst$$Register);
    __ shrl($dst$$Register, 16);
  %}
  ins_pipe( ialu_reg );
%}

instruct bytes_reverse_short(rRegI dst, rFlagsReg cr) %{
  match(Set dst (ReverseBytesS dst));
  effect(KILL cr);

  format %{ "bswapl  $dst\n\t"
            "sar     $dst,16\n\t" %}
  ins_encode %{
    __ bswapl($dst$$Register);
    __ sarl($dst$$Register, 16);
  %}
  ins_pipe( ialu_reg );
%}

//---------- Zeros Count Instructions ------------------------------------------

instruct countLeadingZerosI(rRegI dst, rRegI src, rFlagsReg cr) %{
  predicate(UseCountLeadingZerosInstruction);
  match(Set dst (CountLeadingZerosI src));
  effect(KILL cr);

  format %{ "lzcntl  $dst, $src\t# count leading zeros (int)" %}
  ins_encode %{
    __ lzcntl($dst$$Register, $src$$Register);
  %}
  ins_pipe(ialu_reg);
%}

instruct countLeadingZerosI_bsr(rRegI dst, rRegI src, rFlagsReg cr) %{
  predicate(!UseCountLeadingZerosInstruction);
  match(Set dst (CountLeadingZerosI src));
  effect(KILL cr);

  format %{ "bsrl    $dst, $src\t# count leading zeros (int)\n\t"
            "jnz     skip\n\t"
            "movl    $dst, -1\n"
      "skip:\n\t"
            "negl    $dst\n\t"
            "addl    $dst, 31" %}
  ins_encode %{
    Register Rdst = $dst$$Register;
    Register Rsrc = $src$$Register;
    Label skip;
    __ bsrl(Rdst, Rsrc);
    __ jccb(Assembler::notZero, skip);
    __ movl(Rdst, -1);
    __ bind(skip);
    __ negl(Rdst);
    __ addl(Rdst, BitsPerInt - 1);
  %}
  ins_pipe(ialu_reg);
%}

instruct countLeadingZerosL(rRegI dst, rRegL src, rFlagsReg cr) %{
  predicate(UseCountLeadingZerosInstruction);
  match(Set dst (CountLeadingZerosL src));
  effect(KILL cr);

  format %{ "lzcntq  $dst, $src\t# count leading zeros (long)" %}
  ins_encode %{
    __ lzcntq($dst$$Register, $src$$Register);
  %}
  ins_pipe(ialu_reg);
%}

instruct countLeadingZerosL_bsr(rRegI dst, rRegL src, rFlagsReg cr) %{
  predicate(!UseCountLeadingZerosInstruction);
  match(Set dst (CountLeadingZerosL src));
  effect(KILL cr);

  format %{ "bsrq    $dst, $src\t# count leading zeros (long)\n\t"
            "jnz     skip\n\t"
            "movl    $dst, -1\n"
      "skip:\n\t"
            "negl    $dst\n\t"
            "addl    $dst, 63" %}
  ins_encode %{
    Register Rdst = $dst$$Register;
    Register Rsrc = $src$$Register;
    Label skip;
    __ bsrq(Rdst, Rsrc);
    __ jccb(Assembler::notZero, skip);
    __ movl(Rdst, -1);
    __ bind(skip);
    __ negl(Rdst);
    __ addl(Rdst, BitsPerLong - 1);
  %}
  ins_pipe(ialu_reg);
%}

instruct countTrailingZerosI(rRegI dst, rRegI src, rFlagsReg cr) %{
  predicate(UseCountTrailingZerosInstruction);
  match(Set dst (CountTrailingZerosI src));
  effect(KILL cr);

  format %{ "tzcntl    $dst, $src\t# count trailing zeros (int)" %}
  ins_encode %{
    __ tzcntl($dst$$Register, $src$$Register);
  %}
  ins_pipe(ialu_reg);
%}

instruct countTrailingZerosI_bsf(rRegI dst, rRegI src, rFlagsReg cr) %{
  predicate(!UseCountTrailingZerosInstruction);
  match(Set dst (CountTrailingZerosI src));
  effect(KILL cr);

  format %{ "bsfl    $dst, $src\t# count trailing zeros (int)\n\t"
            "jnz     done\n\t"
            "movl    $dst, 32\n"
      "done:" %}
  ins_encode %{
    Register Rdst = $dst$$Register;
    Label done;
    __ bsfl(Rdst, $src$$Register);
    __ jccb(Assembler::notZero, done);
    __ movl(Rdst, BitsPerInt);
    __ bind(done);
  %}
  ins_pipe(ialu_reg);
%}

instruct countTrailingZerosL(rRegI dst, rRegL src, rFlagsReg cr) %{
  predicate(UseCountTrailingZerosInstruction);
  match(Set dst (CountTrailingZerosL src));
  effect(KILL cr);

  format %{ "tzcntq    $dst, $src\t# count trailing zeros (long)" %}
  ins_encode %{
    __ tzcntq($dst$$Register, $src$$Register);
  %}
  ins_pipe(ialu_reg);
%}

instruct countTrailingZerosL_bsf(rRegI dst, rRegL src, rFlagsReg cr) %{
  predicate(!UseCountTrailingZerosInstruction);
  match(Set dst (CountTrailingZerosL src));
  effect(KILL cr);

  format %{ "bsfq    $dst, $src\t# count trailing zeros (long)\n\t"
            "jnz     done\n\t"
            "movl    $dst, 64\n"
      "done:" %}
  ins_encode %{
    Register Rdst = $dst$$Register;
    Label done;
    __ bsfq(Rdst, $src$$Register);
    __ jccb(Assembler::notZero, done);
    __ movl(Rdst, BitsPerLong);
    __ bind(done);
  %}
  ins_pipe(ialu_reg);
%}


//---------- Population Count Instructions -------------------------------------

instruct popCountI(rRegI dst, rRegI src, rFlagsReg cr) %{
  predicate(UsePopCountInstruction);
  match(Set dst (PopCountI src));
  effect(KILL cr);

  format %{ "popcnt  $dst, $src" %}
  ins_encode %{
    __ popcntl($dst$$Register, $src$$Register);
  %}
  ins_pipe(ialu_reg);
%}

instruct popCountI_mem(rRegI dst, memory mem, rFlagsReg cr) %{
  predicate(UsePopCountInstruction);
  match(Set dst (PopCountI (LoadI mem)));
  effect(KILL cr);

  format %{ "popcnt  $dst, $mem" %}
  ins_encode %{
    __ popcntl($dst$$Register, $mem$$Address);
  %}
  ins_pipe(ialu_reg);
%}

// Note: Long.bitCount(long) returns an int.
instruct popCountL(rRegI dst, rRegL src, rFlagsReg cr) %{
  predicate(UsePopCountInstruction);
  match(Set dst (PopCountL src));
  effect(KILL cr);

  format %{ "popcnt  $dst, $src" %}
  ins_encode %{
    __ popcntq($dst$$Register, $src$$Register);
  %}
  ins_pipe(ialu_reg);
%}

// Note: Long.bitCount(long) returns an int.
instruct popCountL_mem(rRegI dst, memory mem, rFlagsReg cr) %{
  predicate(UsePopCountInstruction);
  match(Set dst (PopCountL (LoadL mem)));
  effect(KILL cr);

  format %{ "popcnt  $dst, $mem" %}
  ins_encode %{
    __ popcntq($dst$$Register, $mem$$Address);
  %}
  ins_pipe(ialu_reg);
%}


//----------MemBar Instructions-----------------------------------------------
// Memory barrier flavors

instruct membar_acquire()
%{
  match(MemBarAcquire);
  match(LoadFence);
  ins_cost(0);

  size(0);
  format %{ "MEMBAR-acquire ! (empty encoding)" %}
  ins_encode();
  ins_pipe(empty);
%}

instruct membar_acquire_lock()
%{
  match(MemBarAcquireLock);
  ins_cost(0);

  size(0);
  format %{ "MEMBAR-acquire (prior CMPXCHG in FastLock so empty encoding)" %}
  ins_encode();
  ins_pipe(empty);
%}

instruct membar_release()
%{
  match(MemBarRelease);
  match(StoreFence);
  ins_cost(0);

  size(0);
  format %{ "MEMBAR-release ! (empty encoding)" %}
  ins_encode();
  ins_pipe(empty);
%}

instruct membar_release_lock()
%{
  match(MemBarReleaseLock);
  ins_cost(0);

  size(0);
  format %{ "MEMBAR-release (a FastUnlock follows so empty encoding)" %}
  ins_encode();
  ins_pipe(empty);
%}

instruct membar_volatile(rFlagsReg cr) %{
  match(MemBarVolatile);
  effect(KILL cr);
  ins_cost(400);

  format %{
    $$template
    $$emit$$"lock addl [rsp + #0], 0\t! membar_volatile"
  %}
  ins_encode %{
    __ membar(Assembler::StoreLoad);
  %}
  ins_pipe(pipe_slow);
%}

instruct unnecessary_membar_volatile()
%{
  match(MemBarVolatile);
  predicate(Matcher::post_store_load_barrier(n));
  ins_cost(0);

  size(0);
  format %{ "MEMBAR-volatile (unnecessary so empty encoding)" %}
  ins_encode();
  ins_pipe(empty);
%}

instruct membar_storestore() %{
  match(MemBarStoreStore);
  match(StoreStoreFence);
  ins_cost(0);

  size(0);
  format %{ "MEMBAR-storestore (empty encoding)" %}
  ins_encode( );
  ins_pipe(empty);
%}

//----------Move Instructions--------------------------------------------------

instruct castX2P(rRegP dst, rRegL src)
%{
  match(Set dst (CastX2P src));

  format %{ "movq    $dst, $src\t# long->ptr" %}
  ins_encode %{
    if ($dst$$reg != $src$$reg) {
      __ movptr($dst$$Register, $src$$Register);
    }
  %}
  ins_pipe(ialu_reg_reg); // XXX
%}

instruct castP2X(rRegL dst, rRegP src)
%{
  match(Set dst (CastP2X src));

  format %{ "movq    $dst, $src\t# ptr -> long" %}
  ins_encode %{
    if ($dst$$reg != $src$$reg) {
      __ movptr($dst$$Register, $src$$Register);
    }
  %}
  ins_pipe(ialu_reg_reg); // XXX
%}

// Convert oop into int for vectors alignment masking
instruct convP2I(rRegI dst, rRegP src)
%{
  match(Set dst (ConvL2I (CastP2X src)));

  format %{ "movl    $dst, $src\t# ptr -> int" %}
  ins_encode %{
    __ movl($dst$$Register, $src$$Register);
  %}
  ins_pipe(ialu_reg_reg); // XXX
%}

// Convert compressed oop into int for vectors alignment masking
// in case of 32bit oops (heap < 4Gb).
instruct convN2I(rRegI dst, rRegN src)
%{
  predicate(CompressedOops::shift() == 0);
  match(Set dst (ConvL2I (CastP2X (DecodeN src))));

  format %{ "movl    $dst, $src\t# compressed ptr -> int" %}
  ins_encode %{
    __ movl($dst$$Register, $src$$Register);
  %}
  ins_pipe(ialu_reg_reg); // XXX
%}

// Convert oop pointer into compressed form
instruct encodeHeapOop(rRegN dst, rRegP src, rFlagsReg cr) %{
  predicate(n->bottom_type()->make_ptr()->ptr() != TypePtr::NotNull);
  match(Set dst (EncodeP src));
  effect(KILL cr);
  format %{ "encode_heap_oop $dst,$src" %}
  ins_encode %{
    Register s = $src$$Register;
    Register d = $dst$$Register;
    if (s != d) {
      __ movq(d, s);
    }
    __ encode_heap_oop(d);
  %}
  ins_pipe(ialu_reg_long);
%}

instruct encodeHeapOop_not_null(rRegN dst, rRegP src, rFlagsReg cr) %{
  predicate(n->bottom_type()->make_ptr()->ptr() == TypePtr::NotNull);
  match(Set dst (EncodeP src));
  effect(KILL cr);
  format %{ "encode_heap_oop_not_null $dst,$src" %}
  ins_encode %{
    __ encode_heap_oop_not_null($dst$$Register, $src$$Register);
  %}
  ins_pipe(ialu_reg_long);
%}

instruct decodeHeapOop(rRegP dst, rRegN src, rFlagsReg cr) %{
  predicate(n->bottom_type()->is_ptr()->ptr() != TypePtr::NotNull &&
            n->bottom_type()->is_ptr()->ptr() != TypePtr::Constant);
  match(Set dst (DecodeN src));
  effect(KILL cr);
  format %{ "decode_heap_oop $dst,$src" %}
  ins_encode %{
    Register s = $src$$Register;
    Register d = $dst$$Register;
    if (s != d) {
      __ movq(d, s);
    }
    __ decode_heap_oop(d);
  %}
  ins_pipe(ialu_reg_long);
%}

instruct decodeHeapOop_not_null(rRegP dst, rRegN src, rFlagsReg cr) %{
  predicate(n->bottom_type()->is_ptr()->ptr() == TypePtr::NotNull ||
            n->bottom_type()->is_ptr()->ptr() == TypePtr::Constant);
  match(Set dst (DecodeN src));
  effect(KILL cr);
  format %{ "decode_heap_oop_not_null $dst,$src" %}
  ins_encode %{
    Register s = $src$$Register;
    Register d = $dst$$Register;
    if (s != d) {
      __ decode_heap_oop_not_null(d, s);
    } else {
      __ decode_heap_oop_not_null(d);
    }
  %}
  ins_pipe(ialu_reg_long);
%}

instruct encodeKlass_not_null(rRegN dst, rRegP src, rFlagsReg cr) %{
  match(Set dst (EncodePKlass src));
  effect(TEMP dst, KILL cr);
  format %{ "encode_and_move_klass_not_null $dst,$src" %}
  ins_encode %{
    __ encode_and_move_klass_not_null($dst$$Register, $src$$Register);
  %}
  ins_pipe(ialu_reg_long);
%}

instruct decodeKlass_not_null(rRegP dst, rRegN src, rFlagsReg cr) %{
  match(Set dst (DecodeNKlass src));
  effect(TEMP dst, KILL cr);
  format %{ "decode_and_move_klass_not_null $dst,$src" %}
  ins_encode %{
    __ decode_and_move_klass_not_null($dst$$Register, $src$$Register);
  %}
  ins_pipe(ialu_reg_long);
%}

//----------Conditional Move---------------------------------------------------
// Jump
// dummy instruction for generating temp registers
instruct jumpXtnd_offset(rRegL switch_val, immI2 shift, rRegI dest) %{
  match(Jump (LShiftL switch_val shift));
  ins_cost(350);
  predicate(false);
  effect(TEMP dest);

  format %{ "leaq    $dest, [$constantaddress]\n\t"
            "jmp     [$dest + $switch_val << $shift]\n\t" %}
  ins_encode %{
    // We could use jump(ArrayAddress) except that the macro assembler needs to use r10
    // to do that and the compiler is using that register as one it can allocate.
    // So we build it all by hand.
    // Address index(noreg, switch_reg, (Address::ScaleFactor)$shift$$constant);
    // ArrayAddress dispatch(table, index);
    Address dispatch($dest$$Register, $switch_val$$Register, (Address::ScaleFactor) $shift$$constant);
    __ lea($dest$$Register, $constantaddress);
    __ jmp(dispatch);
  %}
  ins_pipe(pipe_jmp);
%}

instruct jumpXtnd_addr(rRegL switch_val, immI2 shift, immL32 offset, rRegI dest) %{
  match(Jump (AddL (LShiftL switch_val shift) offset));
  ins_cost(350);
  effect(TEMP dest);

  format %{ "leaq    $dest, [$constantaddress]\n\t"
            "jmp     [$dest + $switch_val << $shift + $offset]\n\t" %}
  ins_encode %{
    // We could use jump(ArrayAddress) except that the macro assembler needs to use r10
    // to do that and the compiler is using that register as one it can allocate.
    // So we build it all by hand.
    // Address index(noreg, switch_reg, (Address::ScaleFactor) $shift$$constant, (int) $offset$$constant);
    // ArrayAddress dispatch(table, index);
    Address dispatch($dest$$Register, $switch_val$$Register, (Address::ScaleFactor) $shift$$constant, (int) $offset$$constant);
    __ lea($dest$$Register, $constantaddress);
    __ jmp(dispatch);
  %}
  ins_pipe(pipe_jmp);
%}

instruct jumpXtnd(rRegL switch_val, rRegI dest) %{
  match(Jump switch_val);
  ins_cost(350);
  effect(TEMP dest);

  format %{ "leaq    $dest, [$constantaddress]\n\t"
            "jmp     [$dest + $switch_val]\n\t" %}
  ins_encode %{
    // We could use jump(ArrayAddress) except that the macro assembler needs to use r10
    // to do that and the compiler is using that register as one it can allocate.
    // So we build it all by hand.
    // Address index(noreg, switch_reg, Address::times_1);
    // ArrayAddress dispatch(table, index);
    Address dispatch($dest$$Register, $switch_val$$Register, Address::times_1);
    __ lea($dest$$Register, $constantaddress);
    __ jmp(dispatch);
  %}
  ins_pipe(pipe_jmp);
%}

// Conditional move
instruct cmovI_reg(rRegI dst, rRegI src, rFlagsReg cr, cmpOp cop)
%{
  match(Set dst (CMoveI (Binary cop cr) (Binary dst src)));

  ins_cost(200); // XXX
  format %{ "cmovl$cop $dst, $src\t# signed, int" %}
  ins_encode %{
    __ cmovl((Assembler::Condition)($cop$$cmpcode), $dst$$Register, $src$$Register);
  %}
  ins_pipe(pipe_cmov_reg);
%}

instruct cmovI_regU(cmpOpU cop, rFlagsRegU cr, rRegI dst, rRegI src) %{
  match(Set dst (CMoveI (Binary cop cr) (Binary dst src)));

  ins_cost(200); // XXX
  format %{ "cmovl$cop $dst, $src\t# unsigned, int" %}
  ins_encode %{
    __ cmovl((Assembler::Condition)($cop$$cmpcode), $dst$$Register, $src$$Register);
  %}
  ins_pipe(pipe_cmov_reg);
%}

instruct cmovI_regUCF(cmpOpUCF cop, rFlagsRegUCF cr, rRegI dst, rRegI src) %{
  match(Set dst (CMoveI (Binary cop cr) (Binary dst src)));
  ins_cost(200);
  expand %{
    cmovI_regU(cop, cr, dst, src);
  %}
%}

// Conditional move
instruct cmovI_mem(cmpOp cop, rFlagsReg cr, rRegI dst, memory src) %{
  match(Set dst (CMoveI (Binary cop cr) (Binary dst (LoadI src))));

  ins_cost(250); // XXX
  format %{ "cmovl$cop $dst, $src\t# signed, int" %}
  ins_encode %{
    __ cmovl((Assembler::Condition)($cop$$cmpcode), $dst$$Register, $src$$Address);
  %}
  ins_pipe(pipe_cmov_mem);
%}

// Conditional move
instruct cmovI_memU(cmpOpU cop, rFlagsRegU cr, rRegI dst, memory src)
%{
  match(Set dst (CMoveI (Binary cop cr) (Binary dst (LoadI src))));

  ins_cost(250); // XXX
  format %{ "cmovl$cop $dst, $src\t# unsigned, int" %}
  ins_encode %{
    __ cmovl((Assembler::Condition)($cop$$cmpcode), $dst$$Register, $src$$Address);
  %}
  ins_pipe(pipe_cmov_mem);
%}

instruct cmovI_memUCF(cmpOpUCF cop, rFlagsRegUCF cr, rRegI dst, memory src) %{
  match(Set dst (CMoveI (Binary cop cr) (Binary dst (LoadI src))));
  ins_cost(250);
  expand %{
    cmovI_memU(cop, cr, dst, src);
  %}
%}

// Conditional move
instruct cmovN_reg(rRegN dst, rRegN src, rFlagsReg cr, cmpOp cop)
%{
  match(Set dst (CMoveN (Binary cop cr) (Binary dst src)));

  ins_cost(200); // XXX
  format %{ "cmovl$cop $dst, $src\t# signed, compressed ptr" %}
  ins_encode %{
    __ cmovl((Assembler::Condition)($cop$$cmpcode), $dst$$Register, $src$$Register);
  %}
  ins_pipe(pipe_cmov_reg);
%}

// Conditional move
instruct cmovN_regU(cmpOpU cop, rFlagsRegU cr, rRegN dst, rRegN src)
%{
  match(Set dst (CMoveN (Binary cop cr) (Binary dst src)));

  ins_cost(200); // XXX
  format %{ "cmovl$cop $dst, $src\t# unsigned, compressed ptr" %}
  ins_encode %{
    __ cmovl((Assembler::Condition)($cop$$cmpcode), $dst$$Register, $src$$Register);
  %}
  ins_pipe(pipe_cmov_reg);
%}

instruct cmovN_regUCF(cmpOpUCF cop, rFlagsRegUCF cr, rRegN dst, rRegN src) %{
  match(Set dst (CMoveN (Binary cop cr) (Binary dst src)));
  ins_cost(200);
  expand %{
    cmovN_regU(cop, cr, dst, src);
  %}
%}

// Conditional move
instruct cmovP_reg(rRegP dst, rRegP src, rFlagsReg cr, cmpOp cop)
%{
  match(Set dst (CMoveP (Binary cop cr) (Binary dst src)));

  ins_cost(200); // XXX
  format %{ "cmovq$cop $dst, $src\t# signed, ptr" %}
  ins_encode %{
    __ cmovq((Assembler::Condition)($cop$$cmpcode), $dst$$Register, $src$$Register);
  %}
  ins_pipe(pipe_cmov_reg);  // XXX
%}

// Conditional move
instruct cmovP_regU(cmpOpU cop, rFlagsRegU cr, rRegP dst, rRegP src)
%{
  match(Set dst (CMoveP (Binary cop cr) (Binary dst src)));

  ins_cost(200); // XXX
  format %{ "cmovq$cop $dst, $src\t# unsigned, ptr" %}
  ins_encode %{
    __ cmovq((Assembler::Condition)($cop$$cmpcode), $dst$$Register, $src$$Register);
  %}
  ins_pipe(pipe_cmov_reg); // XXX
%}

instruct cmovP_regUCF(cmpOpUCF cop, rFlagsRegUCF cr, rRegP dst, rRegP src) %{
  match(Set dst (CMoveP (Binary cop cr) (Binary dst src)));
  ins_cost(200);
  expand %{
    cmovP_regU(cop, cr, dst, src);
  %}
%}

// DISABLED: Requires the ADLC to emit a bottom_type call that
// correctly meets the two pointer arguments; one is an incoming
// register but the other is a memory operand.  ALSO appears to
// be buggy with implicit null checks.
//
//// Conditional move
//instruct cmovP_mem(cmpOp cop, rFlagsReg cr, rRegP dst, memory src)
//%{
//  match(Set dst (CMoveP (Binary cop cr) (Binary dst (LoadP src))));
//  ins_cost(250);
//  format %{ "CMOV$cop $dst,$src\t# ptr" %}
//  opcode(0x0F,0x40);
//  ins_encode( enc_cmov(cop), reg_mem( dst, src ) );
//  ins_pipe( pipe_cmov_mem );
//%}
//
//// Conditional move
//instruct cmovP_memU(cmpOpU cop, rFlagsRegU cr, rRegP dst, memory src)
//%{
//  match(Set dst (CMoveP (Binary cop cr) (Binary dst (LoadP src))));
//  ins_cost(250);
//  format %{ "CMOV$cop $dst,$src\t# ptr" %}
//  opcode(0x0F,0x40);
//  ins_encode( enc_cmov(cop), reg_mem( dst, src ) );
//  ins_pipe( pipe_cmov_mem );
//%}

instruct cmovL_reg(cmpOp cop, rFlagsReg cr, rRegL dst, rRegL src)
%{
  match(Set dst (CMoveL (Binary cop cr) (Binary dst src)));

  ins_cost(200); // XXX
  format %{ "cmovq$cop $dst, $src\t# signed, long" %}
  ins_encode %{
    __ cmovq((Assembler::Condition)($cop$$cmpcode), $dst$$Register, $src$$Register);
  %}
  ins_pipe(pipe_cmov_reg);  // XXX
%}

instruct cmovL_mem(cmpOp cop, rFlagsReg cr, rRegL dst, memory src)
%{
  match(Set dst (CMoveL (Binary cop cr) (Binary dst (LoadL src))));

  ins_cost(200); // XXX
  format %{ "cmovq$cop $dst, $src\t# signed, long" %}
  ins_encode %{
    __ cmovq((Assembler::Condition)($cop$$cmpcode), $dst$$Register, $src$$Address);
  %}
  ins_pipe(pipe_cmov_mem);  // XXX
%}

instruct cmovL_regU(cmpOpU cop, rFlagsRegU cr, rRegL dst, rRegL src)
%{
  match(Set dst (CMoveL (Binary cop cr) (Binary dst src)));

  ins_cost(200); // XXX
  format %{ "cmovq$cop $dst, $src\t# unsigned, long" %}
  ins_encode %{
    __ cmovq((Assembler::Condition)($cop$$cmpcode), $dst$$Register, $src$$Register);
  %}
  ins_pipe(pipe_cmov_reg); // XXX
%}

instruct cmovL_regUCF(cmpOpUCF cop, rFlagsRegUCF cr, rRegL dst, rRegL src) %{
  match(Set dst (CMoveL (Binary cop cr) (Binary dst src)));
  ins_cost(200);
  expand %{
    cmovL_regU(cop, cr, dst, src);
  %}
%}

instruct cmovL_memU(cmpOpU cop, rFlagsRegU cr, rRegL dst, memory src)
%{
  match(Set dst (CMoveL (Binary cop cr) (Binary dst (LoadL src))));

  ins_cost(200); // XXX
  format %{ "cmovq$cop $dst, $src\t# unsigned, long" %}
  ins_encode %{
    __ cmovq((Assembler::Condition)($cop$$cmpcode), $dst$$Register, $src$$Address);
  %}
  ins_pipe(pipe_cmov_mem); // XXX
%}

instruct cmovL_memUCF(cmpOpUCF cop, rFlagsRegUCF cr, rRegL dst, memory src) %{
  match(Set dst (CMoveL (Binary cop cr) (Binary dst (LoadL src))));
  ins_cost(200);
  expand %{
    cmovL_memU(cop, cr, dst, src);
  %}
%}

instruct cmovF_reg(cmpOp cop, rFlagsReg cr, regF dst, regF src)
%{
  match(Set dst (CMoveF (Binary cop cr) (Binary dst src)));

  ins_cost(200); // XXX
  format %{ "jn$cop    skip\t# signed cmove float\n\t"
            "movss     $dst, $src\n"
    "skip:" %}
  ins_encode %{
    Label Lskip;
    // Invert sense of branch from sense of CMOV
    __ jccb((Assembler::Condition)($cop$$cmpcode^1), Lskip);
    __ movflt($dst$$XMMRegister, $src$$XMMRegister);
    __ bind(Lskip);
  %}
  ins_pipe(pipe_slow);
%}

// instruct cmovF_mem(cmpOp cop, rFlagsReg cr, regF dst, memory src)
// %{
//   match(Set dst (CMoveF (Binary cop cr) (Binary dst (LoadL src))));

//   ins_cost(200); // XXX
//   format %{ "jn$cop    skip\t# signed cmove float\n\t"
//             "movss     $dst, $src\n"
//     "skip:" %}
//   ins_encode(enc_cmovf_mem_branch(cop, dst, src));
//   ins_pipe(pipe_slow);
// %}

instruct cmovF_regU(cmpOpU cop, rFlagsRegU cr, regF dst, regF src)
%{
  match(Set dst (CMoveF (Binary cop cr) (Binary dst src)));

  ins_cost(200); // XXX
  format %{ "jn$cop    skip\t# unsigned cmove float\n\t"
            "movss     $dst, $src\n"
    "skip:" %}
  ins_encode %{
    Label Lskip;
    // Invert sense of branch from sense of CMOV
    __ jccb((Assembler::Condition)($cop$$cmpcode^1), Lskip);
    __ movflt($dst$$XMMRegister, $src$$XMMRegister);
    __ bind(Lskip);
  %}
  ins_pipe(pipe_slow);
%}

instruct cmovF_regUCF(cmpOpUCF cop, rFlagsRegUCF cr, regF dst, regF src) %{
  match(Set dst (CMoveF (Binary cop cr) (Binary dst src)));
  ins_cost(200);
  expand %{
    cmovF_regU(cop, cr, dst, src);
  %}
%}

instruct cmovD_reg(cmpOp cop, rFlagsReg cr, regD dst, regD src)
%{
  match(Set dst (CMoveD (Binary cop cr) (Binary dst src)));

  ins_cost(200); // XXX
  format %{ "jn$cop    skip\t# signed cmove double\n\t"
            "movsd     $dst, $src\n"
    "skip:" %}
  ins_encode %{
    Label Lskip;
    // Invert sense of branch from sense of CMOV
    __ jccb((Assembler::Condition)($cop$$cmpcode^1), Lskip);
    __ movdbl($dst$$XMMRegister, $src$$XMMRegister);
    __ bind(Lskip);
  %}
  ins_pipe(pipe_slow);
%}

instruct cmovD_regU(cmpOpU cop, rFlagsRegU cr, regD dst, regD src)
%{
  match(Set dst (CMoveD (Binary cop cr) (Binary dst src)));

  ins_cost(200); // XXX
  format %{ "jn$cop    skip\t# unsigned cmove double\n\t"
            "movsd     $dst, $src\n"
    "skip:" %}
  ins_encode %{
    Label Lskip;
    // Invert sense of branch from sense of CMOV
    __ jccb((Assembler::Condition)($cop$$cmpcode^1), Lskip);
    __ movdbl($dst$$XMMRegister, $src$$XMMRegister);
    __ bind(Lskip);
  %}
  ins_pipe(pipe_slow);
%}

instruct cmovD_regUCF(cmpOpUCF cop, rFlagsRegUCF cr, regD dst, regD src) %{
  match(Set dst (CMoveD (Binary cop cr) (Binary dst src)));
  ins_cost(200);
  expand %{
    cmovD_regU(cop, cr, dst, src);
  %}
%}

//----------Arithmetic Instructions--------------------------------------------
//----------Addition Instructions----------------------------------------------

instruct addI_rReg(rRegI dst, rRegI src, rFlagsReg cr)
%{
  match(Set dst (AddI dst src));
  effect(KILL cr);

  format %{ "addl    $dst, $src\t# int" %}
  ins_encode %{
    __ addl($dst$$Register, $src$$Register);
  %}
  ins_pipe(ialu_reg_reg);
%}

instruct addI_rReg_imm(rRegI dst, immI src, rFlagsReg cr)
%{
  match(Set dst (AddI dst src));
  effect(KILL cr);

  format %{ "addl    $dst, $src\t# int" %}
  ins_encode %{
    __ addl($dst$$Register, $src$$constant);
  %}
  ins_pipe( ialu_reg );
%}

instruct addI_rReg_mem(rRegI dst, memory src, rFlagsReg cr)
%{
  match(Set dst (AddI dst (LoadI src)));
  effect(KILL cr);

  ins_cost(125); // XXX
  format %{ "addl    $dst, $src\t# int" %}
  ins_encode %{
    __ addl($dst$$Register, $src$$Address);
  %}
  ins_pipe(ialu_reg_mem);
%}

instruct addI_mem_rReg(memory dst, rRegI src, rFlagsReg cr)
%{
  match(Set dst (StoreI dst (AddI (LoadI dst) src)));
  effect(KILL cr);

  ins_cost(150); // XXX
  format %{ "addl    $dst, $src\t# int" %}
  ins_encode %{
    __ addl($dst$$Address, $src$$Register);
  %}
  ins_pipe(ialu_mem_reg);
%}

instruct addI_mem_imm(memory dst, immI src, rFlagsReg cr)
%{
  match(Set dst (StoreI dst (AddI (LoadI dst) src)));
  effect(KILL cr);

  ins_cost(125); // XXX
  format %{ "addl    $dst, $src\t# int" %}
  ins_encode %{
    __ addl($dst$$Address, $src$$constant);
  %}
  ins_pipe(ialu_mem_imm);
%}

instruct incI_rReg(rRegI dst, immI_1 src, rFlagsReg cr)
%{
  predicate(UseIncDec);
  match(Set dst (AddI dst src));
  effect(KILL cr);

  format %{ "incl    $dst\t# int" %}
  ins_encode %{
    __ incrementl($dst$$Register);
  %}
  ins_pipe(ialu_reg);
%}

instruct incI_mem(memory dst, immI_1 src, rFlagsReg cr)
%{
  predicate(UseIncDec);
  match(Set dst (StoreI dst (AddI (LoadI dst) src)));
  effect(KILL cr);

  ins_cost(125); // XXX
  format %{ "incl    $dst\t# int" %}
  ins_encode %{
    __ incrementl($dst$$Address);
  %}
  ins_pipe(ialu_mem_imm);
%}

// XXX why does that use AddI
instruct decI_rReg(rRegI dst, immI_M1 src, rFlagsReg cr)
%{
  predicate(UseIncDec);
  match(Set dst (AddI dst src));
  effect(KILL cr);

  format %{ "decl    $dst\t# int" %}
  ins_encode %{
    __ decrementl($dst$$Register);
  %}
  ins_pipe(ialu_reg);
%}

// XXX why does that use AddI
instruct decI_mem(memory dst, immI_M1 src, rFlagsReg cr)
%{
  predicate(UseIncDec);
  match(Set dst (StoreI dst (AddI (LoadI dst) src)));
  effect(KILL cr);

  ins_cost(125); // XXX
  format %{ "decl    $dst\t# int" %}
  ins_encode %{
    __ decrementl($dst$$Address);
  %}
  ins_pipe(ialu_mem_imm);
%}

instruct leaI_rReg_immI2_immI(rRegI dst, rRegI index, immI2 scale, immI disp)
%{
  predicate(VM_Version::supports_fast_2op_lea());
  match(Set dst (AddI (LShiftI index scale) disp));

  format %{ "leal $dst, [$index << $scale + $disp]\t# int" %}
  ins_encode %{
    Address::ScaleFactor scale = static_cast<Address::ScaleFactor>($scale$$constant);
    __ leal($dst$$Register, Address(noreg, $index$$Register, scale, $disp$$constant));
  %}
  ins_pipe(ialu_reg_reg);
%}

instruct leaI_rReg_rReg_immI(rRegI dst, rRegI base, rRegI index, immI disp)
%{
  predicate(VM_Version::supports_fast_3op_lea());
  match(Set dst (AddI (AddI base index) disp));

  format %{ "leal $dst, [$base + $index + $disp]\t# int" %}
  ins_encode %{
    __ leal($dst$$Register, Address($base$$Register, $index$$Register, Address::times_1, $disp$$constant));
  %}
  ins_pipe(ialu_reg_reg);
%}

instruct leaI_rReg_rReg_immI2(rRegI dst, no_rbp_r13_RegI base, rRegI index, immI2 scale)
%{
  predicate(VM_Version::supports_fast_2op_lea());
  match(Set dst (AddI base (LShiftI index scale)));

  format %{ "leal $dst, [$base + $index << $scale]\t# int" %}
  ins_encode %{
    Address::ScaleFactor scale = static_cast<Address::ScaleFactor>($scale$$constant);
    __ leal($dst$$Register, Address($base$$Register, $index$$Register, scale));
  %}
  ins_pipe(ialu_reg_reg);
%}

instruct leaI_rReg_rReg_immI2_immI(rRegI dst, rRegI base, rRegI index, immI2 scale, immI disp)
%{
  predicate(VM_Version::supports_fast_3op_lea());
  match(Set dst (AddI (AddI base (LShiftI index scale)) disp));

  format %{ "leal $dst, [$base + $index << $scale + $disp]\t# int" %}
  ins_encode %{
    Address::ScaleFactor scale = static_cast<Address::ScaleFactor>($scale$$constant);
    __ leal($dst$$Register, Address($base$$Register, $index$$Register, scale, $disp$$constant));
  %}
  ins_pipe(ialu_reg_reg);
%}

instruct addL_rReg(rRegL dst, rRegL src, rFlagsReg cr)
%{
  match(Set dst (AddL dst src));
  effect(KILL cr);

  format %{ "addq    $dst, $src\t# long" %}
  ins_encode %{
    __ addq($dst$$Register, $src$$Register);
  %}
  ins_pipe(ialu_reg_reg);
%}

instruct addL_rReg_imm(rRegL dst, immL32 src, rFlagsReg cr)
%{
  match(Set dst (AddL dst src));
  effect(KILL cr);

  format %{ "addq    $dst, $src\t# long" %}
  ins_encode %{
    __ addq($dst$$Register, $src$$constant);
  %}
  ins_pipe( ialu_reg );
%}

instruct addL_rReg_mem(rRegL dst, memory src, rFlagsReg cr)
%{
  match(Set dst (AddL dst (LoadL src)));
  effect(KILL cr);

  ins_cost(125); // XXX
  format %{ "addq    $dst, $src\t# long" %}
  ins_encode %{
    __ addq($dst$$Register, $src$$Address);
  %}
  ins_pipe(ialu_reg_mem);
%}

instruct addL_mem_rReg(memory dst, rRegL src, rFlagsReg cr)
%{
  match(Set dst (StoreL dst (AddL (LoadL dst) src)));
  effect(KILL cr);

  ins_cost(150); // XXX
  format %{ "addq    $dst, $src\t# long" %}
  ins_encode %{
    __ addq($dst$$Address, $src$$Register);
  %}
  ins_pipe(ialu_mem_reg);
%}

instruct addL_mem_imm(memory dst, immL32 src, rFlagsReg cr)
%{
  match(Set dst (StoreL dst (AddL (LoadL dst) src)));
  effect(KILL cr);

  ins_cost(125); // XXX
  format %{ "addq    $dst, $src\t# long" %}
  ins_encode %{
    __ addq($dst$$Address, $src$$constant);
  %}
  ins_pipe(ialu_mem_imm);
%}

instruct incL_rReg(rRegI dst, immL1 src, rFlagsReg cr)
%{
  predicate(UseIncDec);
  match(Set dst (AddL dst src));
  effect(KILL cr);

  format %{ "incq    $dst\t# long" %}
  ins_encode %{
    __ incrementq($dst$$Register);
  %}
  ins_pipe(ialu_reg);
%}

instruct incL_mem(memory dst, immL1 src, rFlagsReg cr)
%{
  predicate(UseIncDec);
  match(Set dst (StoreL dst (AddL (LoadL dst) src)));
  effect(KILL cr);

  ins_cost(125); // XXX
  format %{ "incq    $dst\t# long" %}
  ins_encode %{
    __ incrementq($dst$$Address);
  %}
  ins_pipe(ialu_mem_imm);
%}

// XXX why does that use AddL
instruct decL_rReg(rRegL dst, immL_M1 src, rFlagsReg cr)
%{
  predicate(UseIncDec);
  match(Set dst (AddL dst src));
  effect(KILL cr);

  format %{ "decq    $dst\t# long" %}
  ins_encode %{
    __ decrementq($dst$$Register);
  %}
  ins_pipe(ialu_reg);
%}

// XXX why does that use AddL
instruct decL_mem(memory dst, immL_M1 src, rFlagsReg cr)
%{
  predicate(UseIncDec);
  match(Set dst (StoreL dst (AddL (LoadL dst) src)));
  effect(KILL cr);

  ins_cost(125); // XXX
  format %{ "decq    $dst\t# long" %}
  ins_encode %{
    __ decrementq($dst$$Address);
  %}
  ins_pipe(ialu_mem_imm);
%}

instruct leaL_rReg_immI2_immL32(rRegL dst, rRegL index, immI2 scale, immL32 disp)
%{
  predicate(VM_Version::supports_fast_2op_lea());
  match(Set dst (AddL (LShiftL index scale) disp));

  format %{ "leaq $dst, [$index << $scale + $disp]\t# long" %}
  ins_encode %{
    Address::ScaleFactor scale = static_cast<Address::ScaleFactor>($scale$$constant);
    __ leaq($dst$$Register, Address(noreg, $index$$Register, scale, $disp$$constant));
  %}
  ins_pipe(ialu_reg_reg);
%}

instruct leaL_rReg_rReg_immL32(rRegL dst, rRegL base, rRegL index, immL32 disp)
%{
  predicate(VM_Version::supports_fast_3op_lea());
  match(Set dst (AddL (AddL base index) disp));

  format %{ "leaq $dst, [$base + $index + $disp]\t# long" %}
  ins_encode %{
    __ leaq($dst$$Register, Address($base$$Register, $index$$Register, Address::times_1, $disp$$constant));
  %}
  ins_pipe(ialu_reg_reg);
%}

instruct leaL_rReg_rReg_immI2(rRegL dst, no_rbp_r13_RegL base, rRegL index, immI2 scale)
%{
  predicate(VM_Version::supports_fast_2op_lea());
  match(Set dst (AddL base (LShiftL index scale)));

  format %{ "leaq $dst, [$base + $index << $scale]\t# long" %}
  ins_encode %{
    Address::ScaleFactor scale = static_cast<Address::ScaleFactor>($scale$$constant);
    __ leaq($dst$$Register, Address($base$$Register, $index$$Register, scale));
  %}
  ins_pipe(ialu_reg_reg);
%}

instruct leaL_rReg_rReg_immI2_immL32(rRegL dst, rRegL base, rRegL index, immI2 scale, immL32 disp)
%{
  predicate(VM_Version::supports_fast_3op_lea());
  match(Set dst (AddL (AddL base (LShiftL index scale)) disp));

  format %{ "leaq $dst, [$base + $index << $scale + $disp]\t# long" %}
  ins_encode %{
    Address::ScaleFactor scale = static_cast<Address::ScaleFactor>($scale$$constant);
    __ leaq($dst$$Register, Address($base$$Register, $index$$Register, scale, $disp$$constant));
  %}
  ins_pipe(ialu_reg_reg);
%}

instruct addP_rReg(rRegP dst, rRegL src, rFlagsReg cr)
%{
  match(Set dst (AddP dst src));
  effect(KILL cr);

  format %{ "addq    $dst, $src\t# ptr" %}
  ins_encode %{
    __ addq($dst$$Register, $src$$Register);
  %}
  ins_pipe(ialu_reg_reg);
%}

instruct addP_rReg_imm(rRegP dst, immL32 src, rFlagsReg cr)
%{
  match(Set dst (AddP dst src));
  effect(KILL cr);

  format %{ "addq    $dst, $src\t# ptr" %}
  ins_encode %{
    __ addq($dst$$Register, $src$$constant);
  %}
  ins_pipe( ialu_reg );
%}

// XXX addP mem ops ????

instruct checkCastPP(rRegP dst)
%{
  match(Set dst (CheckCastPP dst));

  size(0);
  format %{ "# checkcastPP of $dst" %}
  ins_encode(/* empty encoding */);
  ins_pipe(empty);
%}

instruct castPP(rRegP dst)
%{
  match(Set dst (CastPP dst));

  size(0);
  format %{ "# castPP of $dst" %}
  ins_encode(/* empty encoding */);
  ins_pipe(empty);
%}

instruct castII(rRegI dst)
%{
  match(Set dst (CastII dst));

  size(0);
  format %{ "# castII of $dst" %}
  ins_encode(/* empty encoding */);
  ins_cost(0);
  ins_pipe(empty);
%}

instruct castLL(rRegL dst)
%{
  match(Set dst (CastLL dst));

  size(0);
  format %{ "# castLL of $dst" %}
  ins_encode(/* empty encoding */);
  ins_cost(0);
  ins_pipe(empty);
%}

instruct castFF(regF dst)
%{
  match(Set dst (CastFF dst));

  size(0);
  format %{ "# castFF of $dst" %}
  ins_encode(/* empty encoding */);
  ins_cost(0);
  ins_pipe(empty);
%}

instruct castDD(regD dst)
%{
  match(Set dst (CastDD dst));

  size(0);
  format %{ "# castDD of $dst" %}
  ins_encode(/* empty encoding */);
  ins_cost(0);
  ins_pipe(empty);
%}

// LoadP-locked same as a regular LoadP when used with compare-swap
instruct loadPLocked(rRegP dst, memory mem)
%{
  match(Set dst (LoadPLocked mem));

  ins_cost(125); // XXX
  format %{ "movq    $dst, $mem\t# ptr locked" %}
  ins_encode %{
    __ movq($dst$$Register, $mem$$Address);
  %}
  ins_pipe(ialu_reg_mem); // XXX
%}

// Conditional-store of the updated heap-top.
// Used during allocation of the shared heap.
// Sets flags (EQ) on success.  Implemented with a CMPXCHG on Intel.

instruct storePConditional(memory heap_top_ptr,
                           rax_RegP oldval, rRegP newval,
                           rFlagsReg cr)
%{
  predicate(n->as_LoadStore()->barrier_data() == 0);
  match(Set cr (StorePConditional heap_top_ptr (Binary oldval newval)));

  format %{ "cmpxchgq $heap_top_ptr, $newval\t# (ptr) "
            "If rax == $heap_top_ptr then store $newval into $heap_top_ptr" %}
  ins_encode %{
    __ lock();
    __ cmpxchgq($newval$$Register, $heap_top_ptr$$Address);
  %}
  ins_pipe(pipe_cmpxchg);
%}

// Conditional-store of an int value.
// ZF flag is set on success, reset otherwise.  Implemented with a CMPXCHG.
instruct storeIConditional(memory mem, rax_RegI oldval, rRegI newval, rFlagsReg cr)
%{
  match(Set cr (StoreIConditional mem (Binary oldval newval)));
  effect(KILL oldval);

  format %{ "cmpxchgl $mem, $newval\t# If rax == $mem then store $newval into $mem" %}
  opcode(0x0F, 0xB1);
  ins_encode(lock_prefix,
             REX_reg_mem(newval, mem),
             OpcP, OpcS,
             reg_mem(newval, mem));
  ins_pipe(pipe_cmpxchg);
%}

// Conditional-store of a long value.
// ZF flag is set on success, reset otherwise.  Implemented with a CMPXCHG.
instruct storeLConditional(memory mem, rax_RegL oldval, rRegL newval, rFlagsReg cr)
%{
  match(Set cr (StoreLConditional mem (Binary oldval newval)));
  effect(KILL oldval);

  format %{ "cmpxchgq $mem, $newval\t# If rax == $mem then store $newval into $mem" %}
  ins_encode %{
    __ lock();
    __ cmpxchgq($newval$$Register, $mem$$Address);
  %}
  ins_pipe(pipe_cmpxchg);
%}


// XXX No flag versions for CompareAndSwap{P,I,L} because matcher can't match them
instruct compareAndSwapP(rRegI res,
                         memory mem_ptr,
                         rax_RegP oldval, rRegP newval,
                         rFlagsReg cr)
%{
  predicate(VM_Version::supports_cx8() && n->as_LoadStore()->barrier_data() == 0);
  match(Set res (CompareAndSwapP mem_ptr (Binary oldval newval)));
  match(Set res (WeakCompareAndSwapP mem_ptr (Binary oldval newval)));
  effect(KILL cr, KILL oldval);

  format %{ "cmpxchgq $mem_ptr,$newval\t# "
            "If rax == $mem_ptr then store $newval into $mem_ptr\n\t"
            "sete    $res\n\t"
            "movzbl  $res, $res" %}
  ins_encode %{
    __ lock();
    __ cmpxchgq($newval$$Register, $mem_ptr$$Address);
    __ sete($res$$Register);
    __ movzbl($res$$Register, $res$$Register);
  %}
  ins_pipe( pipe_cmpxchg );
%}

instruct compareAndSwapL(rRegI res,
                         memory mem_ptr,
                         rax_RegL oldval, rRegL newval,
                         rFlagsReg cr)
%{
  predicate(VM_Version::supports_cx8());
  match(Set res (CompareAndSwapL mem_ptr (Binary oldval newval)));
  match(Set res (WeakCompareAndSwapL mem_ptr (Binary oldval newval)));
  effect(KILL cr, KILL oldval);

  format %{ "cmpxchgq $mem_ptr,$newval\t# "
            "If rax == $mem_ptr then store $newval into $mem_ptr\n\t"
            "sete    $res\n\t"
            "movzbl  $res, $res" %}
  ins_encode %{
    __ lock();
    __ cmpxchgq($newval$$Register, $mem_ptr$$Address);
    __ sete($res$$Register);
    __ movzbl($res$$Register, $res$$Register);
  %}
  ins_pipe( pipe_cmpxchg );
%}

instruct compareAndSwapI(rRegI res,
                         memory mem_ptr,
                         rax_RegI oldval, rRegI newval,
                         rFlagsReg cr)
%{
  match(Set res (CompareAndSwapI mem_ptr (Binary oldval newval)));
  match(Set res (WeakCompareAndSwapI mem_ptr (Binary oldval newval)));
  effect(KILL cr, KILL oldval);

  format %{ "cmpxchgl $mem_ptr,$newval\t# "
            "If rax == $mem_ptr then store $newval into $mem_ptr\n\t"
            "sete    $res\n\t"
            "movzbl  $res, $res" %}
  ins_encode %{
    __ lock();
    __ cmpxchgl($newval$$Register, $mem_ptr$$Address);
    __ sete($res$$Register);
    __ movzbl($res$$Register, $res$$Register);
  %}
  ins_pipe( pipe_cmpxchg );
%}

instruct compareAndSwapB(rRegI res,
                         memory mem_ptr,
                         rax_RegI oldval, rRegI newval,
                         rFlagsReg cr)
%{
  match(Set res (CompareAndSwapB mem_ptr (Binary oldval newval)));
  match(Set res (WeakCompareAndSwapB mem_ptr (Binary oldval newval)));
  effect(KILL cr, KILL oldval);

  format %{ "cmpxchgb $mem_ptr,$newval\t# "
            "If rax == $mem_ptr then store $newval into $mem_ptr\n\t"
            "sete    $res\n\t"
            "movzbl  $res, $res" %}
  ins_encode %{
    __ lock();
    __ cmpxchgb($newval$$Register, $mem_ptr$$Address);
    __ sete($res$$Register);
    __ movzbl($res$$Register, $res$$Register);
  %}
  ins_pipe( pipe_cmpxchg );
%}

instruct compareAndSwapS(rRegI res,
                         memory mem_ptr,
                         rax_RegI oldval, rRegI newval,
                         rFlagsReg cr)
%{
  match(Set res (CompareAndSwapS mem_ptr (Binary oldval newval)));
  match(Set res (WeakCompareAndSwapS mem_ptr (Binary oldval newval)));
  effect(KILL cr, KILL oldval);

  format %{ "cmpxchgw $mem_ptr,$newval\t# "
            "If rax == $mem_ptr then store $newval into $mem_ptr\n\t"
            "sete    $res\n\t"
            "movzbl  $res, $res" %}
  ins_encode %{
    __ lock();
    __ cmpxchgw($newval$$Register, $mem_ptr$$Address);
    __ sete($res$$Register);
    __ movzbl($res$$Register, $res$$Register);
  %}
  ins_pipe( pipe_cmpxchg );
%}

instruct compareAndSwapN(rRegI res,
                          memory mem_ptr,
                          rax_RegN oldval, rRegN newval,
                          rFlagsReg cr) %{
  match(Set res (CompareAndSwapN mem_ptr (Binary oldval newval)));
  match(Set res (WeakCompareAndSwapN mem_ptr (Binary oldval newval)));
  effect(KILL cr, KILL oldval);

  format %{ "cmpxchgl $mem_ptr,$newval\t# "
            "If rax == $mem_ptr then store $newval into $mem_ptr\n\t"
            "sete    $res\n\t"
            "movzbl  $res, $res" %}
  ins_encode %{
    __ lock();
    __ cmpxchgl($newval$$Register, $mem_ptr$$Address);
    __ sete($res$$Register);
    __ movzbl($res$$Register, $res$$Register);
  %}
  ins_pipe( pipe_cmpxchg );
%}

instruct compareAndExchangeB(
                         memory mem_ptr,
                         rax_RegI oldval, rRegI newval,
                         rFlagsReg cr)
%{
  match(Set oldval (CompareAndExchangeB mem_ptr (Binary oldval newval)));
  effect(KILL cr);

  format %{ "cmpxchgb $mem_ptr,$newval\t# "
            "If rax == $mem_ptr then store $newval into $mem_ptr\n\t"  %}
  ins_encode %{
    __ lock();
    __ cmpxchgb($newval$$Register, $mem_ptr$$Address);
  %}
  ins_pipe( pipe_cmpxchg );
%}

instruct compareAndExchangeS(
                         memory mem_ptr,
                         rax_RegI oldval, rRegI newval,
                         rFlagsReg cr)
%{
  match(Set oldval (CompareAndExchangeS mem_ptr (Binary oldval newval)));
  effect(KILL cr);

  format %{ "cmpxchgw $mem_ptr,$newval\t# "
            "If rax == $mem_ptr then store $newval into $mem_ptr\n\t"  %}
  ins_encode %{
    __ lock();
    __ cmpxchgw($newval$$Register, $mem_ptr$$Address);
  %}
  ins_pipe( pipe_cmpxchg );
%}

instruct compareAndExchangeI(
                         memory mem_ptr,
                         rax_RegI oldval, rRegI newval,
                         rFlagsReg cr)
%{
  match(Set oldval (CompareAndExchangeI mem_ptr (Binary oldval newval)));
  effect(KILL cr);

  format %{ "cmpxchgl $mem_ptr,$newval\t# "
            "If rax == $mem_ptr then store $newval into $mem_ptr\n\t"  %}
  ins_encode %{
    __ lock();
    __ cmpxchgl($newval$$Register, $mem_ptr$$Address);
  %}
  ins_pipe( pipe_cmpxchg );
%}

instruct compareAndExchangeL(
                         memory mem_ptr,
                         rax_RegL oldval, rRegL newval,
                         rFlagsReg cr)
%{
  predicate(VM_Version::supports_cx8());
  match(Set oldval (CompareAndExchangeL mem_ptr (Binary oldval newval)));
  effect(KILL cr);

  format %{ "cmpxchgq $mem_ptr,$newval\t# "
            "If rax == $mem_ptr then store $newval into $mem_ptr\n\t"  %}
  ins_encode %{
    __ lock();
    __ cmpxchgq($newval$$Register, $mem_ptr$$Address);
  %}
  ins_pipe( pipe_cmpxchg );
%}

instruct compareAndExchangeN(
                          memory mem_ptr,
                          rax_RegN oldval, rRegN newval,
                          rFlagsReg cr) %{
  match(Set oldval (CompareAndExchangeN mem_ptr (Binary oldval newval)));
  effect(KILL cr);

  format %{ "cmpxchgl $mem_ptr,$newval\t# "
            "If rax == $mem_ptr then store $newval into $mem_ptr\n\t" %}
  ins_encode %{
    __ lock();
    __ cmpxchgl($newval$$Register, $mem_ptr$$Address);
  %}
  ins_pipe( pipe_cmpxchg );
%}

instruct compareAndExchangeP(
                         memory mem_ptr,
                         rax_RegP oldval, rRegP newval,
                         rFlagsReg cr)
%{
  predicate(VM_Version::supports_cx8() && n->as_LoadStore()->barrier_data() == 0);
  match(Set oldval (CompareAndExchangeP mem_ptr (Binary oldval newval)));
  effect(KILL cr);

  format %{ "cmpxchgq $mem_ptr,$newval\t# "
            "If rax == $mem_ptr then store $newval into $mem_ptr\n\t" %}
  ins_encode %{
    __ lock();
    __ cmpxchgq($newval$$Register, $mem_ptr$$Address);
  %}
  ins_pipe( pipe_cmpxchg );
%}

instruct xaddB_no_res( memory mem, Universe dummy, immI add, rFlagsReg cr) %{
  predicate(n->as_LoadStore()->result_not_used());
  match(Set dummy (GetAndAddB mem add));
  effect(KILL cr);
  format %{ "ADDB  [$mem],$add" %}
  ins_encode %{
    __ lock();
    __ addb($mem$$Address, $add$$constant);
  %}
  ins_pipe( pipe_cmpxchg );
%}

instruct xaddB( memory mem, rRegI newval, rFlagsReg cr) %{
  match(Set newval (GetAndAddB mem newval));
  effect(KILL cr);
  format %{ "XADDB  [$mem],$newval" %}
  ins_encode %{
    __ lock();
    __ xaddb($mem$$Address, $newval$$Register);
  %}
  ins_pipe( pipe_cmpxchg );
%}

instruct xaddS_no_res( memory mem, Universe dummy, immI add, rFlagsReg cr) %{
  predicate(n->as_LoadStore()->result_not_used());
  match(Set dummy (GetAndAddS mem add));
  effect(KILL cr);
  format %{ "ADDW  [$mem],$add" %}
  ins_encode %{
    __ lock();
    __ addw($mem$$Address, $add$$constant);
  %}
  ins_pipe( pipe_cmpxchg );
%}

instruct xaddS( memory mem, rRegI newval, rFlagsReg cr) %{
  match(Set newval (GetAndAddS mem newval));
  effect(KILL cr);
  format %{ "XADDW  [$mem],$newval" %}
  ins_encode %{
    __ lock();
    __ xaddw($mem$$Address, $newval$$Register);
  %}
  ins_pipe( pipe_cmpxchg );
%}

instruct xaddI_no_res( memory mem, Universe dummy, immI add, rFlagsReg cr) %{
  predicate(n->as_LoadStore()->result_not_used());
  match(Set dummy (GetAndAddI mem add));
  effect(KILL cr);
  format %{ "ADDL  [$mem],$add" %}
  ins_encode %{
    __ lock();
    __ addl($mem$$Address, $add$$constant);
  %}
  ins_pipe( pipe_cmpxchg );
%}

instruct xaddI( memory mem, rRegI newval, rFlagsReg cr) %{
  match(Set newval (GetAndAddI mem newval));
  effect(KILL cr);
  format %{ "XADDL  [$mem],$newval" %}
  ins_encode %{
    __ lock();
    __ xaddl($mem$$Address, $newval$$Register);
  %}
  ins_pipe( pipe_cmpxchg );
%}

instruct xaddL_no_res( memory mem, Universe dummy, immL32 add, rFlagsReg cr) %{
  predicate(n->as_LoadStore()->result_not_used());
  match(Set dummy (GetAndAddL mem add));
  effect(KILL cr);
  format %{ "ADDQ  [$mem],$add" %}
  ins_encode %{
    __ lock();
    __ addq($mem$$Address, $add$$constant);
  %}
  ins_pipe( pipe_cmpxchg );
%}

instruct xaddL( memory mem, rRegL newval, rFlagsReg cr) %{
  match(Set newval (GetAndAddL mem newval));
  effect(KILL cr);
  format %{ "XADDQ  [$mem],$newval" %}
  ins_encode %{
    __ lock();
    __ xaddq($mem$$Address, $newval$$Register);
  %}
  ins_pipe( pipe_cmpxchg );
%}

instruct xchgB( memory mem, rRegI newval) %{
  match(Set newval (GetAndSetB mem newval));
  format %{ "XCHGB  $newval,[$mem]" %}
  ins_encode %{
    __ xchgb($newval$$Register, $mem$$Address);
  %}
  ins_pipe( pipe_cmpxchg );
%}

instruct xchgS( memory mem, rRegI newval) %{
  match(Set newval (GetAndSetS mem newval));
  format %{ "XCHGW  $newval,[$mem]" %}
  ins_encode %{
    __ xchgw($newval$$Register, $mem$$Address);
  %}
  ins_pipe( pipe_cmpxchg );
%}

instruct xchgI( memory mem, rRegI newval) %{
  match(Set newval (GetAndSetI mem newval));
  format %{ "XCHGL  $newval,[$mem]" %}
  ins_encode %{
    __ xchgl($newval$$Register, $mem$$Address);
  %}
  ins_pipe( pipe_cmpxchg );
%}

instruct xchgL( memory mem, rRegL newval) %{
  match(Set newval (GetAndSetL mem newval));
  format %{ "XCHGL  $newval,[$mem]" %}
  ins_encode %{
    __ xchgq($newval$$Register, $mem$$Address);
  %}
  ins_pipe( pipe_cmpxchg );
%}

instruct xchgP( memory mem, rRegP newval) %{
  match(Set newval (GetAndSetP mem newval));
  predicate(n->as_LoadStore()->barrier_data() == 0);
  format %{ "XCHGQ  $newval,[$mem]" %}
  ins_encode %{
    __ xchgq($newval$$Register, $mem$$Address);
  %}
  ins_pipe( pipe_cmpxchg );
%}

instruct xchgN( memory mem, rRegN newval) %{
  match(Set newval (GetAndSetN mem newval));
  format %{ "XCHGL  $newval,$mem]" %}
  ins_encode %{
    __ xchgl($newval$$Register, $mem$$Address);
  %}
  ins_pipe( pipe_cmpxchg );
%}

//----------Abs Instructions-------------------------------------------

// Integer Absolute Instructions
instruct absI_rReg(rRegI dst, rRegI src, rRegI tmp, rFlagsReg cr)
%{
  match(Set dst (AbsI src));
  effect(TEMP dst, TEMP tmp, KILL cr);
  format %{ "movl $tmp, $src\n\t"
            "sarl $tmp, 31\n\t"
            "movl $dst, $src\n\t"
            "xorl $dst, $tmp\n\t"
            "subl $dst, $tmp\n"
          %}
  ins_encode %{
    __ movl($tmp$$Register, $src$$Register);
    __ sarl($tmp$$Register, 31);
    __ movl($dst$$Register, $src$$Register);
    __ xorl($dst$$Register, $tmp$$Register);
    __ subl($dst$$Register, $tmp$$Register);
  %}

  ins_pipe(ialu_reg_reg);
%}

// Long Absolute Instructions
instruct absL_rReg(rRegL dst, rRegL src, rRegL tmp, rFlagsReg cr)
%{
  match(Set dst (AbsL src));
  effect(TEMP dst, TEMP tmp, KILL cr);
  format %{ "movq $tmp, $src\n\t"
            "sarq $tmp, 63\n\t"
            "movq $dst, $src\n\t"
            "xorq $dst, $tmp\n\t"
            "subq $dst, $tmp\n"
          %}
  ins_encode %{
    __ movq($tmp$$Register, $src$$Register);
    __ sarq($tmp$$Register, 63);
    __ movq($dst$$Register, $src$$Register);
    __ xorq($dst$$Register, $tmp$$Register);
    __ subq($dst$$Register, $tmp$$Register);
  %}

  ins_pipe(ialu_reg_reg);
%}

//----------Subtraction Instructions-------------------------------------------

// Integer Subtraction Instructions
instruct subI_rReg(rRegI dst, rRegI src, rFlagsReg cr)
%{
  match(Set dst (SubI dst src));
  effect(KILL cr);

  format %{ "subl    $dst, $src\t# int" %}
  ins_encode %{
    __ subl($dst$$Register, $src$$Register);
  %}
  ins_pipe(ialu_reg_reg);
%}

instruct subI_rReg_imm(rRegI dst, immI src, rFlagsReg cr)
%{
  match(Set dst (SubI dst src));
  effect(KILL cr);

  format %{ "subl    $dst, $src\t# int" %}
  ins_encode %{
    __ subl($dst$$Register, $src$$constant);
  %}
  ins_pipe(ialu_reg);
%}

instruct subI_rReg_mem(rRegI dst, memory src, rFlagsReg cr)
%{
  match(Set dst (SubI dst (LoadI src)));
  effect(KILL cr);

  ins_cost(125);
  format %{ "subl    $dst, $src\t# int" %}
  ins_encode %{
    __ subl($dst$$Register, $src$$Address);
  %}
  ins_pipe(ialu_reg_mem);
%}

instruct subI_mem_rReg(memory dst, rRegI src, rFlagsReg cr)
%{
  match(Set dst (StoreI dst (SubI (LoadI dst) src)));
  effect(KILL cr);

  ins_cost(150);
  format %{ "subl    $dst, $src\t# int" %}
  ins_encode %{
    __ subl($dst$$Address, $src$$Register);
  %}
  ins_pipe(ialu_mem_reg);
%}

instruct subI_mem_imm(memory dst, immI src, rFlagsReg cr)
%{
  match(Set dst (StoreI dst (SubI (LoadI dst) src)));
  effect(KILL cr);

  ins_cost(125); // XXX
  format %{ "subl    $dst, $src\t# int" %}
  ins_encode %{
    __ subl($dst$$Address, $src$$constant);
  %}
  ins_pipe(ialu_mem_imm);
%}

instruct subL_rReg(rRegL dst, rRegL src, rFlagsReg cr)
%{
  match(Set dst (SubL dst src));
  effect(KILL cr);

  format %{ "subq    $dst, $src\t# long" %}
  ins_encode %{
    __ subq($dst$$Register, $src$$Register);
  %}
  ins_pipe(ialu_reg_reg);
%}

instruct subL_rReg_imm(rRegI dst, immL32 src, rFlagsReg cr)
%{
  match(Set dst (SubL dst src));
  effect(KILL cr);

  format %{ "subq    $dst, $src\t# long" %}
  ins_encode %{
    __ subq($dst$$Register, $src$$constant);
  %}
  ins_pipe(ialu_reg);
%}

instruct subL_rReg_mem(rRegL dst, memory src, rFlagsReg cr)
%{
  match(Set dst (SubL dst (LoadL src)));
  effect(KILL cr);

  ins_cost(125);
  format %{ "subq    $dst, $src\t# long" %}
  ins_encode %{
    __ subq($dst$$Register, $src$$Address);
  %}
  ins_pipe(ialu_reg_mem);
%}

instruct subL_mem_rReg(memory dst, rRegL src, rFlagsReg cr)
%{
  match(Set dst (StoreL dst (SubL (LoadL dst) src)));
  effect(KILL cr);

  ins_cost(150);
  format %{ "subq    $dst, $src\t# long" %}
  ins_encode %{
    __ subq($dst$$Address, $src$$Register);
  %}
  ins_pipe(ialu_mem_reg);
%}

instruct subL_mem_imm(memory dst, immL32 src, rFlagsReg cr)
%{
  match(Set dst (StoreL dst (SubL (LoadL dst) src)));
  effect(KILL cr);

  ins_cost(125); // XXX
  format %{ "subq    $dst, $src\t# long" %}
  ins_encode %{
    __ subq($dst$$Address, $src$$constant);
  %}
  ins_pipe(ialu_mem_imm);
%}

// Subtract from a pointer
// XXX hmpf???
instruct subP_rReg(rRegP dst, rRegI src, immI_0 zero, rFlagsReg cr)
%{
  match(Set dst (AddP dst (SubI zero src)));
  effect(KILL cr);

  format %{ "subq    $dst, $src\t# ptr - int" %}
  opcode(0x2B);
  ins_encode(REX_reg_reg_wide(dst, src), OpcP, reg_reg(dst, src));
  ins_pipe(ialu_reg_reg);
%}

instruct negI_rReg(rRegI dst, immI_0 zero, rFlagsReg cr)
%{
  match(Set dst (SubI zero dst));
  effect(KILL cr);

  format %{ "negl    $dst\t# int" %}
  ins_encode %{
    __ negl($dst$$Register);
  %}
  ins_pipe(ialu_reg);
%}

instruct negI_rReg_2(rRegI dst, rFlagsReg cr)
%{
  match(Set dst (NegI dst));
  effect(KILL cr);

  format %{ "negl    $dst\t# int" %}
  ins_encode %{
    __ negl($dst$$Register);
  %}
  ins_pipe(ialu_reg);
%}

instruct negI_mem(memory dst, immI_0 zero, rFlagsReg cr)
%{
  match(Set dst (StoreI dst (SubI zero (LoadI dst))));
  effect(KILL cr);

  format %{ "negl    $dst\t# int" %}
  ins_encode %{
    __ negl($dst$$Address);
  %}
  ins_pipe(ialu_reg);
%}

instruct negL_rReg(rRegL dst, immL0 zero, rFlagsReg cr)
%{
  match(Set dst (SubL zero dst));
  effect(KILL cr);

  format %{ "negq    $dst\t# long" %}
  ins_encode %{
    __ negq($dst$$Register);
  %}
  ins_pipe(ialu_reg);
%}

instruct negL_rReg_2(rRegL dst, rFlagsReg cr)
%{
  match(Set dst (NegL dst));
  effect(KILL cr);

  format %{ "negq    $dst\t# int" %}
  ins_encode %{
    __ negq($dst$$Register);
  %}
  ins_pipe(ialu_reg);
%}

instruct negL_mem(memory dst, immL0 zero, rFlagsReg cr)
%{
  match(Set dst (StoreL dst (SubL zero (LoadL dst))));
  effect(KILL cr);

  format %{ "negq    $dst\t# long" %}
  ins_encode %{
    __ negq($dst$$Address);
  %}
  ins_pipe(ialu_reg);
%}

//----------Multiplication/Division Instructions-------------------------------
// Integer Multiplication Instructions
// Multiply Register

instruct mulI_rReg(rRegI dst, rRegI src, rFlagsReg cr)
%{
  match(Set dst (MulI dst src));
  effect(KILL cr);

  ins_cost(300);
  format %{ "imull   $dst, $src\t# int" %}
  ins_encode %{
    __ imull($dst$$Register, $src$$Register);
  %}
  ins_pipe(ialu_reg_reg_alu0);
%}

instruct mulI_rReg_imm(rRegI dst, rRegI src, immI imm, rFlagsReg cr)
%{
  match(Set dst (MulI src imm));
  effect(KILL cr);

  ins_cost(300);
  format %{ "imull   $dst, $src, $imm\t# int" %}
  ins_encode %{
    __ imull($dst$$Register, $src$$Register, $imm$$constant);
  %}
  ins_pipe(ialu_reg_reg_alu0);
%}

instruct mulI_mem(rRegI dst, memory src, rFlagsReg cr)
%{
  match(Set dst (MulI dst (LoadI src)));
  effect(KILL cr);

  ins_cost(350);
  format %{ "imull   $dst, $src\t# int" %}
  ins_encode %{
    __ imull($dst$$Register, $src$$Address);
  %}
  ins_pipe(ialu_reg_mem_alu0);
%}

instruct mulI_mem_imm(rRegI dst, memory src, immI imm, rFlagsReg cr)
%{
  match(Set dst (MulI (LoadI src) imm));
  effect(KILL cr);

  ins_cost(300);
  format %{ "imull   $dst, $src, $imm\t# int" %}
  ins_encode %{
    __ imull($dst$$Register, $src$$Address, $imm$$constant);
  %}
  ins_pipe(ialu_reg_mem_alu0);
%}

instruct mulAddS2I_rReg(rRegI dst, rRegI src1, rRegI src2, rRegI src3, rFlagsReg cr)
%{
  match(Set dst (MulAddS2I (Binary dst src1) (Binary src2 src3)));
  effect(KILL cr, KILL src2);

  expand %{ mulI_rReg(dst, src1, cr);
           mulI_rReg(src2, src3, cr);
           addI_rReg(dst, src2, cr); %}
%}

instruct mulL_rReg(rRegL dst, rRegL src, rFlagsReg cr)
%{
  match(Set dst (MulL dst src));
  effect(KILL cr);

  ins_cost(300);
  format %{ "imulq   $dst, $src\t# long" %}
  ins_encode %{
    __ imulq($dst$$Register, $src$$Register);
  %}
  ins_pipe(ialu_reg_reg_alu0);
%}

instruct mulL_rReg_imm(rRegL dst, rRegL src, immL32 imm, rFlagsReg cr)
%{
  match(Set dst (MulL src imm));
  effect(KILL cr);

  ins_cost(300);
  format %{ "imulq   $dst, $src, $imm\t# long" %}
  ins_encode %{
    __ imulq($dst$$Register, $src$$Register, $imm$$constant);
  %}
  ins_pipe(ialu_reg_reg_alu0);
%}

instruct mulL_mem(rRegL dst, memory src, rFlagsReg cr)
%{
  match(Set dst (MulL dst (LoadL src)));
  effect(KILL cr);

  ins_cost(350);
  format %{ "imulq   $dst, $src\t# long" %}
  ins_encode %{
    __ imulq($dst$$Register, $src$$Address);
  %}
  ins_pipe(ialu_reg_mem_alu0);
%}

instruct mulL_mem_imm(rRegL dst, memory src, immL32 imm, rFlagsReg cr)
%{
  match(Set dst (MulL (LoadL src) imm));
  effect(KILL cr);

  ins_cost(300);
  format %{ "imulq   $dst, $src, $imm\t# long" %}
  ins_encode %{
    __ imulq($dst$$Register, $src$$Address, $imm$$constant);
  %}
  ins_pipe(ialu_reg_mem_alu0);
%}

instruct mulHiL_rReg(rdx_RegL dst, no_rax_RegL src, rax_RegL rax, rFlagsReg cr)
%{
  match(Set dst (MulHiL src rax));
  effect(USE_KILL rax, KILL cr);

  ins_cost(300);
  format %{ "imulq   RDX:RAX, RAX, $src\t# mulhi" %}
  ins_encode %{
    __ imulq($src$$Register);
  %}
  ins_pipe(ialu_reg_reg_alu0);
%}

instruct umulHiL_rReg(rdx_RegL dst, no_rax_RegL src, rax_RegL rax, rFlagsReg cr)
%{
  match(Set dst (UMulHiL src rax));
  effect(USE_KILL rax, KILL cr);

  ins_cost(300);
  format %{ "mulq   RDX:RAX, RAX, $src\t# umulhi" %}
  ins_encode %{
    __ mulq($src$$Register);
  %}
  ins_pipe(ialu_reg_reg_alu0);
%}

instruct divI_rReg(rax_RegI rax, rdx_RegI rdx, no_rax_rdx_RegI div,
                   rFlagsReg cr)
%{
  match(Set rax (NoOvfDivI rax div));
  effect(KILL rdx, KILL cr);

  ins_cost(500);
  format %{ "cdql\n\t"
            "idivl   $div" %}
  ins_encode %{
    __ cdql();
    __ idivl($div$$Register);
  %}
  ins_pipe(pipe_slow);
%}

instruct divI_mem(rax_RegI rax, rdx_RegI rdx, memory div,
                   rFlagsReg cr)
%{
  match(Set rax (NoOvfDivI rax (LoadI div)));
  effect(KILL rdx, KILL cr);

  ins_cost(575);
  format %{ "cdql\n\t"
            "idivl   $div" %}
  ins_encode %{
    __ cdql();
    __ idivl($div$$Address);
  %}
  ins_pipe(pipe_slow);
%}

instruct divL_rReg(rax_RegL rax, rdx_RegL rdx, no_rax_rdx_RegL div,
                   rFlagsReg cr)
%{
  match(Set rax (NoOvfDivL rax div));
  effect(KILL rdx, KILL cr);

  ins_cost(500);
  format %{ "cdqq\n\t"
            "idivq   $div" %}
  ins_encode %{
    __ cdqq();
    __ idivq($div$$Register);
  %}
  ins_pipe(pipe_slow);
%}

instruct divL_mem(rax_RegL rax, rdx_RegL rdx, memory div,
                   rFlagsReg cr)
%{
  match(Set rax (NoOvfDivL rax (LoadL div)));
  effect(KILL rdx, KILL cr);

  ins_cost(575);
  format %{ "cdqq\n\t"
            "idivq   $div" %}
  ins_encode %{
    __ cdqq();
    __ idivq($div$$Address);
  %}
  ins_pipe(pipe_slow);
%}

instruct udivI_rReg(rax_RegI rax, rdx_RegI rdx, no_rax_rdx_RegI div, rFlagsReg cr)
%{
  match(Set rax (UDivI rax div));
  effect(KILL rdx, KILL cr);

  ins_cost(300);
  format %{ "udivl $rax,$rax,$div\t# UDivI\n" %}
  ins_encode %{
    __ udivI($rax$$Register, $div$$Register, $rdx$$Register);
  %}
  ins_pipe(ialu_reg_reg_alu0);
%}

instruct udivL_rReg(rax_RegL rax, rdx_RegL rdx, no_rax_rdx_RegL div, rFlagsReg cr)
%{
  match(Set rax (UDivL rax div));
  effect(KILL rdx, KILL cr);

  ins_cost(300);
  format %{ "udivq $rax,$rax,$div\t# UDivL\n" %}
  ins_encode %{
     __ udivL($rax$$Register, $div$$Register, $rdx$$Register);
  %}
  ins_pipe(ialu_reg_reg_alu0);
%}

// Integer DIVMOD with Register, both quotient and mod results
instruct divModI_rReg_divmod(rax_RegI rax, rdx_RegI rdx, no_rax_rdx_RegI div,
                             rFlagsReg cr)
%{
  match(NoOvfDivModI rax div);
  effect(KILL cr);

  ins_cost(500);
  format %{ "cdql\n\t"
            "idivl   $div" %}
  ins_encode %{
    __ cdql();
    __ idivl($div$$Register);
  %}
  ins_pipe(pipe_slow);
%}

// Long DIVMOD with Register, both quotient and mod results
instruct divModL_rReg_divmod(rax_RegL rax, rdx_RegL rdx, no_rax_rdx_RegL div,
                             rFlagsReg cr)
%{
  match(NoOvfDivModL rax div);
  effect(KILL cr);

  ins_cost(500);
  format %{ "cdqq\n\t"
            "idivq   $div" %}
  ins_encode %{
    __ cdqq();
    __ idivq($div$$Register);
  %}
  ins_pipe(pipe_slow);
%}

// Unsigned integer DIVMOD with Register, both quotient and mod results
instruct udivModI_rReg_divmod(rax_RegI rax, no_rax_rdx_RegI tmp, rdx_RegI rdx,
                              no_rax_rdx_RegI div, rFlagsReg cr)
%{
  match(UDivModI rax div);
  effect(TEMP tmp, KILL cr);

  ins_cost(300);
  format %{ "udivl $rax,$rax,$div\t# begin UDivModI\n\t"
            "umodl $rdx,$rax,$div\t! using $tmp as TEMP # end UDivModI\n"
          %}
  ins_encode %{
    __ udivmodI($rax$$Register, $div$$Register, $rdx$$Register, $tmp$$Register);
  %}
  ins_pipe(pipe_slow);
%}

// Unsigned long DIVMOD with Register, both quotient and mod results
instruct udivModL_rReg_divmod(rax_RegL rax, no_rax_rdx_RegL tmp, rdx_RegL rdx,
                              no_rax_rdx_RegL div, rFlagsReg cr)
%{
  match(UDivModL rax div);
  effect(TEMP tmp, KILL cr);

  ins_cost(300);
  format %{ "udivq $rax,$rax,$div\t# begin UDivModL\n\t"
            "umodq $rdx,$rax,$div\t! using $tmp as TEMP # end UDivModL\n"
          %}
  ins_encode %{
    __ udivmodL($rax$$Register, $div$$Register, $rdx$$Register, $tmp$$Register);
  %}
  ins_pipe(pipe_slow);
%}

instruct modI_rReg(rdx_RegI rdx, rax_RegI rax, no_rax_rdx_RegI div,
                   rFlagsReg cr)
%{
  match(Set rdx (NoOvfModI rax div));
  effect(KILL rax, KILL cr);

  ins_cost(500);
  format %{ "cdql\n\t"
            "idivl   $div" %}
  ins_encode %{
    __ cdql();
    __ idivl($div$$Register);
  %}
  ins_pipe(pipe_slow);
%}

instruct modI_mem(rdx_RegI rdx, rax_RegI rax, memory div,
                   rFlagsReg cr)
%{
  match(Set rdx (NoOvfModI rax (LoadI div)));
  effect(KILL rax, KILL cr);

  ins_cost(575);
  format %{ "cdql\n\t"
            "idivl   $div" %}
  ins_encode %{
    __ cdql();
    __ idivl($div$$Address);
  %}
  ins_pipe(pipe_slow);
%}

instruct modL_rReg(rdx_RegL rdx, rax_RegL rax, no_rax_rdx_RegL div,
                   rFlagsReg cr)
%{
  match(Set rdx (NoOvfModL rax div));
  effect(KILL rax, KILL cr);

  ins_cost(500);
  format %{ "cdqq\n\t"
            "idivq   $div" %}
  ins_encode %{
    __ cdqq();
    __ idivq($div$$Register);
  %}
  ins_pipe(pipe_slow);
%}

instruct modL_mem(rdx_RegL rdx, rax_RegL rax, memory div,
                   rFlagsReg cr)
%{
  match(Set rdx (NoOvfModL rax (LoadL div)));
  effect(KILL rax, KILL cr);

  ins_cost(575);
  format %{ "cdqq\n\t"
            "idivq   $div" %}
  ins_encode %{
    __ cdqq();
    __ idivq($div$$Address);
  %}
  ins_pipe(pipe_slow);
%}

instruct umodI_rReg(rdx_RegI rdx, rax_RegI rax, no_rax_rdx_RegI div, rFlagsReg cr)
%{
  match(Set rdx (UModI rax div));
  effect(KILL rax, KILL cr);

  ins_cost(300);
  format %{ "umodl $rdx,$rax,$div\t# UModI\n" %}
  ins_encode %{
    __ umodI($rax$$Register, $div$$Register, $rdx$$Register);
  %}
  ins_pipe(ialu_reg_reg_alu0);
%}

instruct umodL_rReg(rdx_RegL rdx, rax_RegL rax, no_rax_rdx_RegL div, rFlagsReg cr)
%{
  match(Set rdx (UModL rax div));
  effect(KILL rax, KILL cr);

  ins_cost(300);
  format %{ "umodq $rdx,$rax,$div\t# UModL\n" %}
  ins_encode %{
    __ umodL($rax$$Register, $div$$Register, $rdx$$Register);
  %}
  ins_pipe(ialu_reg_reg_alu0);
%}

// Integer Shift Instructions
// Shift Left by one, two, three
instruct salI_rReg_immI2(rRegI dst, immI2 shift, rFlagsReg cr)
%{
  match(Set dst (LShiftI dst shift));
  effect(KILL cr);

  format %{ "sall    $dst, $shift" %}
  ins_encode %{
    __ sall($dst$$Register, $shift$$constant);
  %}
  ins_pipe(ialu_reg);
%}

// Shift Left by one
instruct salI_mem_1(memory dst, immI_1 shift, rFlagsReg cr)
%{
  match(Set dst (StoreI dst (LShiftI (LoadI dst) shift)));
  effect(KILL cr);

  format %{ "sall    $dst, $shift\t" %}
  ins_encode %{
    __ sall($dst$$Address, $shift$$constant);
  %}
  ins_pipe(ialu_mem_imm);
%}

// Shift Left by 8-bit immediate
instruct salI_rReg_imm(rRegI dst, immI8 shift, rFlagsReg cr)
%{
  match(Set dst (LShiftI dst shift));
  effect(KILL cr);

  format %{ "sall    $dst, $shift" %}
  ins_encode %{
    __ sall($dst$$Register, $shift$$constant);
  %}
  ins_pipe(ialu_reg);
%}

// Shift Left by 8-bit immediate
instruct salI_mem_imm(memory dst, immI8 shift, rFlagsReg cr)
%{
  match(Set dst (StoreI dst (LShiftI (LoadI dst) shift)));
  effect(KILL cr);

  format %{ "sall    $dst, $shift" %}
  ins_encode %{
    __ sall($dst$$Address, $shift$$constant);
  %}
  ins_pipe(ialu_mem_imm);
%}

// Shift Left by variable
instruct salI_rReg_CL(rRegI dst, rcx_RegI shift, rFlagsReg cr)
%{
  match(Set dst (LShiftI dst shift));
  effect(KILL cr);

  format %{ "sall    $dst, $shift" %}
  ins_encode %{
    __ sall($dst$$Register);
  %}
  ins_pipe(ialu_reg_reg);
%}

// Shift Left by variable
instruct salI_mem_CL(memory dst, rcx_RegI shift, rFlagsReg cr)
%{
  match(Set dst (StoreI dst (LShiftI (LoadI dst) shift)));
  effect(KILL cr);

  format %{ "sall    $dst, $shift" %}
  ins_encode %{
    __ sall($dst$$Address);
  %}
  ins_pipe(ialu_mem_reg);
%}

// Arithmetic shift right by one
instruct sarI_rReg_1(rRegI dst, immI_1 shift, rFlagsReg cr)
%{
  match(Set dst (RShiftI dst shift));
  effect(KILL cr);

  format %{ "sarl    $dst, $shift" %}
  ins_encode %{
    __ sarl($dst$$Register, $shift$$constant);
  %}
  ins_pipe(ialu_reg);
%}

// Arithmetic shift right by one
instruct sarI_mem_1(memory dst, immI_1 shift, rFlagsReg cr)
%{
  match(Set dst (StoreI dst (RShiftI (LoadI dst) shift)));
  effect(KILL cr);

  format %{ "sarl    $dst, $shift" %}
  ins_encode %{
    __ sarl($dst$$Address, $shift$$constant);
  %}
  ins_pipe(ialu_mem_imm);
%}

// Arithmetic Shift Right by 8-bit immediate
instruct sarI_rReg_imm(rRegI dst, immI8 shift, rFlagsReg cr)
%{
  match(Set dst (RShiftI dst shift));
  effect(KILL cr);

  format %{ "sarl    $dst, $shift" %}
  ins_encode %{
    __ sarl($dst$$Register, $shift$$constant);
  %}
  ins_pipe(ialu_mem_imm);
%}

// Arithmetic Shift Right by 8-bit immediate
instruct sarI_mem_imm(memory dst, immI8 shift, rFlagsReg cr)
%{
  match(Set dst (StoreI dst (RShiftI (LoadI dst) shift)));
  effect(KILL cr);

  format %{ "sarl    $dst, $shift" %}
  ins_encode %{
    __ sarl($dst$$Address, $shift$$constant);
  %}
  ins_pipe(ialu_mem_imm);
%}

// Arithmetic Shift Right by variable
instruct sarI_rReg_CL(rRegI dst, rcx_RegI shift, rFlagsReg cr)
%{
  match(Set dst (RShiftI dst shift));
  effect(KILL cr);
  format %{ "sarl    $dst, $shift" %}
  ins_encode %{
    __ sarl($dst$$Register);
  %}
  ins_pipe(ialu_reg_reg);
%}

// Arithmetic Shift Right by variable
instruct sarI_mem_CL(memory dst, rcx_RegI shift, rFlagsReg cr)
%{
  match(Set dst (StoreI dst (RShiftI (LoadI dst) shift)));
  effect(KILL cr);

  format %{ "sarl    $dst, $shift" %}
  ins_encode %{
    __ sarl($dst$$Address);
  %}
  ins_pipe(ialu_mem_reg);
%}

// Logical shift right by one
instruct shrI_rReg_1(rRegI dst, immI_1 shift, rFlagsReg cr)
%{
  match(Set dst (URShiftI dst shift));
  effect(KILL cr);

  format %{ "shrl    $dst, $shift" %}
  ins_encode %{
    __ shrl($dst$$Register, $shift$$constant);
  %}
  ins_pipe(ialu_reg);
%}

// Logical shift right by one
instruct shrI_mem_1(memory dst, immI_1 shift, rFlagsReg cr)
%{
  match(Set dst (StoreI dst (URShiftI (LoadI dst) shift)));
  effect(KILL cr);

  format %{ "shrl    $dst, $shift" %}
  ins_encode %{
    __ shrl($dst$$Address, $shift$$constant);
  %}
  ins_pipe(ialu_mem_imm);
%}

// Logical Shift Right by 8-bit immediate
instruct shrI_rReg_imm(rRegI dst, immI8 shift, rFlagsReg cr)
%{
  match(Set dst (URShiftI dst shift));
  effect(KILL cr);

  format %{ "shrl    $dst, $shift" %}
  ins_encode %{
    __ shrl($dst$$Register, $shift$$constant);
  %}
  ins_pipe(ialu_reg);
%}

// Logical Shift Right by 8-bit immediate
instruct shrI_mem_imm(memory dst, immI8 shift, rFlagsReg cr)
%{
  match(Set dst (StoreI dst (URShiftI (LoadI dst) shift)));
  effect(KILL cr);

  format %{ "shrl    $dst, $shift" %}
  ins_encode %{
    __ shrl($dst$$Address, $shift$$constant);
  %}
  ins_pipe(ialu_mem_imm);
%}

// Logical Shift Right by variable
instruct shrI_rReg_CL(rRegI dst, rcx_RegI shift, rFlagsReg cr)
%{
  match(Set dst (URShiftI dst shift));
  effect(KILL cr);

  format %{ "shrl    $dst, $shift" %}
  ins_encode %{
    __ shrl($dst$$Register);
  %}
  ins_pipe(ialu_reg_reg);
%}

// Logical Shift Right by variable
instruct shrI_mem_CL(memory dst, rcx_RegI shift, rFlagsReg cr)
%{
  match(Set dst (StoreI dst (URShiftI (LoadI dst) shift)));
  effect(KILL cr);

  format %{ "shrl    $dst, $shift" %}
  ins_encode %{
    __ shrl($dst$$Address);
  %}
  ins_pipe(ialu_mem_reg);
%}

// Long Shift Instructions
// Shift Left by one, two, three
instruct salL_rReg_immI2(rRegL dst, immI2 shift, rFlagsReg cr)
%{
  match(Set dst (LShiftL dst shift));
  effect(KILL cr);

  format %{ "salq    $dst, $shift" %}
  ins_encode %{
    __ salq($dst$$Register, $shift$$constant);
  %}
  ins_pipe(ialu_reg);
%}

// Shift Left by one
instruct salL_mem_1(memory dst, immI_1 shift, rFlagsReg cr)
%{
  match(Set dst (StoreL dst (LShiftL (LoadL dst) shift)));
  effect(KILL cr);

  format %{ "salq    $dst, $shift" %}
  ins_encode %{
    __ salq($dst$$Address, $shift$$constant);
  %}
  ins_pipe(ialu_mem_imm);
%}

// Shift Left by 8-bit immediate
instruct salL_rReg_imm(rRegL dst, immI8 shift, rFlagsReg cr)
%{
  match(Set dst (LShiftL dst shift));
  effect(KILL cr);

  format %{ "salq    $dst, $shift" %}
  ins_encode %{
    __ salq($dst$$Register, $shift$$constant);
  %}
  ins_pipe(ialu_reg);
%}

// Shift Left by 8-bit immediate
instruct salL_mem_imm(memory dst, immI8 shift, rFlagsReg cr)
%{
  match(Set dst (StoreL dst (LShiftL (LoadL dst) shift)));
  effect(KILL cr);

  format %{ "salq    $dst, $shift" %}
  ins_encode %{
    __ salq($dst$$Address, $shift$$constant);
  %}
  ins_pipe(ialu_mem_imm);
%}

// Shift Left by variable
instruct salL_rReg_CL(rRegL dst, rcx_RegI shift, rFlagsReg cr)
%{
  match(Set dst (LShiftL dst shift));
  effect(KILL cr);

  format %{ "salq    $dst, $shift" %}
  ins_encode %{
    __ salq($dst$$Register);
  %}
  ins_pipe(ialu_reg_reg);
%}

// Shift Left by variable
instruct salL_mem_CL(memory dst, rcx_RegI shift, rFlagsReg cr)
%{
  match(Set dst (StoreL dst (LShiftL (LoadL dst) shift)));
  effect(KILL cr);

  format %{ "salq    $dst, $shift" %}
  ins_encode %{
    __ salq($dst$$Address);
  %}
  ins_pipe(ialu_mem_reg);
%}

// Arithmetic shift right by one
instruct sarL_rReg_1(rRegL dst, immI_1 shift, rFlagsReg cr)
%{
  match(Set dst (RShiftL dst shift));
  effect(KILL cr);

  format %{ "sarq    $dst, $shift" %}
  ins_encode %{
    __ sarq($dst$$Register, $shift$$constant);
  %}
  ins_pipe(ialu_reg);
%}

// Arithmetic shift right by one
instruct sarL_mem_1(memory dst, immI_1 shift, rFlagsReg cr)
%{
  match(Set dst (StoreL dst (RShiftL (LoadL dst) shift)));
  effect(KILL cr);

  format %{ "sarq    $dst, $shift" %}
  ins_encode %{
    __ sarq($dst$$Address, $shift$$constant);
  %}
  ins_pipe(ialu_mem_imm);
%}

// Arithmetic Shift Right by 8-bit immediate
instruct sarL_rReg_imm(rRegL dst, immI8 shift, rFlagsReg cr)
%{
  match(Set dst (RShiftL dst shift));
  effect(KILL cr);

  format %{ "sarq    $dst, $shift" %}
  ins_encode %{
    __ sarq($dst$$Register, (unsigned char)($shift$$constant & 0x3F));
  %}
  ins_pipe(ialu_mem_imm);
%}

// Arithmetic Shift Right by 8-bit immediate
instruct sarL_mem_imm(memory dst, immI8 shift, rFlagsReg cr)
%{
  match(Set dst (StoreL dst (RShiftL (LoadL dst) shift)));
  effect(KILL cr);

  format %{ "sarq    $dst, $shift" %}
  ins_encode %{
    __ sarq($dst$$Address, (unsigned char)($shift$$constant & 0x3F));
  %}
  ins_pipe(ialu_mem_imm);
%}

// Arithmetic Shift Right by variable
instruct sarL_rReg_CL(rRegL dst, rcx_RegI shift, rFlagsReg cr)
%{
  match(Set dst (RShiftL dst shift));
  effect(KILL cr);

  format %{ "sarq    $dst, $shift" %}
  ins_encode %{
    __ sarq($dst$$Register);
  %}
  ins_pipe(ialu_reg_reg);
%}

// Arithmetic Shift Right by variable
instruct sarL_mem_CL(memory dst, rcx_RegI shift, rFlagsReg cr)
%{
  match(Set dst (StoreL dst (RShiftL (LoadL dst) shift)));
  effect(KILL cr);

  format %{ "sarq    $dst, $shift" %}
  ins_encode %{
    __ sarq($dst$$Address);
  %}
  ins_pipe(ialu_mem_reg);
%}

// Logical shift right by one
instruct shrL_rReg_1(rRegL dst, immI_1 shift, rFlagsReg cr)
%{
  match(Set dst (URShiftL dst shift));
  effect(KILL cr);

  format %{ "shrq    $dst, $shift" %}
  ins_encode %{
    __ shrq($dst$$Register, $shift$$constant);
  %}
  ins_pipe(ialu_reg);
%}

// Logical shift right by one
instruct shrL_mem_1(memory dst, immI_1 shift, rFlagsReg cr)
%{
  match(Set dst (StoreL dst (URShiftL (LoadL dst) shift)));
  effect(KILL cr);

  format %{ "shrq    $dst, $shift" %}
  ins_encode %{
    __ shrq($dst$$Address, $shift$$constant);
  %}
  ins_pipe(ialu_mem_imm);
%}

// Logical Shift Right by 8-bit immediate
instruct shrL_rReg_imm(rRegL dst, immI8 shift, rFlagsReg cr)
%{
  match(Set dst (URShiftL dst shift));
  effect(KILL cr);

  format %{ "shrq    $dst, $shift" %}
  ins_encode %{
    __ shrq($dst$$Register, $shift$$constant);
  %}
  ins_pipe(ialu_reg);
%}

// Logical Shift Right by 8-bit immediate
instruct shrL_mem_imm(memory dst, immI8 shift, rFlagsReg cr)
%{
  match(Set dst (StoreL dst (URShiftL (LoadL dst) shift)));
  effect(KILL cr);

  format %{ "shrq    $dst, $shift" %}
  ins_encode %{
    __ shrq($dst$$Address, $shift$$constant);
  %}
  ins_pipe(ialu_mem_imm);
%}

// Logical Shift Right by variable
instruct shrL_rReg_CL(rRegL dst, rcx_RegI shift, rFlagsReg cr)
%{
  match(Set dst (URShiftL dst shift));
  effect(KILL cr);

  format %{ "shrq    $dst, $shift" %}
  ins_encode %{
    __ shrq($dst$$Register);
  %}
  ins_pipe(ialu_reg_reg);
%}

// Logical Shift Right by variable
instruct shrL_mem_CL(memory dst, rcx_RegI shift, rFlagsReg cr)
%{
  match(Set dst (StoreL dst (URShiftL (LoadL dst) shift)));
  effect(KILL cr);

  format %{ "shrq    $dst, $shift" %}
  ins_encode %{
    __ shrq($dst$$Address);
  %}
  ins_pipe(ialu_mem_reg);
%}

// Logical Shift Right by 24, followed by Arithmetic Shift Left by 24.
// This idiom is used by the compiler for the i2b bytecode.
instruct i2b(rRegI dst, rRegI src, immI_24 twentyfour)
%{
  match(Set dst (RShiftI (LShiftI src twentyfour) twentyfour));

  format %{ "movsbl  $dst, $src\t# i2b" %}
  ins_encode %{
    __ movsbl($dst$$Register, $src$$Register);
  %}
  ins_pipe(ialu_reg_reg);
%}

// Logical Shift Right by 16, followed by Arithmetic Shift Left by 16.
// This idiom is used by the compiler the i2s bytecode.
instruct i2s(rRegI dst, rRegI src, immI_16 sixteen)
%{
  match(Set dst (RShiftI (LShiftI src sixteen) sixteen));

  format %{ "movswl  $dst, $src\t# i2s" %}
  ins_encode %{
    __ movswl($dst$$Register, $src$$Register);
  %}
  ins_pipe(ialu_reg_reg);
%}

// ROL/ROR instructions

// Rotate left by constant.
instruct rolI_imm(rRegI dst, immI8 shift, rFlagsReg cr)
%{
  predicate(n->bottom_type()->basic_type() == T_INT);
  match(Set dst (RotateLeft dst shift));
  effect(KILL cr);
  format %{ "roll    $dst, $shift" %}
  ins_encode %{
    __ roll($dst$$Register, $shift$$constant);
  %}
  ins_pipe(ialu_reg);
%}

// Rotate Left by variable
instruct rolI_rReg_Var(rRegI dst, rcx_RegI shift, rFlagsReg cr)
%{
  predicate(n->bottom_type()->basic_type() == T_INT);
  match(Set dst (RotateLeft dst shift));
  effect(KILL cr);
  format %{ "roll    $dst, $shift" %}
  ins_encode %{
    __ roll($dst$$Register);
  %}
  ins_pipe(ialu_reg_reg);
%}

// Rotate Right by constant.
instruct rorI_immI8_legacy(rRegI dst, immI8 shift, rFlagsReg cr)
%{
  predicate(!VM_Version::supports_bmi2() && n->bottom_type()->basic_type() == T_INT);
  match(Set dst (RotateRight dst shift));
  effect(KILL cr);
  format %{ "rorl    $dst, $shift" %}
  ins_encode %{
    __ rorl($dst$$Register, $shift$$constant);
  %}
  ins_pipe(ialu_reg);
%}

// Rotate Right by constant.
instruct rorI_immI8(rRegI dst, immI8 shift)
%{
  predicate(VM_Version::supports_bmi2() && n->bottom_type()->basic_type() == T_INT);
  match(Set dst (RotateRight dst shift));
  format %{ "rorxd     $dst, $shift" %}
  ins_encode %{
    __ rorxd($dst$$Register, $dst$$Register, $shift$$constant);
  %}
  ins_pipe(ialu_reg_reg);
%}

// Rotate Right by variable
instruct rorI_rReg_Var(rRegI dst, rcx_RegI shift, rFlagsReg cr)
%{
  predicate(n->bottom_type()->basic_type() == T_INT);
  match(Set dst (RotateRight dst shift));
  effect(KILL cr);
  format %{ "rorl    $dst, $shift" %}
  ins_encode %{
    __ rorl($dst$$Register);
  %}
  ins_pipe(ialu_reg_reg);
%}


// Rotate Left by constant.
instruct rolL_immI8(rRegL dst, immI8 shift, rFlagsReg cr)
%{
  predicate(n->bottom_type()->basic_type() == T_LONG);
  match(Set dst (RotateLeft dst shift));
  effect(KILL cr);
  format %{ "rolq    $dst, $shift" %}
  ins_encode %{
    __ rolq($dst$$Register, $shift$$constant);
  %}
  ins_pipe(ialu_reg);
%}

// Rotate Left by variable
instruct rolL_rReg_Var(rRegL dst, rcx_RegI shift, rFlagsReg cr)
%{
  predicate(n->bottom_type()->basic_type() == T_LONG);
  match(Set dst (RotateLeft dst shift));
  effect(KILL cr);
  format %{ "rolq    $dst, $shift" %}
  ins_encode %{
    __ rolq($dst$$Register);
  %}
  ins_pipe(ialu_reg_reg);
%}


// Rotate Right by constant.
instruct rorL_immI8_legacy(rRegL dst, immI8 shift, rFlagsReg cr)
%{
  predicate(!VM_Version::supports_bmi2() && n->bottom_type()->basic_type() == T_LONG);
  match(Set dst (RotateRight dst shift));
  effect(KILL cr);
  format %{ "rorq    $dst, $shift" %}
  ins_encode %{
    __ rorq($dst$$Register, $shift$$constant);
  %}
  ins_pipe(ialu_reg);
%}


// Rotate Right by constant
instruct rorL_immI8(rRegL dst, immI8 shift)
%{
  predicate(VM_Version::supports_bmi2() && n->bottom_type()->basic_type() == T_LONG);
  match(Set dst (RotateRight dst shift));
  format %{ "rorxq    $dst, $shift" %}
  ins_encode %{
    __ rorxq($dst$$Register, $dst$$Register, $shift$$constant);
  %}
  ins_pipe(ialu_reg_reg);
%}

// Rotate Right by variable
instruct rorL_rReg_Var(rRegL dst, rcx_RegI shift, rFlagsReg cr)
%{
  predicate(n->bottom_type()->basic_type() == T_LONG);
  match(Set dst (RotateRight dst shift));
  effect(KILL cr);
  format %{ "rorq    $dst, $shift" %}
  ins_encode %{
    __ rorq($dst$$Register);
  %}
  ins_pipe(ialu_reg_reg);
%}


// Logical Instructions

// Integer Logical Instructions

// And Instructions
// And Register with Register
instruct andI_rReg(rRegI dst, rRegI src, rFlagsReg cr)
%{
  match(Set dst (AndI dst src));
  effect(KILL cr);

  format %{ "andl    $dst, $src\t# int" %}
  ins_encode %{
    __ andl($dst$$Register, $src$$Register);
  %}
  ins_pipe(ialu_reg_reg);
%}

// And Register with Immediate 255
instruct andI_rReg_imm255(rRegI dst, immI_255 src)
%{
  match(Set dst (AndI dst src));

  format %{ "movzbl  $dst, $dst\t# int & 0xFF" %}
  ins_encode %{
    __ movzbl($dst$$Register, $dst$$Register);
  %}
  ins_pipe(ialu_reg);
%}

// And Register with Immediate 255 and promote to long
instruct andI2L_rReg_imm255(rRegL dst, rRegI src, immI_255 mask)
%{
  match(Set dst (ConvI2L (AndI src mask)));

  format %{ "movzbl  $dst, $src\t# int & 0xFF -> long" %}
  ins_encode %{
    __ movzbl($dst$$Register, $src$$Register);
  %}
  ins_pipe(ialu_reg);
%}

// And Register with Immediate 65535
instruct andI_rReg_imm65535(rRegI dst, immI_65535 src)
%{
  match(Set dst (AndI dst src));

  format %{ "movzwl  $dst, $dst\t# int & 0xFFFF" %}
  ins_encode %{
    __ movzwl($dst$$Register, $dst$$Register);
  %}
  ins_pipe(ialu_reg);
%}

// And Register with Immediate 65535 and promote to long
instruct andI2L_rReg_imm65535(rRegL dst, rRegI src, immI_65535 mask)
%{
  match(Set dst (ConvI2L (AndI src mask)));

  format %{ "movzwl  $dst, $src\t# int & 0xFFFF -> long" %}
  ins_encode %{
    __ movzwl($dst$$Register, $src$$Register);
  %}
  ins_pipe(ialu_reg);
%}

// Can skip int2long conversions after AND with small bitmask
instruct convI2LAndI_reg_immIbitmask(rRegL dst, rRegI src,  immI_Pow2M1 mask, rRegI tmp, rFlagsReg cr)
%{
  predicate(VM_Version::supports_bmi2());
  ins_cost(125);
  effect(TEMP tmp, KILL cr);
  match(Set dst (ConvI2L (AndI src mask)));
  format %{ "bzhiq $dst, $src, $mask \t# using $tmp as TEMP, int &  immI_Pow2M1 -> long" %}
  ins_encode %{
    __ movl($tmp$$Register, exact_log2($mask$$constant + 1));
    __ bzhiq($dst$$Register, $src$$Register, $tmp$$Register);
  %}
  ins_pipe(ialu_reg_reg);
%}

// And Register with Immediate
instruct andI_rReg_imm(rRegI dst, immI src, rFlagsReg cr)
%{
  match(Set dst (AndI dst src));
  effect(KILL cr);

  format %{ "andl    $dst, $src\t# int" %}
  ins_encode %{
    __ andl($dst$$Register, $src$$constant);
  %}
  ins_pipe(ialu_reg);
%}

// And Register with Memory
instruct andI_rReg_mem(rRegI dst, memory src, rFlagsReg cr)
%{
  match(Set dst (AndI dst (LoadI src)));
  effect(KILL cr);

  ins_cost(125);
  format %{ "andl    $dst, $src\t# int" %}
  ins_encode %{
    __ andl($dst$$Register, $src$$Address);
  %}
  ins_pipe(ialu_reg_mem);
%}

// And Memory with Register
instruct andB_mem_rReg(memory dst, rRegI src, rFlagsReg cr)
%{
  match(Set dst (StoreB dst (AndI (LoadB dst) src)));
  effect(KILL cr);

  ins_cost(150);
  format %{ "andb    $dst, $src\t# byte" %}
  ins_encode %{
    __ andb($dst$$Address, $src$$Register);
  %}
  ins_pipe(ialu_mem_reg);
%}

instruct andI_mem_rReg(memory dst, rRegI src, rFlagsReg cr)
%{
  match(Set dst (StoreI dst (AndI (LoadI dst) src)));
  effect(KILL cr);

  ins_cost(150);
  format %{ "andl    $dst, $src\t# int" %}
  ins_encode %{
    __ andl($dst$$Address, $src$$Register);
  %}
  ins_pipe(ialu_mem_reg);
%}

// And Memory with Immediate
instruct andI_mem_imm(memory dst, immI src, rFlagsReg cr)
%{
  match(Set dst (StoreI dst (AndI (LoadI dst) src)));
  effect(KILL cr);

  ins_cost(125);
  format %{ "andl    $dst, $src\t# int" %}
  ins_encode %{
    __ andl($dst$$Address, $src$$constant);
  %}
  ins_pipe(ialu_mem_imm);
%}

// BMI1 instructions
instruct andnI_rReg_rReg_mem(rRegI dst, rRegI src1, memory src2, immI_M1 minus_1, rFlagsReg cr) %{
  match(Set dst (AndI (XorI src1 minus_1) (LoadI src2)));
  predicate(UseBMI1Instructions);
  effect(KILL cr);

  ins_cost(125);
  format %{ "andnl  $dst, $src1, $src2" %}

  ins_encode %{
    __ andnl($dst$$Register, $src1$$Register, $src2$$Address);
  %}
  ins_pipe(ialu_reg_mem);
%}

instruct andnI_rReg_rReg_rReg(rRegI dst, rRegI src1, rRegI src2, immI_M1 minus_1, rFlagsReg cr) %{
  match(Set dst (AndI (XorI src1 minus_1) src2));
  predicate(UseBMI1Instructions);
  effect(KILL cr);

  format %{ "andnl  $dst, $src1, $src2" %}

  ins_encode %{
    __ andnl($dst$$Register, $src1$$Register, $src2$$Register);
  %}
  ins_pipe(ialu_reg);
%}

instruct blsiI_rReg_rReg(rRegI dst, rRegI src, immI_0 imm_zero, rFlagsReg cr) %{
  match(Set dst (AndI (SubI imm_zero src) src));
  predicate(UseBMI1Instructions);
  effect(KILL cr);

  format %{ "blsil  $dst, $src" %}

  ins_encode %{
    __ blsil($dst$$Register, $src$$Register);
  %}
  ins_pipe(ialu_reg);
%}

instruct blsiI_rReg_mem(rRegI dst, memory src, immI_0 imm_zero, rFlagsReg cr) %{
  match(Set dst (AndI (SubI imm_zero (LoadI src) ) (LoadI src) ));
  predicate(UseBMI1Instructions);
  effect(KILL cr);

  ins_cost(125);
  format %{ "blsil  $dst, $src" %}

  ins_encode %{
    __ blsil($dst$$Register, $src$$Address);
  %}
  ins_pipe(ialu_reg_mem);
%}

instruct blsmskI_rReg_mem(rRegI dst, memory src, immI_M1 minus_1, rFlagsReg cr)
%{
  match(Set dst (XorI (AddI (LoadI src) minus_1) (LoadI src) ) );
  predicate(UseBMI1Instructions);
  effect(KILL cr);

  ins_cost(125);
  format %{ "blsmskl $dst, $src" %}

  ins_encode %{
    __ blsmskl($dst$$Register, $src$$Address);
  %}
  ins_pipe(ialu_reg_mem);
%}

instruct blsmskI_rReg_rReg(rRegI dst, rRegI src, immI_M1 minus_1, rFlagsReg cr)
%{
  match(Set dst (XorI (AddI src minus_1) src));
  predicate(UseBMI1Instructions);
  effect(KILL cr);

  format %{ "blsmskl $dst, $src" %}

  ins_encode %{
    __ blsmskl($dst$$Register, $src$$Register);
  %}

  ins_pipe(ialu_reg);
%}

instruct blsrI_rReg_rReg(rRegI dst, rRegI src, immI_M1 minus_1, rFlagsReg cr)
%{
  match(Set dst (AndI (AddI src minus_1) src) );
  predicate(UseBMI1Instructions);
  effect(KILL cr);

  format %{ "blsrl  $dst, $src" %}

  ins_encode %{
    __ blsrl($dst$$Register, $src$$Register);
  %}

  ins_pipe(ialu_reg_mem);
%}

instruct blsrI_rReg_mem(rRegI dst, memory src, immI_M1 minus_1, rFlagsReg cr)
%{
  match(Set dst (AndI (AddI (LoadI src) minus_1) (LoadI src) ) );
  predicate(UseBMI1Instructions);
  effect(KILL cr);

  ins_cost(125);
  format %{ "blsrl  $dst, $src" %}

  ins_encode %{
    __ blsrl($dst$$Register, $src$$Address);
  %}

  ins_pipe(ialu_reg);
%}

// Or Instructions
// Or Register with Register
instruct orI_rReg(rRegI dst, rRegI src, rFlagsReg cr)
%{
  match(Set dst (OrI dst src));
  effect(KILL cr);

  format %{ "orl     $dst, $src\t# int" %}
  ins_encode %{
    __ orl($dst$$Register, $src$$Register);
  %}
  ins_pipe(ialu_reg_reg);
%}

// Or Register with Immediate
instruct orI_rReg_imm(rRegI dst, immI src, rFlagsReg cr)
%{
  match(Set dst (OrI dst src));
  effect(KILL cr);

  format %{ "orl     $dst, $src\t# int" %}
  ins_encode %{
    __ orl($dst$$Register, $src$$constant);
  %}
  ins_pipe(ialu_reg);
%}

// Or Register with Memory
instruct orI_rReg_mem(rRegI dst, memory src, rFlagsReg cr)
%{
  match(Set dst (OrI dst (LoadI src)));
  effect(KILL cr);

  ins_cost(125);
  format %{ "orl     $dst, $src\t# int" %}
  ins_encode %{
    __ orl($dst$$Register, $src$$Address);
  %}
  ins_pipe(ialu_reg_mem);
%}

// Or Memory with Register
instruct orB_mem_rReg(memory dst, rRegI src, rFlagsReg cr)
%{
  match(Set dst (StoreB dst (OrI (LoadB dst) src)));
  effect(KILL cr);

  ins_cost(150);
  format %{ "orb    $dst, $src\t# byte" %}
  ins_encode %{
    __ orb($dst$$Address, $src$$Register);
  %}
  ins_pipe(ialu_mem_reg);
%}

instruct orI_mem_rReg(memory dst, rRegI src, rFlagsReg cr)
%{
  match(Set dst (StoreI dst (OrI (LoadI dst) src)));
  effect(KILL cr);

  ins_cost(150);
  format %{ "orl     $dst, $src\t# int" %}
  ins_encode %{
    __ orl($dst$$Address, $src$$Register);
  %}
  ins_pipe(ialu_mem_reg);
%}

// Or Memory with Immediate
instruct orI_mem_imm(memory dst, immI src, rFlagsReg cr)
%{
  match(Set dst (StoreI dst (OrI (LoadI dst) src)));
  effect(KILL cr);

  ins_cost(125);
  format %{ "orl     $dst, $src\t# int" %}
  ins_encode %{
    __ orl($dst$$Address, $src$$constant);
  %}
  ins_pipe(ialu_mem_imm);
%}

// Xor Instructions
// Xor Register with Register
instruct xorI_rReg(rRegI dst, rRegI src, rFlagsReg cr)
%{
  match(Set dst (XorI dst src));
  effect(KILL cr);

  format %{ "xorl    $dst, $src\t# int" %}
  ins_encode %{
    __ xorl($dst$$Register, $src$$Register);
  %}
  ins_pipe(ialu_reg_reg);
%}

// Xor Register with Immediate -1
instruct xorI_rReg_im1(rRegI dst, immI_M1 imm) %{
  match(Set dst (XorI dst imm));

  format %{ "not    $dst" %}
  ins_encode %{
     __ notl($dst$$Register);
  %}
  ins_pipe(ialu_reg);
%}

// Xor Register with Immediate
instruct xorI_rReg_imm(rRegI dst, immI src, rFlagsReg cr)
%{
  match(Set dst (XorI dst src));
  effect(KILL cr);

  format %{ "xorl    $dst, $src\t# int" %}
  ins_encode %{
    __ xorl($dst$$Register, $src$$constant);
  %}
  ins_pipe(ialu_reg);
%}

// Xor Register with Memory
instruct xorI_rReg_mem(rRegI dst, memory src, rFlagsReg cr)
%{
  match(Set dst (XorI dst (LoadI src)));
  effect(KILL cr);

  ins_cost(125);
  format %{ "xorl    $dst, $src\t# int" %}
  ins_encode %{
    __ xorl($dst$$Register, $src$$Address);
  %}
  ins_pipe(ialu_reg_mem);
%}

// Xor Memory with Register
instruct xorB_mem_rReg(memory dst, rRegI src, rFlagsReg cr)
%{
  match(Set dst (StoreB dst (XorI (LoadB dst) src)));
  effect(KILL cr);

  ins_cost(150);
  format %{ "xorb    $dst, $src\t# byte" %}
  ins_encode %{
    __ xorb($dst$$Address, $src$$Register);
  %}
  ins_pipe(ialu_mem_reg);
%}

instruct xorI_mem_rReg(memory dst, rRegI src, rFlagsReg cr)
%{
  match(Set dst (StoreI dst (XorI (LoadI dst) src)));
  effect(KILL cr);

  ins_cost(150);
  format %{ "xorl    $dst, $src\t# int" %}
  ins_encode %{
    __ xorl($dst$$Address, $src$$Register);
  %}
  ins_pipe(ialu_mem_reg);
%}

// Xor Memory with Immediate
instruct xorI_mem_imm(memory dst, immI src, rFlagsReg cr)
%{
  match(Set dst (StoreI dst (XorI (LoadI dst) src)));
  effect(KILL cr);

  ins_cost(125);
  format %{ "xorl    $dst, $src\t# int" %}
  ins_encode %{
    __ xorl($dst$$Address, $src$$constant);
  %}
  ins_pipe(ialu_mem_imm);
%}


// Long Logical Instructions

// And Instructions
// And Register with Register
instruct andL_rReg(rRegL dst, rRegL src, rFlagsReg cr)
%{
  match(Set dst (AndL dst src));
  effect(KILL cr);

  format %{ "andq    $dst, $src\t# long" %}
  ins_encode %{
    __ andq($dst$$Register, $src$$Register);
  %}
  ins_pipe(ialu_reg_reg);
%}

// And Register with Immediate 255
instruct andL_rReg_imm255(rRegL dst, immL_255 src)
%{
  match(Set dst (AndL dst src));

  format %{ "movzbq  $dst, $dst\t# long & 0xFF" %}
  ins_encode %{
    __ movzbq($dst$$Register, $dst$$Register);
  %}
  ins_pipe(ialu_reg);
%}

// And Register with Immediate 65535
instruct andL_rReg_imm65535(rRegL dst, immL_65535 src)
%{
  match(Set dst (AndL dst src));

  format %{ "movzwq  $dst, $dst\t# long & 0xFFFF" %}
  ins_encode %{
    __ movzwq($dst$$Register, $dst$$Register);
  %}
  ins_pipe(ialu_reg);
%}

// And Register with Immediate
instruct andL_rReg_imm(rRegL dst, immL32 src, rFlagsReg cr)
%{
  match(Set dst (AndL dst src));
  effect(KILL cr);

  format %{ "andq    $dst, $src\t# long" %}
  ins_encode %{
    __ andq($dst$$Register, $src$$constant);
  %}
  ins_pipe(ialu_reg);
%}

// And Register with Memory
instruct andL_rReg_mem(rRegL dst, memory src, rFlagsReg cr)
%{
  match(Set dst (AndL dst (LoadL src)));
  effect(KILL cr);

  ins_cost(125);
  format %{ "andq    $dst, $src\t# long" %}
  ins_encode %{
    __ andq($dst$$Register, $src$$Address);
  %}
  ins_pipe(ialu_reg_mem);
%}

// And Memory with Register
instruct andL_mem_rReg(memory dst, rRegL src, rFlagsReg cr)
%{
  match(Set dst (StoreL dst (AndL (LoadL dst) src)));
  effect(KILL cr);

  ins_cost(150);
  format %{ "andq    $dst, $src\t# long" %}
  ins_encode %{
    __ andq($dst$$Address, $src$$Register);
  %}
  ins_pipe(ialu_mem_reg);
%}

// And Memory with Immediate
instruct andL_mem_imm(memory dst, immL32 src, rFlagsReg cr)
%{
  match(Set dst (StoreL dst (AndL (LoadL dst) src)));
  effect(KILL cr);

  ins_cost(125);
  format %{ "andq    $dst, $src\t# long" %}
  ins_encode %{
    __ andq($dst$$Address, $src$$constant);
  %}
  ins_pipe(ialu_mem_imm);
%}

instruct btrL_mem_imm(memory dst, immL_NotPow2 con, rFlagsReg cr)
%{
  // con should be a pure 64-bit immediate given that not(con) is a power of 2
  // because AND/OR works well enough for 8/32-bit values.
  predicate(log2i_graceful(~n->in(3)->in(2)->get_long()) > 30);

  match(Set dst (StoreL dst (AndL (LoadL dst) con)));
  effect(KILL cr);

  ins_cost(125);
  format %{ "btrq    $dst, log2(not($con))\t# long" %}
  ins_encode %{
    __ btrq($dst$$Address, log2i_exact((julong)~$con$$constant));
  %}
  ins_pipe(ialu_mem_imm);
%}

// BMI1 instructions
instruct andnL_rReg_rReg_mem(rRegL dst, rRegL src1, memory src2, immL_M1 minus_1, rFlagsReg cr) %{
  match(Set dst (AndL (XorL src1 minus_1) (LoadL src2)));
  predicate(UseBMI1Instructions);
  effect(KILL cr);

  ins_cost(125);
  format %{ "andnq  $dst, $src1, $src2" %}

  ins_encode %{
    __ andnq($dst$$Register, $src1$$Register, $src2$$Address);
  %}
  ins_pipe(ialu_reg_mem);
%}

instruct andnL_rReg_rReg_rReg(rRegL dst, rRegL src1, rRegL src2, immL_M1 minus_1, rFlagsReg cr) %{
  match(Set dst (AndL (XorL src1 minus_1) src2));
  predicate(UseBMI1Instructions);
  effect(KILL cr);

  format %{ "andnq  $dst, $src1, $src2" %}

  ins_encode %{
  __ andnq($dst$$Register, $src1$$Register, $src2$$Register);
  %}
  ins_pipe(ialu_reg_mem);
%}

instruct blsiL_rReg_rReg(rRegL dst, rRegL src, immL0 imm_zero, rFlagsReg cr) %{
  match(Set dst (AndL (SubL imm_zero src) src));
  predicate(UseBMI1Instructions);
  effect(KILL cr);

  format %{ "blsiq  $dst, $src" %}

  ins_encode %{
    __ blsiq($dst$$Register, $src$$Register);
  %}
  ins_pipe(ialu_reg);
%}

instruct blsiL_rReg_mem(rRegL dst, memory src, immL0 imm_zero, rFlagsReg cr) %{
  match(Set dst (AndL (SubL imm_zero (LoadL src) ) (LoadL src) ));
  predicate(UseBMI1Instructions);
  effect(KILL cr);

  ins_cost(125);
  format %{ "blsiq  $dst, $src" %}

  ins_encode %{
    __ blsiq($dst$$Register, $src$$Address);
  %}
  ins_pipe(ialu_reg_mem);
%}

instruct blsmskL_rReg_mem(rRegL dst, memory src, immL_M1 minus_1, rFlagsReg cr)
%{
  match(Set dst (XorL (AddL (LoadL src) minus_1) (LoadL src) ) );
  predicate(UseBMI1Instructions);
  effect(KILL cr);

  ins_cost(125);
  format %{ "blsmskq $dst, $src" %}

  ins_encode %{
    __ blsmskq($dst$$Register, $src$$Address);
  %}
  ins_pipe(ialu_reg_mem);
%}

instruct blsmskL_rReg_rReg(rRegL dst, rRegL src, immL_M1 minus_1, rFlagsReg cr)
%{
  match(Set dst (XorL (AddL src minus_1) src));
  predicate(UseBMI1Instructions);
  effect(KILL cr);

  format %{ "blsmskq $dst, $src" %}

  ins_encode %{
    __ blsmskq($dst$$Register, $src$$Register);
  %}

  ins_pipe(ialu_reg);
%}

instruct blsrL_rReg_rReg(rRegL dst, rRegL src, immL_M1 minus_1, rFlagsReg cr)
%{
  match(Set dst (AndL (AddL src minus_1) src) );
  predicate(UseBMI1Instructions);
  effect(KILL cr);

  format %{ "blsrq  $dst, $src" %}

  ins_encode %{
    __ blsrq($dst$$Register, $src$$Register);
  %}

  ins_pipe(ialu_reg);
%}

instruct blsrL_rReg_mem(rRegL dst, memory src, immL_M1 minus_1, rFlagsReg cr)
%{
  match(Set dst (AndL (AddL (LoadL src) minus_1) (LoadL src)) );
  predicate(UseBMI1Instructions);
  effect(KILL cr);

  ins_cost(125);
  format %{ "blsrq  $dst, $src" %}

  ins_encode %{
    __ blsrq($dst$$Register, $src$$Address);
  %}

  ins_pipe(ialu_reg);
%}

// Or Instructions
// Or Register with Register
instruct orL_rReg(rRegL dst, rRegL src, rFlagsReg cr)
%{
  match(Set dst (OrL dst src));
  effect(KILL cr);

  format %{ "orq     $dst, $src\t# long" %}
  ins_encode %{
    __ orq($dst$$Register, $src$$Register);
  %}
  ins_pipe(ialu_reg_reg);
%}

// Use any_RegP to match R15 (TLS register) without spilling.
instruct orL_rReg_castP2X(rRegL dst, any_RegP src, rFlagsReg cr) %{
  match(Set dst (OrL dst (CastP2X src)));
  effect(KILL cr);

  format %{ "orq     $dst, $src\t# long" %}
  ins_encode %{
    __ orq($dst$$Register, $src$$Register);
  %}
  ins_pipe(ialu_reg_reg);
%}


// Or Register with Immediate
instruct orL_rReg_imm(rRegL dst, immL32 src, rFlagsReg cr)
%{
  match(Set dst (OrL dst src));
  effect(KILL cr);

  format %{ "orq     $dst, $src\t# long" %}
  ins_encode %{
    __ orq($dst$$Register, $src$$constant);
  %}
  ins_pipe(ialu_reg);
%}

// Or Register with Memory
instruct orL_rReg_mem(rRegL dst, memory src, rFlagsReg cr)
%{
  match(Set dst (OrL dst (LoadL src)));
  effect(KILL cr);

  ins_cost(125);
  format %{ "orq     $dst, $src\t# long" %}
  ins_encode %{
    __ orq($dst$$Register, $src$$Address);
  %}
  ins_pipe(ialu_reg_mem);
%}

// Or Memory with Register
instruct orL_mem_rReg(memory dst, rRegL src, rFlagsReg cr)
%{
  match(Set dst (StoreL dst (OrL (LoadL dst) src)));
  effect(KILL cr);

  ins_cost(150);
  format %{ "orq     $dst, $src\t# long" %}
  ins_encode %{
    __ orq($dst$$Address, $src$$Register);
  %}
  ins_pipe(ialu_mem_reg);
%}

// Or Memory with Immediate
instruct orL_mem_imm(memory dst, immL32 src, rFlagsReg cr)
%{
  match(Set dst (StoreL dst (OrL (LoadL dst) src)));
  effect(KILL cr);

  ins_cost(125);
  format %{ "orq     $dst, $src\t# long" %}
  ins_encode %{
    __ orq($dst$$Address, $src$$constant);
  %}
  ins_pipe(ialu_mem_imm);
%}

instruct btsL_mem_imm(memory dst, immL_Pow2 con, rFlagsReg cr)
%{
  // con should be a pure 64-bit power of 2 immediate
  // because AND/OR works well enough for 8/32-bit values.
  predicate(log2i_graceful(n->in(3)->in(2)->get_long()) > 31);

  match(Set dst (StoreL dst (OrL (LoadL dst) con)));
  effect(KILL cr);

  ins_cost(125);
  format %{ "btsq    $dst, log2($con)\t# long" %}
  ins_encode %{
    __ btsq($dst$$Address, log2i_exact((julong)$con$$constant));
  %}
  ins_pipe(ialu_mem_imm);
%}

// Xor Instructions
// Xor Register with Register
instruct xorL_rReg(rRegL dst, rRegL src, rFlagsReg cr)
%{
  match(Set dst (XorL dst src));
  effect(KILL cr);

  format %{ "xorq    $dst, $src\t# long" %}
  ins_encode %{
    __ xorq($dst$$Register, $src$$Register);
  %}
  ins_pipe(ialu_reg_reg);
%}

// Xor Register with Immediate -1
instruct xorL_rReg_im1(rRegL dst, immL_M1 imm) %{
  match(Set dst (XorL dst imm));

  format %{ "notq   $dst" %}
  ins_encode %{
     __ notq($dst$$Register);
  %}
  ins_pipe(ialu_reg);
%}

// Xor Register with Immediate
instruct xorL_rReg_imm(rRegL dst, immL32 src, rFlagsReg cr)
%{
  match(Set dst (XorL dst src));
  effect(KILL cr);

  format %{ "xorq    $dst, $src\t# long" %}
  ins_encode %{
    __ xorq($dst$$Register, $src$$constant);
  %}
  ins_pipe(ialu_reg);
%}

// Xor Register with Memory
instruct xorL_rReg_mem(rRegL dst, memory src, rFlagsReg cr)
%{
  match(Set dst (XorL dst (LoadL src)));
  effect(KILL cr);

  ins_cost(125);
  format %{ "xorq    $dst, $src\t# long" %}
  ins_encode %{
    __ xorq($dst$$Register, $src$$Address);
  %}
  ins_pipe(ialu_reg_mem);
%}

// Xor Memory with Register
instruct xorL_mem_rReg(memory dst, rRegL src, rFlagsReg cr)
%{
  match(Set dst (StoreL dst (XorL (LoadL dst) src)));
  effect(KILL cr);

  ins_cost(150);
  format %{ "xorq    $dst, $src\t# long" %}
  ins_encode %{
    __ xorq($dst$$Address, $src$$Register);
  %}
  ins_pipe(ialu_mem_reg);
%}

// Xor Memory with Immediate
instruct xorL_mem_imm(memory dst, immL32 src, rFlagsReg cr)
%{
  match(Set dst (StoreL dst (XorL (LoadL dst) src)));
  effect(KILL cr);

  ins_cost(125);
  format %{ "xorq    $dst, $src\t# long" %}
  ins_encode %{
    __ xorq($dst$$Address, $src$$constant);
  %}
  ins_pipe(ialu_mem_imm);
%}

// Convert Int to Boolean
instruct convI2B(rRegI dst, rRegI src, rFlagsReg cr)
%{
  match(Set dst (Conv2B src));
  effect(KILL cr);

  format %{ "testl   $src, $src\t# ci2b\n\t"
            "setnz   $dst\n\t"
            "movzbl  $dst, $dst" %}
  ins_encode %{
    __ testl($src$$Register, $src$$Register);
    __ set_byte_if_not_zero($dst$$Register);
    __ movzbl($dst$$Register, $dst$$Register);
  %}
  ins_pipe(pipe_slow); // XXX
%}

// Convert Pointer to Boolean
instruct convP2B(rRegI dst, rRegP src, rFlagsReg cr)
%{
  match(Set dst (Conv2B src));
  effect(KILL cr);

  format %{ "testq   $src, $src\t# cp2b\n\t"
            "setnz   $dst\n\t"
            "movzbl  $dst, $dst" %}
  ins_encode %{
    __ testq($src$$Register, $src$$Register);
    __ set_byte_if_not_zero($dst$$Register);
    __ movzbl($dst$$Register, $dst$$Register);
  %}
  ins_pipe(pipe_slow); // XXX
%}

instruct cmpLTMask(rRegI dst, rRegI p, rRegI q, rFlagsReg cr)
%{
  match(Set dst (CmpLTMask p q));
  effect(KILL cr);

  ins_cost(400);
  format %{ "cmpl    $p, $q\t# cmpLTMask\n\t"
            "setlt   $dst\n\t"
            "movzbl  $dst, $dst\n\t"
            "negl    $dst" %}
  ins_encode %{
    __ cmpl($p$$Register, $q$$Register);
    __ setl($dst$$Register);
    __ movzbl($dst$$Register, $dst$$Register);
    __ negl($dst$$Register);
  %}
  ins_pipe(pipe_slow);
%}

instruct cmpLTMask0(rRegI dst, immI_0 zero, rFlagsReg cr)
%{
  match(Set dst (CmpLTMask dst zero));
  effect(KILL cr);

  ins_cost(100);
  format %{ "sarl    $dst, #31\t# cmpLTMask0" %}
  ins_encode %{
    __ sarl($dst$$Register, 31);
  %}
  ins_pipe(ialu_reg);
%}

/* Better to save a register than avoid a branch */
instruct cadd_cmpLTMask(rRegI p, rRegI q, rRegI y, rFlagsReg cr)
%{
  match(Set p (AddI (AndI (CmpLTMask p q) y) (SubI p q)));
  effect(KILL cr);
  ins_cost(300);
  format %{ "subl    $p,$q\t# cadd_cmpLTMask\n\t"
            "jge     done\n\t"
            "addl    $p,$y\n"
            "done:   " %}
  ins_encode %{
    Register Rp = $p$$Register;
    Register Rq = $q$$Register;
    Register Ry = $y$$Register;
    Label done;
    __ subl(Rp, Rq);
    __ jccb(Assembler::greaterEqual, done);
    __ addl(Rp, Ry);
    __ bind(done);
  %}
  ins_pipe(pipe_cmplt);
%}

/* Better to save a register than avoid a branch */
instruct and_cmpLTMask(rRegI p, rRegI q, rRegI y, rFlagsReg cr)
%{
  match(Set y (AndI (CmpLTMask p q) y));
  effect(KILL cr);

  ins_cost(300);

  format %{ "cmpl    $p, $q\t# and_cmpLTMask\n\t"
            "jlt     done\n\t"
            "xorl    $y, $y\n"
            "done:   " %}
  ins_encode %{
    Register Rp = $p$$Register;
    Register Rq = $q$$Register;
    Register Ry = $y$$Register;
    Label done;
    __ cmpl(Rp, Rq);
    __ jccb(Assembler::less, done);
    __ xorl(Ry, Ry);
    __ bind(done);
  %}
  ins_pipe(pipe_cmplt);
%}


//---------- FP Instructions------------------------------------------------

instruct cmpF_cc_reg(rFlagsRegU cr, regF src1, regF src2)
%{
  match(Set cr (CmpF src1 src2));

  ins_cost(145);
  format %{ "ucomiss $src1, $src2\n\t"
            "jnp,s   exit\n\t"
            "pushfq\t# saw NaN, set CF\n\t"
            "andq    [rsp], #0xffffff2b\n\t"
            "popfq\n"
    "exit:" %}
  ins_encode %{
    __ ucomiss($src1$$XMMRegister, $src2$$XMMRegister);
    emit_cmpfp_fixup(_masm);
  %}
  ins_pipe(pipe_slow);
%}

instruct cmpF_cc_reg_CF(rFlagsRegUCF cr, regF src1, regF src2) %{
  match(Set cr (CmpF src1 src2));

  ins_cost(100);
  format %{ "ucomiss $src1, $src2" %}
  ins_encode %{
    __ ucomiss($src1$$XMMRegister, $src2$$XMMRegister);
  %}
  ins_pipe(pipe_slow);
%}

instruct cmpF_cc_mem(rFlagsRegU cr, regF src1, memory src2)
%{
  match(Set cr (CmpF src1 (LoadF src2)));

  ins_cost(145);
  format %{ "ucomiss $src1, $src2\n\t"
            "jnp,s   exit\n\t"
            "pushfq\t# saw NaN, set CF\n\t"
            "andq    [rsp], #0xffffff2b\n\t"
            "popfq\n"
    "exit:" %}
  ins_encode %{
    __ ucomiss($src1$$XMMRegister, $src2$$Address);
    emit_cmpfp_fixup(_masm);
  %}
  ins_pipe(pipe_slow);
%}

instruct cmpF_cc_memCF(rFlagsRegUCF cr, regF src1, memory src2) %{
  match(Set cr (CmpF src1 (LoadF src2)));

  ins_cost(100);
  format %{ "ucomiss $src1, $src2" %}
  ins_encode %{
    __ ucomiss($src1$$XMMRegister, $src2$$Address);
  %}
  ins_pipe(pipe_slow);
%}

instruct cmpF_cc_imm(rFlagsRegU cr, regF src, immF con) %{
  match(Set cr (CmpF src con));

  ins_cost(145);
  format %{ "ucomiss $src, [$constantaddress]\t# load from constant table: float=$con\n\t"
            "jnp,s   exit\n\t"
            "pushfq\t# saw NaN, set CF\n\t"
            "andq    [rsp], #0xffffff2b\n\t"
            "popfq\n"
    "exit:" %}
  ins_encode %{
    __ ucomiss($src$$XMMRegister, $constantaddress($con));
    emit_cmpfp_fixup(_masm);
  %}
  ins_pipe(pipe_slow);
%}

instruct cmpF_cc_immCF(rFlagsRegUCF cr, regF src, immF con) %{
  match(Set cr (CmpF src con));
  ins_cost(100);
  format %{ "ucomiss $src, [$constantaddress]\t# load from constant table: float=$con" %}
  ins_encode %{
    __ ucomiss($src$$XMMRegister, $constantaddress($con));
  %}
  ins_pipe(pipe_slow);
%}

instruct cmpD_cc_reg(rFlagsRegU cr, regD src1, regD src2)
%{
  match(Set cr (CmpD src1 src2));

  ins_cost(145);
  format %{ "ucomisd $src1, $src2\n\t"
            "jnp,s   exit\n\t"
            "pushfq\t# saw NaN, set CF\n\t"
            "andq    [rsp], #0xffffff2b\n\t"
            "popfq\n"
    "exit:" %}
  ins_encode %{
    __ ucomisd($src1$$XMMRegister, $src2$$XMMRegister);
    emit_cmpfp_fixup(_masm);
  %}
  ins_pipe(pipe_slow);
%}

instruct cmpD_cc_reg_CF(rFlagsRegUCF cr, regD src1, regD src2) %{
  match(Set cr (CmpD src1 src2));

  ins_cost(100);
  format %{ "ucomisd $src1, $src2 test" %}
  ins_encode %{
    __ ucomisd($src1$$XMMRegister, $src2$$XMMRegister);
  %}
  ins_pipe(pipe_slow);
%}

instruct cmpD_cc_mem(rFlagsRegU cr, regD src1, memory src2)
%{
  match(Set cr (CmpD src1 (LoadD src2)));

  ins_cost(145);
  format %{ "ucomisd $src1, $src2\n\t"
            "jnp,s   exit\n\t"
            "pushfq\t# saw NaN, set CF\n\t"
            "andq    [rsp], #0xffffff2b\n\t"
            "popfq\n"
    "exit:" %}
  ins_encode %{
    __ ucomisd($src1$$XMMRegister, $src2$$Address);
    emit_cmpfp_fixup(_masm);
  %}
  ins_pipe(pipe_slow);
%}

instruct cmpD_cc_memCF(rFlagsRegUCF cr, regD src1, memory src2) %{
  match(Set cr (CmpD src1 (LoadD src2)));

  ins_cost(100);
  format %{ "ucomisd $src1, $src2" %}
  ins_encode %{
    __ ucomisd($src1$$XMMRegister, $src2$$Address);
  %}
  ins_pipe(pipe_slow);
%}

instruct cmpD_cc_imm(rFlagsRegU cr, regD src, immD con) %{
  match(Set cr (CmpD src con));

  ins_cost(145);
  format %{ "ucomisd $src, [$constantaddress]\t# load from constant table: double=$con\n\t"
            "jnp,s   exit\n\t"
            "pushfq\t# saw NaN, set CF\n\t"
            "andq    [rsp], #0xffffff2b\n\t"
            "popfq\n"
    "exit:" %}
  ins_encode %{
    __ ucomisd($src$$XMMRegister, $constantaddress($con));
    emit_cmpfp_fixup(_masm);
  %}
  ins_pipe(pipe_slow);
%}

instruct cmpD_cc_immCF(rFlagsRegUCF cr, regD src, immD con) %{
  match(Set cr (CmpD src con));
  ins_cost(100);
  format %{ "ucomisd $src, [$constantaddress]\t# load from constant table: double=$con" %}
  ins_encode %{
    __ ucomisd($src$$XMMRegister, $constantaddress($con));
  %}
  ins_pipe(pipe_slow);
%}

// Compare into -1,0,1
instruct cmpF_reg(rRegI dst, regF src1, regF src2, rFlagsReg cr)
%{
  match(Set dst (CmpF3 src1 src2));
  effect(KILL cr);

  ins_cost(275);
  format %{ "ucomiss $src1, $src2\n\t"
            "movl    $dst, #-1\n\t"
            "jp,s    done\n\t"
            "jb,s    done\n\t"
            "setne   $dst\n\t"
            "movzbl  $dst, $dst\n"
    "done:" %}
  ins_encode %{
    __ ucomiss($src1$$XMMRegister, $src2$$XMMRegister);
    emit_cmpfp3(_masm, $dst$$Register);
  %}
  ins_pipe(pipe_slow);
%}

// Compare into -1,0,1
instruct cmpF_mem(rRegI dst, regF src1, memory src2, rFlagsReg cr)
%{
  match(Set dst (CmpF3 src1 (LoadF src2)));
  effect(KILL cr);

  ins_cost(275);
  format %{ "ucomiss $src1, $src2\n\t"
            "movl    $dst, #-1\n\t"
            "jp,s    done\n\t"
            "jb,s    done\n\t"
            "setne   $dst\n\t"
            "movzbl  $dst, $dst\n"
    "done:" %}
  ins_encode %{
    __ ucomiss($src1$$XMMRegister, $src2$$Address);
    emit_cmpfp3(_masm, $dst$$Register);
  %}
  ins_pipe(pipe_slow);
%}

// Compare into -1,0,1
instruct cmpF_imm(rRegI dst, regF src, immF con, rFlagsReg cr) %{
  match(Set dst (CmpF3 src con));
  effect(KILL cr);

  ins_cost(275);
  format %{ "ucomiss $src, [$constantaddress]\t# load from constant table: float=$con\n\t"
            "movl    $dst, #-1\n\t"
            "jp,s    done\n\t"
            "jb,s    done\n\t"
            "setne   $dst\n\t"
            "movzbl  $dst, $dst\n"
    "done:" %}
  ins_encode %{
    __ ucomiss($src$$XMMRegister, $constantaddress($con));
    emit_cmpfp3(_masm, $dst$$Register);
  %}
  ins_pipe(pipe_slow);
%}

// Compare into -1,0,1
instruct cmpD_reg(rRegI dst, regD src1, regD src2, rFlagsReg cr)
%{
  match(Set dst (CmpD3 src1 src2));
  effect(KILL cr);

  ins_cost(275);
  format %{ "ucomisd $src1, $src2\n\t"
            "movl    $dst, #-1\n\t"
            "jp,s    done\n\t"
            "jb,s    done\n\t"
            "setne   $dst\n\t"
            "movzbl  $dst, $dst\n"
    "done:" %}
  ins_encode %{
    __ ucomisd($src1$$XMMRegister, $src2$$XMMRegister);
    emit_cmpfp3(_masm, $dst$$Register);
  %}
  ins_pipe(pipe_slow);
%}

// Compare into -1,0,1
instruct cmpD_mem(rRegI dst, regD src1, memory src2, rFlagsReg cr)
%{
  match(Set dst (CmpD3 src1 (LoadD src2)));
  effect(KILL cr);

  ins_cost(275);
  format %{ "ucomisd $src1, $src2\n\t"
            "movl    $dst, #-1\n\t"
            "jp,s    done\n\t"
            "jb,s    done\n\t"
            "setne   $dst\n\t"
            "movzbl  $dst, $dst\n"
    "done:" %}
  ins_encode %{
    __ ucomisd($src1$$XMMRegister, $src2$$Address);
    emit_cmpfp3(_masm, $dst$$Register);
  %}
  ins_pipe(pipe_slow);
%}

// Compare into -1,0,1
instruct cmpD_imm(rRegI dst, regD src, immD con, rFlagsReg cr) %{
  match(Set dst (CmpD3 src con));
  effect(KILL cr);

  ins_cost(275);
  format %{ "ucomisd $src, [$constantaddress]\t# load from constant table: double=$con\n\t"
            "movl    $dst, #-1\n\t"
            "jp,s    done\n\t"
            "jb,s    done\n\t"
            "setne   $dst\n\t"
            "movzbl  $dst, $dst\n"
    "done:" %}
  ins_encode %{
    __ ucomisd($src$$XMMRegister, $constantaddress($con));
    emit_cmpfp3(_masm, $dst$$Register);
  %}
  ins_pipe(pipe_slow);
%}

//----------Arithmetic Conversion Instructions---------------------------------

instruct convF2D_reg_reg(regD dst, regF src)
%{
  match(Set dst (ConvF2D src));

  format %{ "cvtss2sd $dst, $src" %}
  ins_encode %{
    __ cvtss2sd ($dst$$XMMRegister, $src$$XMMRegister);
  %}
  ins_pipe(pipe_slow); // XXX
%}

instruct convF2D_reg_mem(regD dst, memory src)
%{
  match(Set dst (ConvF2D (LoadF src)));

  format %{ "cvtss2sd $dst, $src" %}
  ins_encode %{
    __ cvtss2sd ($dst$$XMMRegister, $src$$Address);
  %}
  ins_pipe(pipe_slow); // XXX
%}

instruct convD2F_reg_reg(regF dst, regD src)
%{
  match(Set dst (ConvD2F src));

  format %{ "cvtsd2ss $dst, $src" %}
  ins_encode %{
    __ cvtsd2ss ($dst$$XMMRegister, $src$$XMMRegister);
  %}
  ins_pipe(pipe_slow); // XXX
%}

instruct convD2F_reg_mem(regF dst, memory src)
%{
  match(Set dst (ConvD2F (LoadD src)));

  format %{ "cvtsd2ss $dst, $src" %}
  ins_encode %{
    __ cvtsd2ss ($dst$$XMMRegister, $src$$Address);
  %}
  ins_pipe(pipe_slow); // XXX
%}

// XXX do mem variants
instruct convF2I_reg_reg(rRegI dst, regF src, rFlagsReg cr)
%{
  match(Set dst (ConvF2I src));
  effect(KILL cr);
  format %{ "convert_f2i $dst,$src" %}
  ins_encode %{
    __ convert_f2i($dst$$Register, $src$$XMMRegister);
  %}
  ins_pipe(pipe_slow);
%}

instruct convF2L_reg_reg(rRegL dst, regF src, rFlagsReg cr)
%{
  match(Set dst (ConvF2L src));
  effect(KILL cr);
  format %{ "convert_f2l $dst,$src"%}
  ins_encode %{
    __ convert_f2l($dst$$Register, $src$$XMMRegister);
  %}
  ins_pipe(pipe_slow);
%}

instruct convD2I_reg_reg(rRegI dst, regD src, rFlagsReg cr)
%{
  match(Set dst (ConvD2I src));
  effect(KILL cr);
  format %{ "convert_d2i $dst,$src"%}
  ins_encode %{
    __ convert_d2i($dst$$Register, $src$$XMMRegister);
  %}
  ins_pipe(pipe_slow);
%}

instruct convD2L_reg_reg(rRegL dst, regD src, rFlagsReg cr)
%{
  match(Set dst (ConvD2L src));
  effect(KILL cr);
  format %{ "convert_d2l $dst,$src"%}
  ins_encode %{
    __ convert_d2l($dst$$Register, $src$$XMMRegister);
  %}
  ins_pipe(pipe_slow);
%}

instruct round_double_reg(rRegL dst, regD src, rRegL rtmp, rcx_RegL rcx, rFlagsReg cr)
%{
  match(Set dst (RoundD src));
  effect(TEMP dst, TEMP rtmp, TEMP rcx, KILL cr);
  format %{ "round_double $dst,$src \t! using $rtmp and $rcx as TEMP"%}
  ins_encode %{
    __ round_double($dst$$Register, $src$$XMMRegister, $rtmp$$Register, $rcx$$Register);
  %}
  ins_pipe(pipe_slow);
%}

instruct round_float_reg(rRegI dst, regF src, rRegL rtmp, rcx_RegL rcx, rFlagsReg cr)
%{
  match(Set dst (RoundF src));
  effect(TEMP dst, TEMP rtmp, TEMP rcx, KILL cr);
  format %{ "round_float $dst,$src" %}
  ins_encode %{
    __ round_float($dst$$Register, $src$$XMMRegister, $rtmp$$Register, $rcx$$Register);
  %}
  ins_pipe(pipe_slow);
%}

instruct convI2F_reg_reg(regF dst, rRegI src)
%{
  predicate(!UseXmmI2F);
  match(Set dst (ConvI2F src));

  format %{ "cvtsi2ssl $dst, $src\t# i2f" %}
  ins_encode %{
    __ cvtsi2ssl ($dst$$XMMRegister, $src$$Register);
  %}
  ins_pipe(pipe_slow); // XXX
%}

instruct convI2F_reg_mem(regF dst, memory src)
%{
  match(Set dst (ConvI2F (LoadI src)));

  format %{ "cvtsi2ssl $dst, $src\t# i2f" %}
  ins_encode %{
    __ cvtsi2ssl ($dst$$XMMRegister, $src$$Address);
  %}
  ins_pipe(pipe_slow); // XXX
%}

instruct convI2D_reg_reg(regD dst, rRegI src)
%{
  predicate(!UseXmmI2D);
  match(Set dst (ConvI2D src));

  format %{ "cvtsi2sdl $dst, $src\t# i2d" %}
  ins_encode %{
    __ cvtsi2sdl ($dst$$XMMRegister, $src$$Register);
  %}
  ins_pipe(pipe_slow); // XXX
%}

instruct convI2D_reg_mem(regD dst, memory src)
%{
  match(Set dst (ConvI2D (LoadI src)));

  format %{ "cvtsi2sdl $dst, $src\t# i2d" %}
  ins_encode %{
    __ cvtsi2sdl ($dst$$XMMRegister, $src$$Address);
  %}
  ins_pipe(pipe_slow); // XXX
%}

instruct convXI2F_reg(regF dst, rRegI src)
%{
  predicate(UseXmmI2F);
  match(Set dst (ConvI2F src));

  format %{ "movdl $dst, $src\n\t"
            "cvtdq2psl $dst, $dst\t# i2f" %}
  ins_encode %{
    __ movdl($dst$$XMMRegister, $src$$Register);
    __ cvtdq2ps($dst$$XMMRegister, $dst$$XMMRegister);
  %}
  ins_pipe(pipe_slow); // XXX
%}

instruct convXI2D_reg(regD dst, rRegI src)
%{
  predicate(UseXmmI2D);
  match(Set dst (ConvI2D src));

  format %{ "movdl $dst, $src\n\t"
            "cvtdq2pdl $dst, $dst\t# i2d" %}
  ins_encode %{
    __ movdl($dst$$XMMRegister, $src$$Register);
    __ cvtdq2pd($dst$$XMMRegister, $dst$$XMMRegister);
  %}
  ins_pipe(pipe_slow); // XXX
%}

instruct convL2F_reg_reg(regF dst, rRegL src)
%{
  match(Set dst (ConvL2F src));

  format %{ "cvtsi2ssq $dst, $src\t# l2f" %}
  ins_encode %{
    __ cvtsi2ssq ($dst$$XMMRegister, $src$$Register);
  %}
  ins_pipe(pipe_slow); // XXX
%}

instruct convL2F_reg_mem(regF dst, memory src)
%{
  match(Set dst (ConvL2F (LoadL src)));

  format %{ "cvtsi2ssq $dst, $src\t# l2f" %}
  ins_encode %{
    __ cvtsi2ssq ($dst$$XMMRegister, $src$$Address);
  %}
  ins_pipe(pipe_slow); // XXX
%}

instruct convL2D_reg_reg(regD dst, rRegL src)
%{
  match(Set dst (ConvL2D src));

  format %{ "cvtsi2sdq $dst, $src\t# l2d" %}
  ins_encode %{
    __ cvtsi2sdq ($dst$$XMMRegister, $src$$Register);
  %}
  ins_pipe(pipe_slow); // XXX
%}

instruct convL2D_reg_mem(regD dst, memory src)
%{
  match(Set dst (ConvL2D (LoadL src)));

  format %{ "cvtsi2sdq $dst, $src\t# l2d" %}
  ins_encode %{
    __ cvtsi2sdq ($dst$$XMMRegister, $src$$Address);
  %}
  ins_pipe(pipe_slow); // XXX
%}

instruct convI2L_reg_reg(rRegL dst, rRegI src)
%{
  match(Set dst (ConvI2L src));

  ins_cost(125);
  format %{ "movslq  $dst, $src\t# i2l" %}
  ins_encode %{
    __ movslq($dst$$Register, $src$$Register);
  %}
  ins_pipe(ialu_reg_reg);
%}

// instruct convI2L_reg_reg_foo(rRegL dst, rRegI src)
// %{
//   match(Set dst (ConvI2L src));
// //   predicate(_kids[0]->_leaf->as_Type()->type()->is_int()->_lo >= 0 &&
// //             _kids[0]->_leaf->as_Type()->type()->is_int()->_hi >= 0);
//   predicate(((const TypeNode*) n)->type()->is_long()->_hi ==
//             (unsigned int) ((const TypeNode*) n)->type()->is_long()->_hi &&
//             ((const TypeNode*) n)->type()->is_long()->_lo ==
//             (unsigned int) ((const TypeNode*) n)->type()->is_long()->_lo);

//   format %{ "movl    $dst, $src\t# unsigned i2l" %}
//   ins_encode(enc_copy(dst, src));
// //   opcode(0x63); // needs REX.W
// //   ins_encode(REX_reg_reg_wide(dst, src), OpcP, reg_reg(dst,src));
//   ins_pipe(ialu_reg_reg);
// %}

// Zero-extend convert int to long
instruct convI2L_reg_reg_zex(rRegL dst, rRegI src, immL_32bits mask)
%{
  match(Set dst (AndL (ConvI2L src) mask));

  format %{ "movl    $dst, $src\t# i2l zero-extend\n\t" %}
  ins_encode %{
    if ($dst$$reg != $src$$reg) {
      __ movl($dst$$Register, $src$$Register);
    }
  %}
  ins_pipe(ialu_reg_reg);
%}

// Zero-extend convert int to long
instruct convI2L_reg_mem_zex(rRegL dst, memory src, immL_32bits mask)
%{
  match(Set dst (AndL (ConvI2L (LoadI src)) mask));

  format %{ "movl    $dst, $src\t# i2l zero-extend\n\t" %}
  ins_encode %{
    __ movl($dst$$Register, $src$$Address);
  %}
  ins_pipe(ialu_reg_mem);
%}

instruct zerox_long_reg_reg(rRegL dst, rRegL src, immL_32bits mask)
%{
  match(Set dst (AndL src mask));

  format %{ "movl    $dst, $src\t# zero-extend long" %}
  ins_encode %{
    __ movl($dst$$Register, $src$$Register);
  %}
  ins_pipe(ialu_reg_reg);
%}

instruct convL2I_reg_reg(rRegI dst, rRegL src)
%{
  match(Set dst (ConvL2I src));

  format %{ "movl    $dst, $src\t# l2i" %}
  ins_encode %{
    __ movl($dst$$Register, $src$$Register);
  %}
  ins_pipe(ialu_reg_reg);
%}


instruct MoveF2I_stack_reg(rRegI dst, stackSlotF src) %{
  match(Set dst (MoveF2I src));
  effect(DEF dst, USE src);

  ins_cost(125);
  format %{ "movl    $dst, $src\t# MoveF2I_stack_reg" %}
  ins_encode %{
    __ movl($dst$$Register, Address(rsp, $src$$disp));
  %}
  ins_pipe(ialu_reg_mem);
%}

instruct MoveI2F_stack_reg(regF dst, stackSlotI src) %{
  match(Set dst (MoveI2F src));
  effect(DEF dst, USE src);

  ins_cost(125);
  format %{ "movss   $dst, $src\t# MoveI2F_stack_reg" %}
  ins_encode %{
    __ movflt($dst$$XMMRegister, Address(rsp, $src$$disp));
  %}
  ins_pipe(pipe_slow);
%}

instruct MoveD2L_stack_reg(rRegL dst, stackSlotD src) %{
  match(Set dst (MoveD2L src));
  effect(DEF dst, USE src);

  ins_cost(125);
  format %{ "movq    $dst, $src\t# MoveD2L_stack_reg" %}
  ins_encode %{
    __ movq($dst$$Register, Address(rsp, $src$$disp));
  %}
  ins_pipe(ialu_reg_mem);
%}

instruct MoveL2D_stack_reg_partial(regD dst, stackSlotL src) %{
  predicate(!UseXmmLoadAndClearUpper);
  match(Set dst (MoveL2D src));
  effect(DEF dst, USE src);

  ins_cost(125);
  format %{ "movlpd  $dst, $src\t# MoveL2D_stack_reg" %}
  ins_encode %{
    __ movdbl($dst$$XMMRegister, Address(rsp, $src$$disp));
  %}
  ins_pipe(pipe_slow);
%}

instruct MoveL2D_stack_reg(regD dst, stackSlotL src) %{
  predicate(UseXmmLoadAndClearUpper);
  match(Set dst (MoveL2D src));
  effect(DEF dst, USE src);

  ins_cost(125);
  format %{ "movsd   $dst, $src\t# MoveL2D_stack_reg" %}
  ins_encode %{
    __ movdbl($dst$$XMMRegister, Address(rsp, $src$$disp));
  %}
  ins_pipe(pipe_slow);
%}


instruct MoveF2I_reg_stack(stackSlotI dst, regF src) %{
  match(Set dst (MoveF2I src));
  effect(DEF dst, USE src);

  ins_cost(95); // XXX
  format %{ "movss   $dst, $src\t# MoveF2I_reg_stack" %}
  ins_encode %{
    __ movflt(Address(rsp, $dst$$disp), $src$$XMMRegister);
  %}
  ins_pipe(pipe_slow);
%}

instruct MoveI2F_reg_stack(stackSlotF dst, rRegI src) %{
  match(Set dst (MoveI2F src));
  effect(DEF dst, USE src);

  ins_cost(100);
  format %{ "movl    $dst, $src\t# MoveI2F_reg_stack" %}
  ins_encode %{
    __ movl(Address(rsp, $dst$$disp), $src$$Register);
  %}
  ins_pipe( ialu_mem_reg );
%}

instruct MoveD2L_reg_stack(stackSlotL dst, regD src) %{
  match(Set dst (MoveD2L src));
  effect(DEF dst, USE src);

  ins_cost(95); // XXX
  format %{ "movsd   $dst, $src\t# MoveL2D_reg_stack" %}
  ins_encode %{
    __ movdbl(Address(rsp, $dst$$disp), $src$$XMMRegister);
  %}
  ins_pipe(pipe_slow);
%}

instruct MoveL2D_reg_stack(stackSlotD dst, rRegL src) %{
  match(Set dst (MoveL2D src));
  effect(DEF dst, USE src);

  ins_cost(100);
  format %{ "movq    $dst, $src\t# MoveL2D_reg_stack" %}
  ins_encode %{
    __ movq(Address(rsp, $dst$$disp), $src$$Register);
  %}
  ins_pipe(ialu_mem_reg);
%}

instruct MoveF2I_reg_reg(rRegI dst, regF src) %{
  match(Set dst (MoveF2I src));
  effect(DEF dst, USE src);
  ins_cost(85);
  format %{ "movd    $dst,$src\t# MoveF2I" %}
  ins_encode %{
    __ movdl($dst$$Register, $src$$XMMRegister);
  %}
  ins_pipe( pipe_slow );
%}

instruct MoveD2L_reg_reg(rRegL dst, regD src) %{
  match(Set dst (MoveD2L src));
  effect(DEF dst, USE src);
  ins_cost(85);
  format %{ "movd    $dst,$src\t# MoveD2L" %}
  ins_encode %{
    __ movdq($dst$$Register, $src$$XMMRegister);
  %}
  ins_pipe( pipe_slow );
%}

instruct MoveI2F_reg_reg(regF dst, rRegI src) %{
  match(Set dst (MoveI2F src));
  effect(DEF dst, USE src);
  ins_cost(100);
  format %{ "movd    $dst,$src\t# MoveI2F" %}
  ins_encode %{
    __ movdl($dst$$XMMRegister, $src$$Register);
  %}
  ins_pipe( pipe_slow );
%}

instruct MoveL2D_reg_reg(regD dst, rRegL src) %{
  match(Set dst (MoveL2D src));
  effect(DEF dst, USE src);
  ins_cost(100);
  format %{ "movd    $dst,$src\t# MoveL2D" %}
  ins_encode %{
     __ movdq($dst$$XMMRegister, $src$$Register);
  %}
  ins_pipe( pipe_slow );
%}

// Fast clearing of an array
// Small ClearArray non-AVX512.
instruct rep_stos(rcx_RegL cnt, rdi_RegP base, regD tmp, rax_RegI zero,
                  Universe dummy, rFlagsReg cr)
%{
  predicate(!((ClearArrayNode*)n)->is_large() && (UseAVX <= 2));
  match(Set dummy (ClearArray cnt base));
  effect(USE_KILL cnt, USE_KILL base, TEMP tmp, KILL zero, KILL cr);

  format %{ $$template
    $$emit$$"xorq    rax, rax\t# ClearArray:\n\t"
    $$emit$$"cmp     InitArrayShortSize,rcx\n\t"
    $$emit$$"jg      LARGE\n\t"
    $$emit$$"dec     rcx\n\t"
    $$emit$$"js      DONE\t# Zero length\n\t"
    $$emit$$"mov     rax,(rdi,rcx,8)\t# LOOP\n\t"
    $$emit$$"dec     rcx\n\t"
    $$emit$$"jge     LOOP\n\t"
    $$emit$$"jmp     DONE\n\t"
    $$emit$$"# LARGE:\n\t"
    if (UseFastStosb) {
       $$emit$$"shlq    rcx,3\t# Convert doublewords to bytes\n\t"
       $$emit$$"rep     stosb\t# Store rax to *rdi++ while rcx--\n\t"
    } else if (UseXMMForObjInit) {
       $$emit$$"mov     rdi,rax\n\t"
       $$emit$$"vpxor   ymm0,ymm0,ymm0\n\t"
       $$emit$$"jmpq    L_zero_64_bytes\n\t"
       $$emit$$"# L_loop:\t# 64-byte LOOP\n\t"
       $$emit$$"vmovdqu ymm0,(rax)\n\t"
       $$emit$$"vmovdqu ymm0,0x20(rax)\n\t"
       $$emit$$"add     0x40,rax\n\t"
       $$emit$$"# L_zero_64_bytes:\n\t"
       $$emit$$"sub     0x8,rcx\n\t"
       $$emit$$"jge     L_loop\n\t"
       $$emit$$"add     0x4,rcx\n\t"
       $$emit$$"jl      L_tail\n\t"
       $$emit$$"vmovdqu ymm0,(rax)\n\t"
       $$emit$$"add     0x20,rax\n\t"
       $$emit$$"sub     0x4,rcx\n\t"
       $$emit$$"# L_tail:\t# Clearing tail bytes\n\t"
       $$emit$$"add     0x4,rcx\n\t"
       $$emit$$"jle     L_end\n\t"
       $$emit$$"dec     rcx\n\t"
       $$emit$$"# L_sloop:\t# 8-byte short loop\n\t"
       $$emit$$"vmovq   xmm0,(rax)\n\t"
       $$emit$$"add     0x8,rax\n\t"
       $$emit$$"dec     rcx\n\t"
       $$emit$$"jge     L_sloop\n\t"
       $$emit$$"# L_end:\n\t"
    } else {
       $$emit$$"rep     stosq\t# Store rax to *rdi++ while rcx--\n\t"
    }
    $$emit$$"# DONE"
  %}
  ins_encode %{
    __ clear_mem($base$$Register, $cnt$$Register, $zero$$Register,
                 $tmp$$XMMRegister, false, knoreg);
  %}
  ins_pipe(pipe_slow);
%}

// Small ClearArray AVX512 non-constant length.
instruct rep_stos_evex(rcx_RegL cnt, rdi_RegP base, legRegD tmp, kReg ktmp, rax_RegI zero,
                       Universe dummy, rFlagsReg cr)
%{
  predicate(!((ClearArrayNode*)n)->is_large() && (UseAVX > 2));
  match(Set dummy (ClearArray cnt base));
  ins_cost(125);
  effect(USE_KILL cnt, USE_KILL base, TEMP tmp, TEMP ktmp, KILL zero, KILL cr);

  format %{ $$template
    $$emit$$"xorq    rax, rax\t# ClearArray:\n\t"
    $$emit$$"cmp     InitArrayShortSize,rcx\n\t"
    $$emit$$"jg      LARGE\n\t"
    $$emit$$"dec     rcx\n\t"
    $$emit$$"js      DONE\t# Zero length\n\t"
    $$emit$$"mov     rax,(rdi,rcx,8)\t# LOOP\n\t"
    $$emit$$"dec     rcx\n\t"
    $$emit$$"jge     LOOP\n\t"
    $$emit$$"jmp     DONE\n\t"
    $$emit$$"# LARGE:\n\t"
    if (UseFastStosb) {
       $$emit$$"shlq    rcx,3\t# Convert doublewords to bytes\n\t"
       $$emit$$"rep     stosb\t# Store rax to *rdi++ while rcx--\n\t"
    } else if (UseXMMForObjInit) {
       $$emit$$"mov     rdi,rax\n\t"
       $$emit$$"vpxor   ymm0,ymm0,ymm0\n\t"
       $$emit$$"jmpq    L_zero_64_bytes\n\t"
       $$emit$$"# L_loop:\t# 64-byte LOOP\n\t"
       $$emit$$"vmovdqu ymm0,(rax)\n\t"
       $$emit$$"vmovdqu ymm0,0x20(rax)\n\t"
       $$emit$$"add     0x40,rax\n\t"
       $$emit$$"# L_zero_64_bytes:\n\t"
       $$emit$$"sub     0x8,rcx\n\t"
       $$emit$$"jge     L_loop\n\t"
       $$emit$$"add     0x4,rcx\n\t"
       $$emit$$"jl      L_tail\n\t"
       $$emit$$"vmovdqu ymm0,(rax)\n\t"
       $$emit$$"add     0x20,rax\n\t"
       $$emit$$"sub     0x4,rcx\n\t"
       $$emit$$"# L_tail:\t# Clearing tail bytes\n\t"
       $$emit$$"add     0x4,rcx\n\t"
       $$emit$$"jle     L_end\n\t"
       $$emit$$"dec     rcx\n\t"
       $$emit$$"# L_sloop:\t# 8-byte short loop\n\t"
       $$emit$$"vmovq   xmm0,(rax)\n\t"
       $$emit$$"add     0x8,rax\n\t"
       $$emit$$"dec     rcx\n\t"
       $$emit$$"jge     L_sloop\n\t"
       $$emit$$"# L_end:\n\t"
    } else {
       $$emit$$"rep     stosq\t# Store rax to *rdi++ while rcx--\n\t"
    }
    $$emit$$"# DONE"
  %}
  ins_encode %{
    __ clear_mem($base$$Register, $cnt$$Register, $zero$$Register,
                 $tmp$$XMMRegister, false, $ktmp$$KRegister);
  %}
  ins_pipe(pipe_slow);
%}

// Large ClearArray non-AVX512.
instruct rep_stos_large(rcx_RegL cnt, rdi_RegP base, regD tmp, rax_RegI zero,
                        Universe dummy, rFlagsReg cr)
%{
  predicate((UseAVX <=2) && ((ClearArrayNode*)n)->is_large());
  match(Set dummy (ClearArray cnt base));
  effect(USE_KILL cnt, USE_KILL base, TEMP tmp, KILL zero, KILL cr);

  format %{ $$template
    if (UseFastStosb) {
       $$emit$$"xorq    rax, rax\t# ClearArray:\n\t"
       $$emit$$"shlq    rcx,3\t# Convert doublewords to bytes\n\t"
       $$emit$$"rep     stosb\t# Store rax to *rdi++ while rcx--"
    } else if (UseXMMForObjInit) {
       $$emit$$"mov     rdi,rax\t# ClearArray:\n\t"
       $$emit$$"vpxor   ymm0,ymm0,ymm0\n\t"
       $$emit$$"jmpq    L_zero_64_bytes\n\t"
       $$emit$$"# L_loop:\t# 64-byte LOOP\n\t"
       $$emit$$"vmovdqu ymm0,(rax)\n\t"
       $$emit$$"vmovdqu ymm0,0x20(rax)\n\t"
       $$emit$$"add     0x40,rax\n\t"
       $$emit$$"# L_zero_64_bytes:\n\t"
       $$emit$$"sub     0x8,rcx\n\t"
       $$emit$$"jge     L_loop\n\t"
       $$emit$$"add     0x4,rcx\n\t"
       $$emit$$"jl      L_tail\n\t"
       $$emit$$"vmovdqu ymm0,(rax)\n\t"
       $$emit$$"add     0x20,rax\n\t"
       $$emit$$"sub     0x4,rcx\n\t"
       $$emit$$"# L_tail:\t# Clearing tail bytes\n\t"
       $$emit$$"add     0x4,rcx\n\t"
       $$emit$$"jle     L_end\n\t"
       $$emit$$"dec     rcx\n\t"
       $$emit$$"# L_sloop:\t# 8-byte short loop\n\t"
       $$emit$$"vmovq   xmm0,(rax)\n\t"
       $$emit$$"add     0x8,rax\n\t"
       $$emit$$"dec     rcx\n\t"
       $$emit$$"jge     L_sloop\n\t"
       $$emit$$"# L_end:\n\t"
    } else {
       $$emit$$"xorq    rax, rax\t# ClearArray:\n\t"
       $$emit$$"rep     stosq\t# Store rax to *rdi++ while rcx--"
    }
  %}
  ins_encode %{
    __ clear_mem($base$$Register, $cnt$$Register, $zero$$Register,
                 $tmp$$XMMRegister, true, knoreg);
  %}
  ins_pipe(pipe_slow);
%}

// Large ClearArray AVX512.
instruct rep_stos_large_evex(rcx_RegL cnt, rdi_RegP base, legRegD tmp, kReg ktmp, rax_RegI zero,
                             Universe dummy, rFlagsReg cr)
%{
  predicate((UseAVX > 2) && ((ClearArrayNode*)n)->is_large());
  match(Set dummy (ClearArray cnt base));
  effect(USE_KILL cnt, USE_KILL base, TEMP tmp, TEMP ktmp, KILL zero, KILL cr);

  format %{ $$template
    if (UseFastStosb) {
       $$emit$$"xorq    rax, rax\t# ClearArray:\n\t"
       $$emit$$"shlq    rcx,3\t# Convert doublewords to bytes\n\t"
       $$emit$$"rep     stosb\t# Store rax to *rdi++ while rcx--"
    } else if (UseXMMForObjInit) {
       $$emit$$"mov     rdi,rax\t# ClearArray:\n\t"
       $$emit$$"vpxor   ymm0,ymm0,ymm0\n\t"
       $$emit$$"jmpq    L_zero_64_bytes\n\t"
       $$emit$$"# L_loop:\t# 64-byte LOOP\n\t"
       $$emit$$"vmovdqu ymm0,(rax)\n\t"
       $$emit$$"vmovdqu ymm0,0x20(rax)\n\t"
       $$emit$$"add     0x40,rax\n\t"
       $$emit$$"# L_zero_64_bytes:\n\t"
       $$emit$$"sub     0x8,rcx\n\t"
       $$emit$$"jge     L_loop\n\t"
       $$emit$$"add     0x4,rcx\n\t"
       $$emit$$"jl      L_tail\n\t"
       $$emit$$"vmovdqu ymm0,(rax)\n\t"
       $$emit$$"add     0x20,rax\n\t"
       $$emit$$"sub     0x4,rcx\n\t"
       $$emit$$"# L_tail:\t# Clearing tail bytes\n\t"
       $$emit$$"add     0x4,rcx\n\t"
       $$emit$$"jle     L_end\n\t"
       $$emit$$"dec     rcx\n\t"
       $$emit$$"# L_sloop:\t# 8-byte short loop\n\t"
       $$emit$$"vmovq   xmm0,(rax)\n\t"
       $$emit$$"add     0x8,rax\n\t"
       $$emit$$"dec     rcx\n\t"
       $$emit$$"jge     L_sloop\n\t"
       $$emit$$"# L_end:\n\t"
    } else {
       $$emit$$"xorq    rax, rax\t# ClearArray:\n\t"
       $$emit$$"rep     stosq\t# Store rax to *rdi++ while rcx--"
    }
  %}
  ins_encode %{
    __ clear_mem($base$$Register, $cnt$$Register, $zero$$Register,
                 $tmp$$XMMRegister, true, $ktmp$$KRegister);
  %}
  ins_pipe(pipe_slow);
%}

// Small ClearArray AVX512 constant length.
instruct rep_stos_im(immL cnt, rRegP base, regD tmp, rRegI zero, kReg ktmp, Universe dummy, rFlagsReg cr)
%{
  predicate(!((ClearArrayNode*)n)->is_large() &&
              ((UseAVX > 2) && VM_Version::supports_avx512vlbw()));
  match(Set dummy (ClearArray cnt base));
  ins_cost(100);
  effect(TEMP tmp, TEMP zero, TEMP ktmp, KILL cr);
  format %{ "clear_mem_imm $base , $cnt  \n\t" %}
  ins_encode %{
   __ clear_mem($base$$Register, $cnt$$constant, $zero$$Register, $tmp$$XMMRegister, $ktmp$$KRegister);
  %}
  ins_pipe(pipe_slow);
%}

instruct string_compareL(rdi_RegP str1, rcx_RegI cnt1, rsi_RegP str2, rdx_RegI cnt2,
                         rax_RegI result, legRegD tmp1, rFlagsReg cr)
%{
  predicate(!VM_Version::supports_avx512vlbw() && ((StrCompNode*)n)->encoding() == StrIntrinsicNode::LL);
  match(Set result (StrComp (Binary str1 cnt1) (Binary str2 cnt2)));
  effect(TEMP tmp1, USE_KILL str1, USE_KILL str2, USE_KILL cnt1, USE_KILL cnt2, KILL cr);

  format %{ "String Compare byte[] $str1,$cnt1,$str2,$cnt2 -> $result   // KILL $tmp1" %}
  ins_encode %{
    __ string_compare($str1$$Register, $str2$$Register,
                      $cnt1$$Register, $cnt2$$Register, $result$$Register,
                      $tmp1$$XMMRegister, StrIntrinsicNode::LL, knoreg);
  %}
  ins_pipe( pipe_slow );
%}

instruct string_compareL_evex(rdi_RegP str1, rcx_RegI cnt1, rsi_RegP str2, rdx_RegI cnt2,
                              rax_RegI result, legRegD tmp1, kReg ktmp, rFlagsReg cr)
%{
  predicate(VM_Version::supports_avx512vlbw() && ((StrCompNode*)n)->encoding() == StrIntrinsicNode::LL);
  match(Set result (StrComp (Binary str1 cnt1) (Binary str2 cnt2)));
  effect(TEMP tmp1, TEMP ktmp, USE_KILL str1, USE_KILL str2, USE_KILL cnt1, USE_KILL cnt2, KILL cr);

  format %{ "String Compare byte[] $str1,$cnt1,$str2,$cnt2 -> $result   // KILL $tmp1" %}
  ins_encode %{
    __ string_compare($str1$$Register, $str2$$Register,
                      $cnt1$$Register, $cnt2$$Register, $result$$Register,
                      $tmp1$$XMMRegister, StrIntrinsicNode::LL, $ktmp$$KRegister);
  %}
  ins_pipe( pipe_slow );
%}

instruct string_compareU(rdi_RegP str1, rcx_RegI cnt1, rsi_RegP str2, rdx_RegI cnt2,
                         rax_RegI result, legRegD tmp1, rFlagsReg cr)
%{
  predicate(!VM_Version::supports_avx512vlbw() && ((StrCompNode*)n)->encoding() == StrIntrinsicNode::UU);
  match(Set result (StrComp (Binary str1 cnt1) (Binary str2 cnt2)));
  effect(TEMP tmp1, USE_KILL str1, USE_KILL str2, USE_KILL cnt1, USE_KILL cnt2, KILL cr);

  format %{ "String Compare char[] $str1,$cnt1,$str2,$cnt2 -> $result   // KILL $tmp1" %}
  ins_encode %{
    __ string_compare($str1$$Register, $str2$$Register,
                      $cnt1$$Register, $cnt2$$Register, $result$$Register,
                      $tmp1$$XMMRegister, StrIntrinsicNode::UU, knoreg);
  %}
  ins_pipe( pipe_slow );
%}

instruct string_compareU_evex(rdi_RegP str1, rcx_RegI cnt1, rsi_RegP str2, rdx_RegI cnt2,
                              rax_RegI result, legRegD tmp1, kReg ktmp, rFlagsReg cr)
%{
  predicate(VM_Version::supports_avx512vlbw() && ((StrCompNode*)n)->encoding() == StrIntrinsicNode::UU);
  match(Set result (StrComp (Binary str1 cnt1) (Binary str2 cnt2)));
  effect(TEMP tmp1, TEMP ktmp, USE_KILL str1, USE_KILL str2, USE_KILL cnt1, USE_KILL cnt2, KILL cr);

  format %{ "String Compare char[] $str1,$cnt1,$str2,$cnt2 -> $result   // KILL $tmp1" %}
  ins_encode %{
    __ string_compare($str1$$Register, $str2$$Register,
                      $cnt1$$Register, $cnt2$$Register, $result$$Register,
                      $tmp1$$XMMRegister, StrIntrinsicNode::UU, $ktmp$$KRegister);
  %}
  ins_pipe( pipe_slow );
%}

instruct string_compareLU(rdi_RegP str1, rcx_RegI cnt1, rsi_RegP str2, rdx_RegI cnt2,
                          rax_RegI result, legRegD tmp1, rFlagsReg cr)
%{
  predicate(!VM_Version::supports_avx512vlbw() && ((StrCompNode*)n)->encoding() == StrIntrinsicNode::LU);
  match(Set result (StrComp (Binary str1 cnt1) (Binary str2 cnt2)));
  effect(TEMP tmp1, USE_KILL str1, USE_KILL str2, USE_KILL cnt1, USE_KILL cnt2, KILL cr);

  format %{ "String Compare byte[] $str1,$cnt1,$str2,$cnt2 -> $result   // KILL $tmp1" %}
  ins_encode %{
    __ string_compare($str1$$Register, $str2$$Register,
                      $cnt1$$Register, $cnt2$$Register, $result$$Register,
                      $tmp1$$XMMRegister, StrIntrinsicNode::LU, knoreg);
  %}
  ins_pipe( pipe_slow );
%}

instruct string_compareLU_evex(rdi_RegP str1, rcx_RegI cnt1, rsi_RegP str2, rdx_RegI cnt2,
                               rax_RegI result, legRegD tmp1, kReg ktmp, rFlagsReg cr)
%{
  predicate(VM_Version::supports_avx512vlbw() && ((StrCompNode*)n)->encoding() == StrIntrinsicNode::LU);
  match(Set result (StrComp (Binary str1 cnt1) (Binary str2 cnt2)));
  effect(TEMP tmp1, TEMP ktmp, USE_KILL str1, USE_KILL str2, USE_KILL cnt1, USE_KILL cnt2, KILL cr);

  format %{ "String Compare byte[] $str1,$cnt1,$str2,$cnt2 -> $result   // KILL $tmp1" %}
  ins_encode %{
    __ string_compare($str1$$Register, $str2$$Register,
                      $cnt1$$Register, $cnt2$$Register, $result$$Register,
                      $tmp1$$XMMRegister, StrIntrinsicNode::LU, $ktmp$$KRegister);
  %}
  ins_pipe( pipe_slow );
%}

instruct string_compareUL(rsi_RegP str1, rdx_RegI cnt1, rdi_RegP str2, rcx_RegI cnt2,
                          rax_RegI result, legRegD tmp1, rFlagsReg cr)
%{
  predicate(!VM_Version::supports_avx512vlbw() && ((StrCompNode*)n)->encoding() == StrIntrinsicNode::UL);
  match(Set result (StrComp (Binary str1 cnt1) (Binary str2 cnt2)));
  effect(TEMP tmp1, USE_KILL str1, USE_KILL str2, USE_KILL cnt1, USE_KILL cnt2, KILL cr);

  format %{ "String Compare byte[] $str1,$cnt1,$str2,$cnt2 -> $result   // KILL $tmp1" %}
  ins_encode %{
    __ string_compare($str2$$Register, $str1$$Register,
                      $cnt2$$Register, $cnt1$$Register, $result$$Register,
                      $tmp1$$XMMRegister, StrIntrinsicNode::UL, knoreg);
  %}
  ins_pipe( pipe_slow );
%}

instruct string_compareUL_evex(rsi_RegP str1, rdx_RegI cnt1, rdi_RegP str2, rcx_RegI cnt2,
                               rax_RegI result, legRegD tmp1, kReg ktmp, rFlagsReg cr)
%{
  predicate(VM_Version::supports_avx512vlbw() && ((StrCompNode*)n)->encoding() == StrIntrinsicNode::UL);
  match(Set result (StrComp (Binary str1 cnt1) (Binary str2 cnt2)));
  effect(TEMP tmp1, TEMP ktmp, USE_KILL str1, USE_KILL str2, USE_KILL cnt1, USE_KILL cnt2, KILL cr);

  format %{ "String Compare byte[] $str1,$cnt1,$str2,$cnt2 -> $result   // KILL $tmp1" %}
  ins_encode %{
    __ string_compare($str2$$Register, $str1$$Register,
                      $cnt2$$Register, $cnt1$$Register, $result$$Register,
                      $tmp1$$XMMRegister, StrIntrinsicNode::UL, $ktmp$$KRegister);
  %}
  ins_pipe( pipe_slow );
%}

// fast search of substring with known size.
instruct string_indexof_conL(rdi_RegP str1, rdx_RegI cnt1, rsi_RegP str2, immI int_cnt2,
                             rbx_RegI result, legRegD tmp_vec, rax_RegI cnt2, rcx_RegI tmp, rFlagsReg cr)
%{
  predicate(UseSSE42Intrinsics && (((StrIndexOfNode*)n)->encoding() == StrIntrinsicNode::LL));
  match(Set result (StrIndexOf (Binary str1 cnt1) (Binary str2 int_cnt2)));
  effect(TEMP tmp_vec, USE_KILL str1, USE_KILL str2, USE_KILL cnt1, KILL cnt2, KILL tmp, KILL cr);

  format %{ "String IndexOf byte[] $str1,$cnt1,$str2,$int_cnt2 -> $result   // KILL $tmp_vec, $cnt1, $cnt2, $tmp" %}
  ins_encode %{
    int icnt2 = (int)$int_cnt2$$constant;
    if (icnt2 >= 16) {
      // IndexOf for constant substrings with size >= 16 elements
      // which don't need to be loaded through stack.
      __ string_indexofC8($str1$$Register, $str2$$Register,
                          $cnt1$$Register, $cnt2$$Register,
                          icnt2, $result$$Register,
                          $tmp_vec$$XMMRegister, $tmp$$Register, StrIntrinsicNode::LL);
    } else {
      // Small strings are loaded through stack if they cross page boundary.
      __ string_indexof($str1$$Register, $str2$$Register,
                        $cnt1$$Register, $cnt2$$Register,
                        icnt2, $result$$Register,
                        $tmp_vec$$XMMRegister, $tmp$$Register, StrIntrinsicNode::LL);
    }
  %}
  ins_pipe( pipe_slow );
%}

// fast search of substring with known size.
instruct string_indexof_conU(rdi_RegP str1, rdx_RegI cnt1, rsi_RegP str2, immI int_cnt2,
                             rbx_RegI result, legRegD tmp_vec, rax_RegI cnt2, rcx_RegI tmp, rFlagsReg cr)
%{
  predicate(UseSSE42Intrinsics && (((StrIndexOfNode*)n)->encoding() == StrIntrinsicNode::UU));
  match(Set result (StrIndexOf (Binary str1 cnt1) (Binary str2 int_cnt2)));
  effect(TEMP tmp_vec, USE_KILL str1, USE_KILL str2, USE_KILL cnt1, KILL cnt2, KILL tmp, KILL cr);

  format %{ "String IndexOf char[] $str1,$cnt1,$str2,$int_cnt2 -> $result   // KILL $tmp_vec, $cnt1, $cnt2, $tmp" %}
  ins_encode %{
    int icnt2 = (int)$int_cnt2$$constant;
    if (icnt2 >= 8) {
      // IndexOf for constant substrings with size >= 8 elements
      // which don't need to be loaded through stack.
      __ string_indexofC8($str1$$Register, $str2$$Register,
                          $cnt1$$Register, $cnt2$$Register,
                          icnt2, $result$$Register,
                          $tmp_vec$$XMMRegister, $tmp$$Register, StrIntrinsicNode::UU);
    } else {
      // Small strings are loaded through stack if they cross page boundary.
      __ string_indexof($str1$$Register, $str2$$Register,
                        $cnt1$$Register, $cnt2$$Register,
                        icnt2, $result$$Register,
                        $tmp_vec$$XMMRegister, $tmp$$Register, StrIntrinsicNode::UU);
    }
  %}
  ins_pipe( pipe_slow );
%}

// fast search of substring with known size.
instruct string_indexof_conUL(rdi_RegP str1, rdx_RegI cnt1, rsi_RegP str2, immI int_cnt2,
                              rbx_RegI result, legRegD tmp_vec, rax_RegI cnt2, rcx_RegI tmp, rFlagsReg cr)
%{
  predicate(UseSSE42Intrinsics && (((StrIndexOfNode*)n)->encoding() == StrIntrinsicNode::UL));
  match(Set result (StrIndexOf (Binary str1 cnt1) (Binary str2 int_cnt2)));
  effect(TEMP tmp_vec, USE_KILL str1, USE_KILL str2, USE_KILL cnt1, KILL cnt2, KILL tmp, KILL cr);

  format %{ "String IndexOf char[] $str1,$cnt1,$str2,$int_cnt2 -> $result   // KILL $tmp_vec, $cnt1, $cnt2, $tmp" %}
  ins_encode %{
    int icnt2 = (int)$int_cnt2$$constant;
    if (icnt2 >= 8) {
      // IndexOf for constant substrings with size >= 8 elements
      // which don't need to be loaded through stack.
      __ string_indexofC8($str1$$Register, $str2$$Register,
                          $cnt1$$Register, $cnt2$$Register,
                          icnt2, $result$$Register,
                          $tmp_vec$$XMMRegister, $tmp$$Register, StrIntrinsicNode::UL);
    } else {
      // Small strings are loaded through stack if they cross page boundary.
      __ string_indexof($str1$$Register, $str2$$Register,
                        $cnt1$$Register, $cnt2$$Register,
                        icnt2, $result$$Register,
                        $tmp_vec$$XMMRegister, $tmp$$Register, StrIntrinsicNode::UL);
    }
  %}
  ins_pipe( pipe_slow );
%}

instruct string_indexofL(rdi_RegP str1, rdx_RegI cnt1, rsi_RegP str2, rax_RegI cnt2,
                         rbx_RegI result, legRegD tmp_vec, rcx_RegI tmp, rFlagsReg cr)
%{
  predicate(UseSSE42Intrinsics && (((StrIndexOfNode*)n)->encoding() == StrIntrinsicNode::LL));
  match(Set result (StrIndexOf (Binary str1 cnt1) (Binary str2 cnt2)));
  effect(TEMP tmp_vec, USE_KILL str1, USE_KILL str2, USE_KILL cnt1, USE_KILL cnt2, KILL tmp, KILL cr);

  format %{ "String IndexOf byte[] $str1,$cnt1,$str2,$cnt2 -> $result   // KILL all" %}
  ins_encode %{
    __ string_indexof($str1$$Register, $str2$$Register,
                      $cnt1$$Register, $cnt2$$Register,
                      (-1), $result$$Register,
                      $tmp_vec$$XMMRegister, $tmp$$Register, StrIntrinsicNode::LL);
  %}
  ins_pipe( pipe_slow );
%}

instruct string_indexofU(rdi_RegP str1, rdx_RegI cnt1, rsi_RegP str2, rax_RegI cnt2,
                         rbx_RegI result, legRegD tmp_vec, rcx_RegI tmp, rFlagsReg cr)
%{
  predicate(UseSSE42Intrinsics && (((StrIndexOfNode*)n)->encoding() == StrIntrinsicNode::UU));
  match(Set result (StrIndexOf (Binary str1 cnt1) (Binary str2 cnt2)));
  effect(TEMP tmp_vec, USE_KILL str1, USE_KILL str2, USE_KILL cnt1, USE_KILL cnt2, KILL tmp, KILL cr);

  format %{ "String IndexOf char[] $str1,$cnt1,$str2,$cnt2 -> $result   // KILL all" %}
  ins_encode %{
    __ string_indexof($str1$$Register, $str2$$Register,
                      $cnt1$$Register, $cnt2$$Register,
                      (-1), $result$$Register,
                      $tmp_vec$$XMMRegister, $tmp$$Register, StrIntrinsicNode::UU);
  %}
  ins_pipe( pipe_slow );
%}

instruct string_indexofUL(rdi_RegP str1, rdx_RegI cnt1, rsi_RegP str2, rax_RegI cnt2,
                          rbx_RegI result, legRegD tmp_vec, rcx_RegI tmp, rFlagsReg cr)
%{
  predicate(UseSSE42Intrinsics && (((StrIndexOfNode*)n)->encoding() == StrIntrinsicNode::UL));
  match(Set result (StrIndexOf (Binary str1 cnt1) (Binary str2 cnt2)));
  effect(TEMP tmp_vec, USE_KILL str1, USE_KILL str2, USE_KILL cnt1, USE_KILL cnt2, KILL tmp, KILL cr);

  format %{ "String IndexOf char[] $str1,$cnt1,$str2,$cnt2 -> $result   // KILL all" %}
  ins_encode %{
    __ string_indexof($str1$$Register, $str2$$Register,
                      $cnt1$$Register, $cnt2$$Register,
                      (-1), $result$$Register,
                      $tmp_vec$$XMMRegister, $tmp$$Register, StrIntrinsicNode::UL);
  %}
  ins_pipe( pipe_slow );
%}

instruct string_indexof_char(rdi_RegP str1, rdx_RegI cnt1, rax_RegI ch,
                              rbx_RegI result, legRegD tmp_vec1, legRegD tmp_vec2, legRegD tmp_vec3, rcx_RegI tmp, rFlagsReg cr)
%{
  predicate(UseSSE42Intrinsics && (((StrIndexOfCharNode*)n)->encoding() == StrIntrinsicNode::U));
  match(Set result (StrIndexOfChar (Binary str1 cnt1) ch));
  effect(TEMP tmp_vec1, TEMP tmp_vec2, TEMP tmp_vec3, USE_KILL str1, USE_KILL cnt1, USE_KILL ch, TEMP tmp, KILL cr);
  format %{ "StringUTF16 IndexOf char[] $str1,$cnt1,$ch -> $result   // KILL all" %}
  ins_encode %{
    __ string_indexof_char($str1$$Register, $cnt1$$Register, $ch$$Register, $result$$Register,
                           $tmp_vec1$$XMMRegister, $tmp_vec2$$XMMRegister, $tmp_vec3$$XMMRegister, $tmp$$Register);
  %}
  ins_pipe( pipe_slow );
%}

instruct stringL_indexof_char(rdi_RegP str1, rdx_RegI cnt1, rax_RegI ch,
                              rbx_RegI result, legRegD tmp_vec1, legRegD tmp_vec2, legRegD tmp_vec3, rcx_RegI tmp, rFlagsReg cr)
%{
  predicate(UseSSE42Intrinsics && (((StrIndexOfCharNode*)n)->encoding() == StrIntrinsicNode::L));
  match(Set result (StrIndexOfChar (Binary str1 cnt1) ch));
  effect(TEMP tmp_vec1, TEMP tmp_vec2, TEMP tmp_vec3, USE_KILL str1, USE_KILL cnt1, USE_KILL ch, TEMP tmp, KILL cr);
  format %{ "StringLatin1 IndexOf char[] $str1,$cnt1,$ch -> $result   // KILL all" %}
  ins_encode %{
    __ stringL_indexof_char($str1$$Register, $cnt1$$Register, $ch$$Register, $result$$Register,
                           $tmp_vec1$$XMMRegister, $tmp_vec2$$XMMRegister, $tmp_vec3$$XMMRegister, $tmp$$Register);
  %}
  ins_pipe( pipe_slow );
%}

// fast string equals
instruct string_equals(rdi_RegP str1, rsi_RegP str2, rcx_RegI cnt, rax_RegI result,
                       legRegD tmp1, legRegD tmp2, rbx_RegI tmp3, rFlagsReg cr)
%{
  predicate(!VM_Version::supports_avx512vlbw());
  match(Set result (StrEquals (Binary str1 str2) cnt));
  effect(TEMP tmp1, TEMP tmp2, USE_KILL str1, USE_KILL str2, USE_KILL cnt, KILL tmp3, KILL cr);

  format %{ "String Equals $str1,$str2,$cnt -> $result    // KILL $tmp1, $tmp2, $tmp3" %}
  ins_encode %{
    __ arrays_equals(false, $str1$$Register, $str2$$Register,
                     $cnt$$Register, $result$$Register, $tmp3$$Register,
                     $tmp1$$XMMRegister, $tmp2$$XMMRegister, false /* char */, knoreg);
  %}
  ins_pipe( pipe_slow );
%}

instruct string_equals_evex(rdi_RegP str1, rsi_RegP str2, rcx_RegI cnt, rax_RegI result,
                           legRegD tmp1, legRegD tmp2, kReg ktmp, rbx_RegI tmp3, rFlagsReg cr)
%{
  predicate(VM_Version::supports_avx512vlbw());
  match(Set result (StrEquals (Binary str1 str2) cnt));
  effect(TEMP tmp1, TEMP tmp2, TEMP ktmp, USE_KILL str1, USE_KILL str2, USE_KILL cnt, KILL tmp3, KILL cr);

  format %{ "String Equals $str1,$str2,$cnt -> $result    // KILL $tmp1, $tmp2, $tmp3" %}
  ins_encode %{
    __ arrays_equals(false, $str1$$Register, $str2$$Register,
                     $cnt$$Register, $result$$Register, $tmp3$$Register,
                     $tmp1$$XMMRegister, $tmp2$$XMMRegister, false /* char */, $ktmp$$KRegister);
  %}
  ins_pipe( pipe_slow );
%}

// fast array equals
instruct array_equalsB(rdi_RegP ary1, rsi_RegP ary2, rax_RegI result,
                       legRegD tmp1, legRegD tmp2, rcx_RegI tmp3, rbx_RegI tmp4, rFlagsReg cr)
%{
  predicate(!VM_Version::supports_avx512vlbw() && ((AryEqNode*)n)->encoding() == StrIntrinsicNode::LL);
  match(Set result (AryEq ary1 ary2));
  effect(TEMP tmp1, TEMP tmp2, USE_KILL ary1, USE_KILL ary2, KILL tmp3, KILL tmp4, KILL cr);

  format %{ "Array Equals byte[] $ary1,$ary2 -> $result   // KILL $tmp1, $tmp2, $tmp3, $tmp4" %}
  ins_encode %{
    __ arrays_equals(true, $ary1$$Register, $ary2$$Register,
                     $tmp3$$Register, $result$$Register, $tmp4$$Register,
                     $tmp1$$XMMRegister, $tmp2$$XMMRegister, false /* char */, knoreg);
  %}
  ins_pipe( pipe_slow );
%}

instruct array_equalsB_evex(rdi_RegP ary1, rsi_RegP ary2, rax_RegI result,
                            legRegD tmp1, legRegD tmp2, kReg ktmp, rcx_RegI tmp3, rbx_RegI tmp4, rFlagsReg cr)
%{
  predicate(VM_Version::supports_avx512vlbw() && ((AryEqNode*)n)->encoding() == StrIntrinsicNode::LL);
  match(Set result (AryEq ary1 ary2));
  effect(TEMP tmp1, TEMP tmp2, TEMP ktmp, USE_KILL ary1, USE_KILL ary2, KILL tmp3, KILL tmp4, KILL cr);

  format %{ "Array Equals byte[] $ary1,$ary2 -> $result   // KILL $tmp1, $tmp2, $tmp3, $tmp4" %}
  ins_encode %{
    __ arrays_equals(true, $ary1$$Register, $ary2$$Register,
                     $tmp3$$Register, $result$$Register, $tmp4$$Register,
                     $tmp1$$XMMRegister, $tmp2$$XMMRegister, false /* char */, $ktmp$$KRegister);
  %}
  ins_pipe( pipe_slow );
%}

instruct array_equalsC(rdi_RegP ary1, rsi_RegP ary2, rax_RegI result,
                       legRegD tmp1, legRegD tmp2, rcx_RegI tmp3, rbx_RegI tmp4, rFlagsReg cr)
%{
  predicate(!VM_Version::supports_avx512vlbw() && ((AryEqNode*)n)->encoding() == StrIntrinsicNode::UU);
  match(Set result (AryEq ary1 ary2));
  effect(TEMP tmp1, TEMP tmp2, USE_KILL ary1, USE_KILL ary2, KILL tmp3, KILL tmp4, KILL cr);

  format %{ "Array Equals char[] $ary1,$ary2 -> $result   // KILL $tmp1, $tmp2, $tmp3, $tmp4" %}
  ins_encode %{
    __ arrays_equals(true, $ary1$$Register, $ary2$$Register,
                     $tmp3$$Register, $result$$Register, $tmp4$$Register,
                     $tmp1$$XMMRegister, $tmp2$$XMMRegister, true /* char */, knoreg);
  %}
  ins_pipe( pipe_slow );
%}

instruct array_equalsC_evex(rdi_RegP ary1, rsi_RegP ary2, rax_RegI result,
                            legRegD tmp1, legRegD tmp2, kReg ktmp, rcx_RegI tmp3, rbx_RegI tmp4, rFlagsReg cr)
%{
  predicate(VM_Version::supports_avx512vlbw() && ((AryEqNode*)n)->encoding() == StrIntrinsicNode::UU);
  match(Set result (AryEq ary1 ary2));
  effect(TEMP tmp1, TEMP tmp2, TEMP ktmp, USE_KILL ary1, USE_KILL ary2, KILL tmp3, KILL tmp4, KILL cr);

  format %{ "Array Equals char[] $ary1,$ary2 -> $result   // KILL $tmp1, $tmp2, $tmp3, $tmp4" %}
  ins_encode %{
    __ arrays_equals(true, $ary1$$Register, $ary2$$Register,
                     $tmp3$$Register, $result$$Register, $tmp4$$Register,
                     $tmp1$$XMMRegister, $tmp2$$XMMRegister, true /* char */, $ktmp$$KRegister);
  %}
  ins_pipe( pipe_slow );
%}

instruct count_positives(rsi_RegP ary1, rcx_RegI len, rax_RegI result,
                         legRegD tmp1, legRegD tmp2, rbx_RegI tmp3, rFlagsReg cr,)
%{
  predicate(!VM_Version::supports_avx512vlbw() || !VM_Version::supports_bmi2());
  match(Set result (CountPositives ary1 len));
  effect(TEMP tmp1, TEMP tmp2, USE_KILL ary1, USE_KILL len, KILL tmp3, KILL cr);

  format %{ "countPositives byte[] $ary1,$len -> $result   // KILL $tmp1, $tmp2, $tmp3" %}
  ins_encode %{
    __ count_positives($ary1$$Register, $len$$Register,
                       $result$$Register, $tmp3$$Register,
                       $tmp1$$XMMRegister, $tmp2$$XMMRegister, knoreg, knoreg);
  %}
  ins_pipe( pipe_slow );
%}

instruct count_positives_evex(rsi_RegP ary1, rcx_RegI len, rax_RegI result,
                              legRegD tmp1, legRegD tmp2, kReg ktmp1, kReg ktmp2, rbx_RegI tmp3, rFlagsReg cr,)
%{
  predicate(VM_Version::supports_avx512vlbw() && VM_Version::supports_bmi2());
  match(Set result (CountPositives ary1 len));
  effect(TEMP tmp1, TEMP tmp2, TEMP ktmp1, TEMP ktmp2, USE_KILL ary1, USE_KILL len, KILL tmp3, KILL cr);

  format %{ "countPositives byte[] $ary1,$len -> $result   // KILL $tmp1, $tmp2, $tmp3" %}
  ins_encode %{
    __ count_positives($ary1$$Register, $len$$Register,
                       $result$$Register, $tmp3$$Register,
                       $tmp1$$XMMRegister, $tmp2$$XMMRegister, $ktmp1$$KRegister, $ktmp2$$KRegister);
  %}
  ins_pipe( pipe_slow );
%}

// fast char[] to byte[] compression
instruct string_compress(rsi_RegP src, rdi_RegP dst, rdx_RegI len, legRegD tmp1, legRegD tmp2, legRegD tmp3,
                         legRegD tmp4, rcx_RegI tmp5, rax_RegI result, rFlagsReg cr) %{
  predicate(!VM_Version::supports_avx512vlbw() || !VM_Version::supports_bmi2());
  match(Set result (StrCompressedCopy src (Binary dst len)));
  effect(TEMP tmp1, TEMP tmp2, TEMP tmp3, TEMP tmp4, USE_KILL src, USE_KILL dst,
         USE_KILL len, KILL tmp5, KILL cr);

  format %{ "String Compress $src,$dst -> $result    // KILL RAX, RCX, RDX" %}
  ins_encode %{
    __ char_array_compress($src$$Register, $dst$$Register, $len$$Register,
                           $tmp1$$XMMRegister, $tmp2$$XMMRegister, $tmp3$$XMMRegister,
                           $tmp4$$XMMRegister, $tmp5$$Register, $result$$Register,
                           knoreg, knoreg);
  %}
  ins_pipe( pipe_slow );
%}

instruct string_compress_evex(rsi_RegP src, rdi_RegP dst, rdx_RegI len, legRegD tmp1, legRegD tmp2, legRegD tmp3,
                              legRegD tmp4, kReg ktmp1, kReg ktmp2, rcx_RegI tmp5, rax_RegI result, rFlagsReg cr) %{
  predicate(VM_Version::supports_avx512vlbw() && VM_Version::supports_bmi2());
  match(Set result (StrCompressedCopy src (Binary dst len)));
  effect(TEMP tmp1, TEMP tmp2, TEMP tmp3, TEMP tmp4, TEMP ktmp1, TEMP ktmp2, USE_KILL src, USE_KILL dst,
         USE_KILL len, KILL tmp5, KILL cr);

  format %{ "String Compress $src,$dst -> $result    // KILL RAX, RCX, RDX" %}
  ins_encode %{
    __ char_array_compress($src$$Register, $dst$$Register, $len$$Register,
                           $tmp1$$XMMRegister, $tmp2$$XMMRegister, $tmp3$$XMMRegister,
                           $tmp4$$XMMRegister, $tmp5$$Register, $result$$Register,
                           $ktmp1$$KRegister, $ktmp2$$KRegister);
  %}
  ins_pipe( pipe_slow );
%}
// fast byte[] to char[] inflation
instruct string_inflate(Universe dummy, rsi_RegP src, rdi_RegP dst, rdx_RegI len,
                        legRegD tmp1, rcx_RegI tmp2, rFlagsReg cr) %{
  predicate(!VM_Version::supports_avx512vlbw() || !VM_Version::supports_bmi2());
  match(Set dummy (StrInflatedCopy src (Binary dst len)));
  effect(TEMP tmp1, TEMP tmp2, USE_KILL src, USE_KILL dst, USE_KILL len, KILL cr);

  format %{ "String Inflate $src,$dst    // KILL $tmp1, $tmp2" %}
  ins_encode %{
    __ byte_array_inflate($src$$Register, $dst$$Register, $len$$Register,
                          $tmp1$$XMMRegister, $tmp2$$Register, knoreg);
  %}
  ins_pipe( pipe_slow );
%}

instruct string_inflate_evex(Universe dummy, rsi_RegP src, rdi_RegP dst, rdx_RegI len,
                             legRegD tmp1, kReg ktmp, rcx_RegI tmp2, rFlagsReg cr) %{
  predicate(VM_Version::supports_avx512vlbw() && VM_Version::supports_bmi2());
  match(Set dummy (StrInflatedCopy src (Binary dst len)));
  effect(TEMP tmp1, TEMP tmp2, TEMP ktmp, USE_KILL src, USE_KILL dst, USE_KILL len, KILL cr);

  format %{ "String Inflate $src,$dst    // KILL $tmp1, $tmp2" %}
  ins_encode %{
    __ byte_array_inflate($src$$Register, $dst$$Register, $len$$Register,
                          $tmp1$$XMMRegister, $tmp2$$Register, $ktmp$$KRegister);
  %}
  ins_pipe( pipe_slow );
%}

// encode char[] to byte[] in ISO_8859_1
instruct encode_iso_array(rsi_RegP src, rdi_RegP dst, rdx_RegI len,
                          legRegD tmp1, legRegD tmp2, legRegD tmp3, legRegD tmp4,
                          rcx_RegI tmp5, rax_RegI result, rFlagsReg cr) %{
  predicate(!((EncodeISOArrayNode*)n)->is_ascii());
  match(Set result (EncodeISOArray src (Binary dst len)));
  effect(TEMP tmp1, TEMP tmp2, TEMP tmp3, TEMP tmp4, USE_KILL src, USE_KILL dst, USE_KILL len, KILL tmp5, KILL cr);

  format %{ "Encode iso array $src,$dst,$len -> $result    // KILL RCX, RDX, $tmp1, $tmp2, $tmp3, $tmp4, RSI, RDI " %}
  ins_encode %{
    __ encode_iso_array($src$$Register, $dst$$Register, $len$$Register,
                        $tmp1$$XMMRegister, $tmp2$$XMMRegister, $tmp3$$XMMRegister,
                        $tmp4$$XMMRegister, $tmp5$$Register, $result$$Register, false);
  %}
  ins_pipe( pipe_slow );
%}

// encode char[] to byte[] in ASCII
instruct encode_ascii_array(rsi_RegP src, rdi_RegP dst, rdx_RegI len,
                            legRegD tmp1, legRegD tmp2, legRegD tmp3, legRegD tmp4,
                            rcx_RegI tmp5, rax_RegI result, rFlagsReg cr) %{
  predicate(((EncodeISOArrayNode*)n)->is_ascii());
  match(Set result (EncodeISOArray src (Binary dst len)));
  effect(TEMP tmp1, TEMP tmp2, TEMP tmp3, TEMP tmp4, USE_KILL src, USE_KILL dst, USE_KILL len, KILL tmp5, KILL cr);

  format %{ "Encode ascii array $src,$dst,$len -> $result    // KILL RCX, RDX, $tmp1, $tmp2, $tmp3, $tmp4, RSI, RDI " %}
  ins_encode %{
    __ encode_iso_array($src$$Register, $dst$$Register, $len$$Register,
                        $tmp1$$XMMRegister, $tmp2$$XMMRegister, $tmp3$$XMMRegister,
                        $tmp4$$XMMRegister, $tmp5$$Register, $result$$Register, true);
  %}
  ins_pipe( pipe_slow );
%}

//----------Overflow Math Instructions-----------------------------------------

instruct overflowAddI_rReg(rFlagsReg cr, rax_RegI op1, rRegI op2)
%{
  match(Set cr (OverflowAddI op1 op2));
  effect(DEF cr, USE_KILL op1, USE op2);

  format %{ "addl    $op1, $op2\t# overflow check int" %}

  ins_encode %{
    __ addl($op1$$Register, $op2$$Register);
  %}
  ins_pipe(ialu_reg_reg);
%}

instruct overflowAddI_rReg_imm(rFlagsReg cr, rax_RegI op1, immI op2)
%{
  match(Set cr (OverflowAddI op1 op2));
  effect(DEF cr, USE_KILL op1, USE op2);

  format %{ "addl    $op1, $op2\t# overflow check int" %}

  ins_encode %{
    __ addl($op1$$Register, $op2$$constant);
  %}
  ins_pipe(ialu_reg_reg);
%}

instruct overflowAddL_rReg(rFlagsReg cr, rax_RegL op1, rRegL op2)
%{
  match(Set cr (OverflowAddL op1 op2));
  effect(DEF cr, USE_KILL op1, USE op2);

  format %{ "addq    $op1, $op2\t# overflow check long" %}
  ins_encode %{
    __ addq($op1$$Register, $op2$$Register);
  %}
  ins_pipe(ialu_reg_reg);
%}

instruct overflowAddL_rReg_imm(rFlagsReg cr, rax_RegL op1, immL32 op2)
%{
  match(Set cr (OverflowAddL op1 op2));
  effect(DEF cr, USE_KILL op1, USE op2);

  format %{ "addq    $op1, $op2\t# overflow check long" %}
  ins_encode %{
    __ addq($op1$$Register, $op2$$constant);
  %}
  ins_pipe(ialu_reg_reg);
%}

instruct overflowSubI_rReg(rFlagsReg cr, rRegI op1, rRegI op2)
%{
  match(Set cr (OverflowSubI op1 op2));

  format %{ "cmpl    $op1, $op2\t# overflow check int" %}
  ins_encode %{
    __ cmpl($op1$$Register, $op2$$Register);
  %}
  ins_pipe(ialu_reg_reg);
%}

instruct overflowSubI_rReg_imm(rFlagsReg cr, rRegI op1, immI op2)
%{
  match(Set cr (OverflowSubI op1 op2));

  format %{ "cmpl    $op1, $op2\t# overflow check int" %}
  ins_encode %{
    __ cmpl($op1$$Register, $op2$$constant);
  %}
  ins_pipe(ialu_reg_reg);
%}

instruct overflowSubL_rReg(rFlagsReg cr, rRegL op1, rRegL op2)
%{
  match(Set cr (OverflowSubL op1 op2));

  format %{ "cmpq    $op1, $op2\t# overflow check long" %}
  ins_encode %{
    __ cmpq($op1$$Register, $op2$$Register);
  %}
  ins_pipe(ialu_reg_reg);
%}

instruct overflowSubL_rReg_imm(rFlagsReg cr, rRegL op1, immL32 op2)
%{
  match(Set cr (OverflowSubL op1 op2));

  format %{ "cmpq    $op1, $op2\t# overflow check long" %}
  ins_encode %{
    __ cmpq($op1$$Register, $op2$$constant);
  %}
  ins_pipe(ialu_reg_reg);
%}

instruct overflowNegI_rReg(rFlagsReg cr, immI_0 zero, rax_RegI op2)
%{
  match(Set cr (OverflowSubI zero op2));
  effect(DEF cr, USE_KILL op2);

  format %{ "negl    $op2\t# overflow check int" %}
  ins_encode %{
    __ negl($op2$$Register);
  %}
  ins_pipe(ialu_reg_reg);
%}

instruct overflowNegL_rReg(rFlagsReg cr, immL0 zero, rax_RegL op2)
%{
  match(Set cr (OverflowSubL zero op2));
  effect(DEF cr, USE_KILL op2);

  format %{ "negq    $op2\t# overflow check long" %}
  ins_encode %{
    __ negq($op2$$Register);
  %}
  ins_pipe(ialu_reg_reg);
%}

instruct overflowMulI_rReg(rFlagsReg cr, rax_RegI op1, rRegI op2)
%{
  match(Set cr (OverflowMulI op1 op2));
  effect(DEF cr, USE_KILL op1, USE op2);

  format %{ "imull    $op1, $op2\t# overflow check int" %}
  ins_encode %{
    __ imull($op1$$Register, $op2$$Register);
  %}
  ins_pipe(ialu_reg_reg_alu0);
%}

instruct overflowMulI_rReg_imm(rFlagsReg cr, rRegI op1, immI op2, rRegI tmp)
%{
  match(Set cr (OverflowMulI op1 op2));
  effect(DEF cr, TEMP tmp, USE op1, USE op2);

  format %{ "imull    $tmp, $op1, $op2\t# overflow check int" %}
  ins_encode %{
    __ imull($tmp$$Register, $op1$$Register, $op2$$constant);
  %}
  ins_pipe(ialu_reg_reg_alu0);
%}

instruct overflowMulL_rReg(rFlagsReg cr, rax_RegL op1, rRegL op2)
%{
  match(Set cr (OverflowMulL op1 op2));
  effect(DEF cr, USE_KILL op1, USE op2);

  format %{ "imulq    $op1, $op2\t# overflow check long" %}
  ins_encode %{
    __ imulq($op1$$Register, $op2$$Register);
  %}
  ins_pipe(ialu_reg_reg_alu0);
%}

instruct overflowMulL_rReg_imm(rFlagsReg cr, rRegL op1, immL32 op2, rRegL tmp)
%{
  match(Set cr (OverflowMulL op1 op2));
  effect(DEF cr, TEMP tmp, USE op1, USE op2);

  format %{ "imulq    $tmp, $op1, $op2\t# overflow check long" %}
  ins_encode %{
    __ imulq($tmp$$Register, $op1$$Register, $op2$$constant);
  %}
  ins_pipe(ialu_reg_reg_alu0);
%}


//----------Control Flow Instructions------------------------------------------
// Signed compare Instructions

// XXX more variants!!
instruct compI_rReg(rFlagsReg cr, rRegI op1, rRegI op2)
%{
  match(Set cr (CmpI op1 op2));
  effect(DEF cr, USE op1, USE op2);

  format %{ "cmpl    $op1, $op2" %}
  ins_encode %{
    __ cmpl($op1$$Register, $op2$$Register);
  %}
  ins_pipe(ialu_cr_reg_reg);
%}

instruct compI_rReg_imm(rFlagsReg cr, rRegI op1, immI op2)
%{
  match(Set cr (CmpI op1 op2));

  format %{ "cmpl    $op1, $op2" %}
  ins_encode %{
    __ cmpl($op1$$Register, $op2$$constant);
  %}
  ins_pipe(ialu_cr_reg_imm);
%}

instruct compI_rReg_mem(rFlagsReg cr, rRegI op1, memory op2)
%{
  match(Set cr (CmpI op1 (LoadI op2)));

  ins_cost(500); // XXX
  format %{ "cmpl    $op1, $op2" %}
  ins_encode %{
    __ cmpl($op1$$Register, $op2$$Address);
  %}
  ins_pipe(ialu_cr_reg_mem);
%}

instruct testI_reg(rFlagsReg cr, rRegI src, immI_0 zero)
%{
  match(Set cr (CmpI src zero));

  format %{ "testl   $src, $src" %}
  ins_encode %{
    __ testl($src$$Register, $src$$Register);
  %}
  ins_pipe(ialu_cr_reg_imm);
%}

instruct testI_reg_imm(rFlagsReg cr, rRegI src, immI con, immI_0 zero)
%{
  match(Set cr (CmpI (AndI src con) zero));

  format %{ "testl   $src, $con" %}
  ins_encode %{
    __ testl($src$$Register, $con$$constant);
  %}
  ins_pipe(ialu_cr_reg_imm);
%}

instruct testI_reg_mem(rFlagsReg cr, rRegI src, memory mem, immI_0 zero)
%{
  match(Set cr (CmpI (AndI src (LoadI mem)) zero));

  format %{ "testl   $src, $mem" %}
  ins_encode %{
    __ testl($src$$Register, $mem$$Address);
  %}
  ins_pipe(ialu_cr_reg_mem);
%}

// Unsigned compare Instructions; really, same as signed except they
// produce an rFlagsRegU instead of rFlagsReg.
instruct compU_rReg(rFlagsRegU cr, rRegI op1, rRegI op2)
%{
  match(Set cr (CmpU op1 op2));

  format %{ "cmpl    $op1, $op2\t# unsigned" %}
  ins_encode %{
    __ cmpl($op1$$Register, $op2$$Register);
  %}
  ins_pipe(ialu_cr_reg_reg);
%}

instruct compU_rReg_imm(rFlagsRegU cr, rRegI op1, immI op2)
%{
  match(Set cr (CmpU op1 op2));

  format %{ "cmpl    $op1, $op2\t# unsigned" %}
  ins_encode %{
    __ cmpl($op1$$Register, $op2$$constant);
  %}
  ins_pipe(ialu_cr_reg_imm);
%}

instruct compU_rReg_mem(rFlagsRegU cr, rRegI op1, memory op2)
%{
  match(Set cr (CmpU op1 (LoadI op2)));

  ins_cost(500); // XXX
  format %{ "cmpl    $op1, $op2\t# unsigned" %}
  ins_encode %{
    __ cmpl($op1$$Register, $op2$$Address);
  %}
  ins_pipe(ialu_cr_reg_mem);
%}

// // // Cisc-spilled version of cmpU_rReg
// //instruct compU_mem_rReg(rFlagsRegU cr, memory op1, rRegI op2)
// //%{
// //  match(Set cr (CmpU (LoadI op1) op2));
// //
// //  format %{ "CMPu   $op1,$op2" %}
// //  ins_cost(500);
// //  opcode(0x39);  /* Opcode 39 /r */
// //  ins_encode( OpcP, reg_mem( op1, op2) );
// //%}

instruct testU_reg(rFlagsRegU cr, rRegI src, immI_0 zero)
%{
  match(Set cr (CmpU src zero));

  format %{ "testl   $src, $src\t# unsigned" %}
  ins_encode %{
    __ testl($src$$Register, $src$$Register);
  %}
  ins_pipe(ialu_cr_reg_imm);
%}

instruct compP_rReg(rFlagsRegU cr, rRegP op1, rRegP op2)
%{
  match(Set cr (CmpP op1 op2));

  format %{ "cmpq    $op1, $op2\t# ptr" %}
  ins_encode %{
    __ cmpq($op1$$Register, $op2$$Register);
  %}
  ins_pipe(ialu_cr_reg_reg);
%}

instruct compP_rReg_mem(rFlagsRegU cr, rRegP op1, memory op2)
%{
  match(Set cr (CmpP op1 (LoadP op2)));
  predicate(n->in(2)->as_Load()->barrier_data() == 0);

  ins_cost(500); // XXX
  format %{ "cmpq    $op1, $op2\t# ptr" %}
  ins_encode %{
    __ cmpq($op1$$Register, $op2$$Address);
  %}
  ins_pipe(ialu_cr_reg_mem);
%}

// // // Cisc-spilled version of cmpP_rReg
// //instruct compP_mem_rReg(rFlagsRegU cr, memory op1, rRegP op2)
// //%{
// //  match(Set cr (CmpP (LoadP op1) op2));
// //
// //  format %{ "CMPu   $op1,$op2" %}
// //  ins_cost(500);
// //  opcode(0x39);  /* Opcode 39 /r */
// //  ins_encode( OpcP, reg_mem( op1, op2) );
// //%}

// XXX this is generalized by compP_rReg_mem???
// Compare raw pointer (used in out-of-heap check).
// Only works because non-oop pointers must be raw pointers
// and raw pointers have no anti-dependencies.
instruct compP_mem_rReg(rFlagsRegU cr, rRegP op1, memory op2)
%{
  predicate(n->in(2)->in(2)->bottom_type()->reloc() == relocInfo::none &&
            n->in(2)->as_Load()->barrier_data() == 0);
  match(Set cr (CmpP op1 (LoadP op2)));

  format %{ "cmpq    $op1, $op2\t# raw ptr" %}
  ins_encode %{
    __ cmpq($op1$$Register, $op2$$Address);
  %}
  ins_pipe(ialu_cr_reg_mem);
%}

// This will generate a signed flags result. This should be OK since
// any compare to a zero should be eq/neq.
instruct testP_reg(rFlagsReg cr, rRegP src, immP0 zero)
%{
  match(Set cr (CmpP src zero));

  format %{ "testq   $src, $src\t# ptr" %}
  ins_encode %{
    __ testq($src$$Register, $src$$Register);
  %}
  ins_pipe(ialu_cr_reg_imm);
%}

// This will generate a signed flags result. This should be OK since
// any compare to a zero should be eq/neq.
instruct testP_mem(rFlagsReg cr, memory op, immP0 zero)
%{
  predicate((!UseCompressedOops || (CompressedOops::base() != NULL)) &&
            n->in(1)->as_Load()->barrier_data() == 0);
  match(Set cr (CmpP (LoadP op) zero));

  ins_cost(500); // XXX
  format %{ "testq   $op, 0xffffffffffffffff\t# ptr" %}
  ins_encode %{
    __ testq($op$$Address, 0xFFFFFFFF);
  %}
  ins_pipe(ialu_cr_reg_imm);
%}

instruct testP_mem_reg0(rFlagsReg cr, memory mem, immP0 zero)
%{
  predicate(UseCompressedOops && (CompressedOops::base() == NULL) &&
            n->in(1)->as_Load()->barrier_data() == 0);
  match(Set cr (CmpP (LoadP mem) zero));

  format %{ "cmpq    R12, $mem\t# ptr (R12_heapbase==0)" %}
  ins_encode %{
    __ cmpq(r12, $mem$$Address);
  %}
  ins_pipe(ialu_cr_reg_mem);
%}

instruct compN_rReg(rFlagsRegU cr, rRegN op1, rRegN op2)
%{
  match(Set cr (CmpN op1 op2));

  format %{ "cmpl    $op1, $op2\t# compressed ptr" %}
  ins_encode %{ __ cmpl($op1$$Register, $op2$$Register); %}
  ins_pipe(ialu_cr_reg_reg);
%}

instruct compN_rReg_mem(rFlagsRegU cr, rRegN src, memory mem)
%{
  match(Set cr (CmpN src (LoadN mem)));

  format %{ "cmpl    $src, $mem\t# compressed ptr" %}
  ins_encode %{
    __ cmpl($src$$Register, $mem$$Address);
  %}
  ins_pipe(ialu_cr_reg_mem);
%}

instruct compN_rReg_imm(rFlagsRegU cr, rRegN op1, immN op2) %{
  match(Set cr (CmpN op1 op2));

  format %{ "cmpl    $op1, $op2\t# compressed ptr" %}
  ins_encode %{
    __ cmp_narrow_oop($op1$$Register, (jobject)$op2$$constant);
  %}
  ins_pipe(ialu_cr_reg_imm);
%}

instruct compN_mem_imm(rFlagsRegU cr, memory mem, immN src)
%{
  match(Set cr (CmpN src (LoadN mem)));

  format %{ "cmpl    $mem, $src\t# compressed ptr" %}
  ins_encode %{
    __ cmp_narrow_oop($mem$$Address, (jobject)$src$$constant);
  %}
  ins_pipe(ialu_cr_reg_mem);
%}

instruct compN_rReg_imm_klass(rFlagsRegU cr, rRegN op1, immNKlass op2) %{
  match(Set cr (CmpN op1 op2));

  format %{ "cmpl    $op1, $op2\t# compressed klass ptr" %}
  ins_encode %{
    __ cmp_narrow_klass($op1$$Register, (Klass*)$op2$$constant);
  %}
  ins_pipe(ialu_cr_reg_imm);
%}

instruct compN_mem_imm_klass(rFlagsRegU cr, memory mem, immNKlass src)
%{
  match(Set cr (CmpN src (LoadNKlass mem)));

  format %{ "cmpl    $mem, $src\t# compressed klass ptr" %}
  ins_encode %{
    __ cmp_narrow_klass($mem$$Address, (Klass*)$src$$constant);
  %}
  ins_pipe(ialu_cr_reg_mem);
%}

instruct testN_reg(rFlagsReg cr, rRegN src, immN0 zero) %{
  match(Set cr (CmpN src zero));

  format %{ "testl   $src, $src\t# compressed ptr" %}
  ins_encode %{ __ testl($src$$Register, $src$$Register); %}
  ins_pipe(ialu_cr_reg_imm);
%}

instruct testN_mem(rFlagsReg cr, memory mem, immN0 zero)
%{
  predicate(CompressedOops::base() != NULL);
  match(Set cr (CmpN (LoadN mem) zero));

  ins_cost(500); // XXX
  format %{ "testl   $mem, 0xffffffff\t# compressed ptr" %}
  ins_encode %{
    __ cmpl($mem$$Address, (int)0xFFFFFFFF);
  %}
  ins_pipe(ialu_cr_reg_mem);
%}

instruct testN_mem_reg0(rFlagsReg cr, memory mem, immN0 zero)
%{
  predicate(CompressedOops::base() == NULL);
  match(Set cr (CmpN (LoadN mem) zero));

  format %{ "cmpl    R12, $mem\t# compressed ptr (R12_heapbase==0)" %}
  ins_encode %{
    __ cmpl(r12, $mem$$Address);
  %}
  ins_pipe(ialu_cr_reg_mem);
%}

// Yanked all unsigned pointer compare operations.
// Pointer compares are done with CmpP which is already unsigned.

instruct compL_rReg(rFlagsReg cr, rRegL op1, rRegL op2)
%{
  match(Set cr (CmpL op1 op2));

  format %{ "cmpq    $op1, $op2" %}
  ins_encode %{
    __ cmpq($op1$$Register, $op2$$Register);
  %}
  ins_pipe(ialu_cr_reg_reg);
%}

instruct compL_rReg_imm(rFlagsReg cr, rRegL op1, immL32 op2)
%{
  match(Set cr (CmpL op1 op2));

  format %{ "cmpq    $op1, $op2" %}
  ins_encode %{
    __ cmpq($op1$$Register, $op2$$constant);
  %}
  ins_pipe(ialu_cr_reg_imm);
%}

instruct compL_rReg_mem(rFlagsReg cr, rRegL op1, memory op2)
%{
  match(Set cr (CmpL op1 (LoadL op2)));

  format %{ "cmpq    $op1, $op2" %}
  ins_encode %{
    __ cmpq($op1$$Register, $op2$$Address);
  %}
  ins_pipe(ialu_cr_reg_mem);
%}

instruct testL_reg(rFlagsReg cr, rRegL src, immL0 zero)
%{
  match(Set cr (CmpL src zero));

  format %{ "testq   $src, $src" %}
  ins_encode %{
    __ testq($src$$Register, $src$$Register);
  %}
  ins_pipe(ialu_cr_reg_imm);
%}

instruct testL_reg_imm(rFlagsReg cr, rRegL src, immL32 con, immL0 zero)
%{
  match(Set cr (CmpL (AndL src con) zero));

  format %{ "testq   $src, $con\t# long" %}
  ins_encode %{
    __ testq($src$$Register, $con$$constant);
  %}
  ins_pipe(ialu_cr_reg_imm);
%}

instruct testL_reg_mem(rFlagsReg cr, rRegL src, memory mem, immL0 zero)
%{
  match(Set cr (CmpL (AndL src (LoadL mem)) zero));

  format %{ "testq   $src, $mem" %}
  ins_encode %{
    __ testq($src$$Register, $mem$$Address);
  %}
  ins_pipe(ialu_cr_reg_mem);
%}

instruct testL_reg_mem2(rFlagsReg cr, rRegP src, memory mem, immL0 zero)
%{
  match(Set cr (CmpL (AndL (CastP2X src) (LoadL mem)) zero));

  format %{ "testq   $src, $mem" %}
  ins_encode %{
    __ testq($src$$Register, $mem$$Address);
  %}
  ins_pipe(ialu_cr_reg_mem);
%}

// Manifest a CmpL result in an integer register.  Very painful.
// This is the test to avoid.
instruct cmpL3_reg_reg(rRegI dst, rRegL src1, rRegL src2, rFlagsReg flags)
%{
  match(Set dst (CmpL3 src1 src2));
  effect(KILL flags);

  ins_cost(275); // XXX
  format %{ "cmpq    $src1, $src2\t# CmpL3\n\t"
            "movl    $dst, -1\n\t"
            "jl,s    done\n\t"
            "setne   $dst\n\t"
            "movzbl  $dst, $dst\n\t"
    "done:" %}
  ins_encode %{
    Label done;
    __ cmpq($src1$$Register, $src2$$Register);
    __ movl($dst$$Register, -1);
    __ jccb(Assembler::less, done);
    __ setne($dst$$Register);
    __ movzbl($dst$$Register, $dst$$Register);
    __ bind(done);
  %}
  ins_pipe(pipe_slow);
%}

// Unsigned long compare Instructions; really, same as signed long except they
// produce an rFlagsRegU instead of rFlagsReg.
instruct compUL_rReg(rFlagsRegU cr, rRegL op1, rRegL op2)
%{
  match(Set cr (CmpUL op1 op2));

  format %{ "cmpq    $op1, $op2\t# unsigned" %}
  ins_encode %{
    __ cmpq($op1$$Register, $op2$$Register);
  %}
  ins_pipe(ialu_cr_reg_reg);
%}

instruct compUL_rReg_imm(rFlagsRegU cr, rRegL op1, immL32 op2)
%{
  match(Set cr (CmpUL op1 op2));

  format %{ "cmpq    $op1, $op2\t# unsigned" %}
  ins_encode %{
    __ cmpq($op1$$Register, $op2$$constant);
  %}
  ins_pipe(ialu_cr_reg_imm);
%}

instruct compUL_rReg_mem(rFlagsRegU cr, rRegL op1, memory op2)
%{
  match(Set cr (CmpUL op1 (LoadL op2)));

  format %{ "cmpq    $op1, $op2\t# unsigned" %}
  ins_encode %{
    __ cmpq($op1$$Register, $op2$$Address);
  %}
  ins_pipe(ialu_cr_reg_mem);
%}

instruct testUL_reg(rFlagsRegU cr, rRegL src, immL0 zero)
%{
  match(Set cr (CmpUL src zero));

  format %{ "testq   $src, $src\t# unsigned" %}
  ins_encode %{
    __ testq($src$$Register, $src$$Register);
  %}
  ins_pipe(ialu_cr_reg_imm);
%}

instruct compB_mem_imm(rFlagsReg cr, memory mem, immI8 imm)
%{
  match(Set cr (CmpI (LoadB mem) imm));

  ins_cost(125);
  format %{ "cmpb    $mem, $imm" %}
  ins_encode %{ __ cmpb($mem$$Address, $imm$$constant); %}
  ins_pipe(ialu_cr_reg_mem);
%}

instruct testUB_mem_imm(rFlagsReg cr, memory mem, immU7 imm, immI_0 zero)
%{
  match(Set cr (CmpI (AndI (LoadUB mem) imm) zero));

  ins_cost(125);
  format %{ "testb   $mem, $imm\t# ubyte" %}
  ins_encode %{ __ testb($mem$$Address, $imm$$constant); %}
  ins_pipe(ialu_cr_reg_mem);
%}

instruct testB_mem_imm(rFlagsReg cr, memory mem, immI8 imm, immI_0 zero)
%{
  match(Set cr (CmpI (AndI (LoadB mem) imm) zero));

  ins_cost(125);
  format %{ "testb   $mem, $imm\t# byte" %}
  ins_encode %{ __ testb($mem$$Address, $imm$$constant); %}
  ins_pipe(ialu_cr_reg_mem);
%}

//----------Max and Min--------------------------------------------------------
// Min Instructions

instruct cmovI_reg_g(rRegI dst, rRegI src, rFlagsReg cr)
%{
  effect(USE_DEF dst, USE src, USE cr);

  format %{ "cmovlgt $dst, $src\t# min" %}
  ins_encode %{
    __ cmovl(Assembler::greater, $dst$$Register, $src$$Register);
  %}
  ins_pipe(pipe_cmov_reg);
%}


instruct minI_rReg(rRegI dst, rRegI src)
%{
  match(Set dst (MinI dst src));

  ins_cost(200);
  expand %{
    rFlagsReg cr;
    compI_rReg(cr, dst, src);
    cmovI_reg_g(dst, src, cr);
  %}
%}

instruct cmovI_reg_l(rRegI dst, rRegI src, rFlagsReg cr)
%{
  effect(USE_DEF dst, USE src, USE cr);

  format %{ "cmovllt $dst, $src\t# max" %}
  ins_encode %{
    __ cmovl(Assembler::less, $dst$$Register, $src$$Register);
  %}
  ins_pipe(pipe_cmov_reg);
%}


instruct maxI_rReg(rRegI dst, rRegI src)
%{
  match(Set dst (MaxI dst src));

  ins_cost(200);
  expand %{
    rFlagsReg cr;
    compI_rReg(cr, dst, src);
    cmovI_reg_l(dst, src, cr);
  %}
%}

// ============================================================================
// Branch Instructions

// Jump Direct - Label defines a relative address from JMP+1
instruct jmpDir(label labl)
%{
  match(Goto);
  effect(USE labl);

  ins_cost(300);
  format %{ "jmp     $labl" %}
  size(5);
  ins_encode %{
    Label* L = $labl$$label;
    __ jmp(*L, false); // Always long jump
  %}
  ins_pipe(pipe_jmp);
%}

// Jump Direct Conditional - Label defines a relative address from Jcc+1
instruct jmpCon(cmpOp cop, rFlagsReg cr, label labl)
%{
  match(If cop cr);
  effect(USE labl);

  ins_cost(300);
  format %{ "j$cop     $labl" %}
  size(6);
  ins_encode %{
    Label* L = $labl$$label;
    __ jcc((Assembler::Condition)($cop$$cmpcode), *L, false); // Always long jump
  %}
  ins_pipe(pipe_jcc);
%}

// Jump Direct Conditional - Label defines a relative address from Jcc+1
instruct jmpLoopEnd(cmpOp cop, rFlagsReg cr, label labl)
%{
  match(CountedLoopEnd cop cr);
  effect(USE labl);

  ins_cost(300);
  format %{ "j$cop     $labl\t# loop end" %}
  size(6);
  ins_encode %{
    Label* L = $labl$$label;
    __ jcc((Assembler::Condition)($cop$$cmpcode), *L, false); // Always long jump
  %}
  ins_pipe(pipe_jcc);
%}

// Jump Direct Conditional - Label defines a relative address from Jcc+1
instruct jmpLoopEndU(cmpOpU cop, rFlagsRegU cmp, label labl) %{
  match(CountedLoopEnd cop cmp);
  effect(USE labl);

  ins_cost(300);
  format %{ "j$cop,u   $labl\t# loop end" %}
  size(6);
  ins_encode %{
    Label* L = $labl$$label;
    __ jcc((Assembler::Condition)($cop$$cmpcode), *L, false); // Always long jump
  %}
  ins_pipe(pipe_jcc);
%}

instruct jmpLoopEndUCF(cmpOpUCF cop, rFlagsRegUCF cmp, label labl) %{
  match(CountedLoopEnd cop cmp);
  effect(USE labl);

  ins_cost(200);
  format %{ "j$cop,u   $labl\t# loop end" %}
  size(6);
  ins_encode %{
    Label* L = $labl$$label;
    __ jcc((Assembler::Condition)($cop$$cmpcode), *L, false); // Always long jump
  %}
  ins_pipe(pipe_jcc);
%}

// Jump Direct Conditional - using unsigned comparison
instruct jmpConU(cmpOpU cop, rFlagsRegU cmp, label labl) %{
  match(If cop cmp);
  effect(USE labl);

  ins_cost(300);
  format %{ "j$cop,u   $labl" %}
  size(6);
  ins_encode %{
    Label* L = $labl$$label;
    __ jcc((Assembler::Condition)($cop$$cmpcode), *L, false); // Always long jump
  %}
  ins_pipe(pipe_jcc);
%}

instruct jmpConUCF(cmpOpUCF cop, rFlagsRegUCF cmp, label labl) %{
  match(If cop cmp);
  effect(USE labl);

  ins_cost(200);
  format %{ "j$cop,u   $labl" %}
  size(6);
  ins_encode %{
    Label* L = $labl$$label;
    __ jcc((Assembler::Condition)($cop$$cmpcode), *L, false); // Always long jump
  %}
  ins_pipe(pipe_jcc);
%}

instruct jmpConUCF2(cmpOpUCF2 cop, rFlagsRegUCF cmp, label labl) %{
  match(If cop cmp);
  effect(USE labl);

  ins_cost(200);
  format %{ $$template
    if ($cop$$cmpcode == Assembler::notEqual) {
      $$emit$$"jp,u    $labl\n\t"
      $$emit$$"j$cop,u   $labl"
    } else {
      $$emit$$"jp,u    done\n\t"
      $$emit$$"j$cop,u   $labl\n\t"
      $$emit$$"done:"
    }
  %}
  ins_encode %{
    Label* l = $labl$$label;
    if ($cop$$cmpcode == Assembler::notEqual) {
      __ jcc(Assembler::parity, *l, false);
      __ jcc(Assembler::notEqual, *l, false);
    } else if ($cop$$cmpcode == Assembler::equal) {
      Label done;
      __ jccb(Assembler::parity, done);
      __ jcc(Assembler::equal, *l, false);
      __ bind(done);
    } else {
       ShouldNotReachHere();
    }
  %}
  ins_pipe(pipe_jcc);
%}

// ============================================================================
// The 2nd slow-half of a subtype check.  Scan the subklass's 2ndary
// superklass array for an instance of the superklass.  Set a hidden
// internal cache on a hit (cache is checked with exposed code in
// gen_subtype_check()).  Return NZ for a miss or zero for a hit.  The
// encoding ALSO sets flags.

instruct partialSubtypeCheck(rdi_RegP result,
                             rsi_RegP sub, rax_RegP super, rcx_RegI rcx,
                             rFlagsReg cr)
%{
  match(Set result (PartialSubtypeCheck sub super));
  effect(KILL rcx, KILL cr);

  ins_cost(1100);  // slightly larger than the next version
  format %{ "movq    rdi, [$sub + in_bytes(Klass::secondary_supers_offset())]\n\t"
            "movl    rcx, [rdi + Array<Klass*>::length_offset_in_bytes()]\t# length to scan\n\t"
            "addq    rdi, Array<Klass*>::base_offset_in_bytes()\t# Skip to start of data; set NZ in case count is zero\n\t"
            "repne   scasq\t# Scan *rdi++ for a match with rax while rcx--\n\t"
            "jne,s   miss\t\t# Missed: rdi not-zero\n\t"
            "movq    [$sub + in_bytes(Klass::secondary_super_cache_offset())], $super\t# Hit: update cache\n\t"
            "xorq    $result, $result\t\t Hit: rdi zero\n\t"
    "miss:\t" %}

  opcode(0x1); // Force a XOR of RDI
  ins_encode(enc_PartialSubtypeCheck());
  ins_pipe(pipe_slow);
%}

instruct partialSubtypeCheck_vs_Zero(rFlagsReg cr,
                                     rsi_RegP sub, rax_RegP super, rcx_RegI rcx,
                                     immP0 zero,
                                     rdi_RegP result)
%{
  match(Set cr (CmpP (PartialSubtypeCheck sub super) zero));
  effect(KILL rcx, KILL result);

  ins_cost(1000);
  format %{ "movq    rdi, [$sub + in_bytes(Klass::secondary_supers_offset())]\n\t"
            "movl    rcx, [rdi + Array<Klass*>::length_offset_in_bytes()]\t# length to scan\n\t"
            "addq    rdi, Array<Klass*>::base_offset_in_bytes()\t# Skip to start of data; set NZ in case count is zero\n\t"
            "repne   scasq\t# Scan *rdi++ for a match with rax while cx-- != 0\n\t"
            "jne,s   miss\t\t# Missed: flags nz\n\t"
            "movq    [$sub + in_bytes(Klass::secondary_super_cache_offset())], $super\t# Hit: update cache\n\t"
    "miss:\t" %}

  opcode(0x0); // No need to XOR RDI
  ins_encode(enc_PartialSubtypeCheck());
  ins_pipe(pipe_slow);
%}

// ============================================================================
// Branch Instructions -- short offset versions
//
// These instructions are used to replace jumps of a long offset (the default
// match) with jumps of a shorter offset.  These instructions are all tagged
// with the ins_short_branch attribute, which causes the ADLC to suppress the
// match rules in general matching.  Instead, the ADLC generates a conversion
// method in the MachNode which can be used to do in-place replacement of the
// long variant with the shorter variant.  The compiler will determine if a
// branch can be taken by the is_short_branch_offset() predicate in the machine
// specific code section of the file.

// Jump Direct - Label defines a relative address from JMP+1
instruct jmpDir_short(label labl) %{
  match(Goto);
  effect(USE labl);

  ins_cost(300);
  format %{ "jmp,s   $labl" %}
  size(2);
  ins_encode %{
    Label* L = $labl$$label;
    __ jmpb(*L);
  %}
  ins_pipe(pipe_jmp);
  ins_short_branch(1);
%}

// Jump Direct Conditional - Label defines a relative address from Jcc+1
instruct jmpCon_short(cmpOp cop, rFlagsReg cr, label labl) %{
  match(If cop cr);
  effect(USE labl);

  ins_cost(300);
  format %{ "j$cop,s   $labl" %}
  size(2);
  ins_encode %{
    Label* L = $labl$$label;
    __ jccb((Assembler::Condition)($cop$$cmpcode), *L);
  %}
  ins_pipe(pipe_jcc);
  ins_short_branch(1);
%}

// Jump Direct Conditional - Label defines a relative address from Jcc+1
instruct jmpLoopEnd_short(cmpOp cop, rFlagsReg cr, label labl) %{
  match(CountedLoopEnd cop cr);
  effect(USE labl);

  ins_cost(300);
  format %{ "j$cop,s   $labl\t# loop end" %}
  size(2);
  ins_encode %{
    Label* L = $labl$$label;
    __ jccb((Assembler::Condition)($cop$$cmpcode), *L);
  %}
  ins_pipe(pipe_jcc);
  ins_short_branch(1);
%}

// Jump Direct Conditional - Label defines a relative address from Jcc+1
instruct jmpLoopEndU_short(cmpOpU cop, rFlagsRegU cmp, label labl) %{
  match(CountedLoopEnd cop cmp);
  effect(USE labl);

  ins_cost(300);
  format %{ "j$cop,us  $labl\t# loop end" %}
  size(2);
  ins_encode %{
    Label* L = $labl$$label;
    __ jccb((Assembler::Condition)($cop$$cmpcode), *L);
  %}
  ins_pipe(pipe_jcc);
  ins_short_branch(1);
%}

instruct jmpLoopEndUCF_short(cmpOpUCF cop, rFlagsRegUCF cmp, label labl) %{
  match(CountedLoopEnd cop cmp);
  effect(USE labl);

  ins_cost(300);
  format %{ "j$cop,us  $labl\t# loop end" %}
  size(2);
  ins_encode %{
    Label* L = $labl$$label;
    __ jccb((Assembler::Condition)($cop$$cmpcode), *L);
  %}
  ins_pipe(pipe_jcc);
  ins_short_branch(1);
%}

// Jump Direct Conditional - using unsigned comparison
instruct jmpConU_short(cmpOpU cop, rFlagsRegU cmp, label labl) %{
  match(If cop cmp);
  effect(USE labl);

  ins_cost(300);
  format %{ "j$cop,us  $labl" %}
  size(2);
  ins_encode %{
    Label* L = $labl$$label;
    __ jccb((Assembler::Condition)($cop$$cmpcode), *L);
  %}
  ins_pipe(pipe_jcc);
  ins_short_branch(1);
%}

instruct jmpConUCF_short(cmpOpUCF cop, rFlagsRegUCF cmp, label labl) %{
  match(If cop cmp);
  effect(USE labl);

  ins_cost(300);
  format %{ "j$cop,us  $labl" %}
  size(2);
  ins_encode %{
    Label* L = $labl$$label;
    __ jccb((Assembler::Condition)($cop$$cmpcode), *L);
  %}
  ins_pipe(pipe_jcc);
  ins_short_branch(1);
%}

instruct jmpConUCF2_short(cmpOpUCF2 cop, rFlagsRegUCF cmp, label labl) %{
  match(If cop cmp);
  effect(USE labl);

  ins_cost(300);
  format %{ $$template
    if ($cop$$cmpcode == Assembler::notEqual) {
      $$emit$$"jp,u,s  $labl\n\t"
      $$emit$$"j$cop,u,s  $labl"
    } else {
      $$emit$$"jp,u,s  done\n\t"
      $$emit$$"j$cop,u,s  $labl\n\t"
      $$emit$$"done:"
    }
  %}
  size(4);
  ins_encode %{
    Label* l = $labl$$label;
    if ($cop$$cmpcode == Assembler::notEqual) {
      __ jccb(Assembler::parity, *l);
      __ jccb(Assembler::notEqual, *l);
    } else if ($cop$$cmpcode == Assembler::equal) {
      Label done;
      __ jccb(Assembler::parity, done);
      __ jccb(Assembler::equal, *l);
      __ bind(done);
    } else {
       ShouldNotReachHere();
    }
  %}
  ins_pipe(pipe_jcc);
  ins_short_branch(1);
%}

// ============================================================================
// inlined locking and unlocking

instruct cmpFastLockRTM(rFlagsReg cr, rRegP object, rbx_RegP box, rax_RegI tmp, rdx_RegI scr, rRegI cx1, rRegI cx2) %{
  predicate(Compile::current()->use_rtm());
  match(Set cr (FastLock object box));
  effect(TEMP tmp, TEMP scr, TEMP cx1, TEMP cx2, USE_KILL box);
  ins_cost(300);
  format %{ "fastlock $object,$box\t! kills $box,$tmp,$scr,$cx1,$cx2" %}
  ins_encode %{
    __ fast_lock($object$$Register, $box$$Register, $tmp$$Register,
                 $scr$$Register, $cx1$$Register, $cx2$$Register,
                 _rtm_counters, _stack_rtm_counters,
                 ((Method*)(ra_->C->method()->constant_encoding()))->method_data(),
                 true, ra_->C->profile_rtm());
  %}
  ins_pipe(pipe_slow);
%}

instruct cmpFastLock(rFlagsReg cr, rRegP object, rbx_RegP box, rax_RegI tmp, rRegP scr, rRegP cx1) %{
  predicate(!Compile::current()->use_rtm());
  match(Set cr (FastLock object box));
  effect(TEMP tmp, TEMP scr, TEMP cx1, USE_KILL box);
  ins_cost(300);
  format %{ "fastlock $object,$box\t! kills $box,$tmp,$scr" %}
  ins_encode %{
    __ fast_lock($object$$Register, $box$$Register, $tmp$$Register,
                 $scr$$Register, $cx1$$Register, noreg, NULL, NULL, NULL, false, false);
  %}
  ins_pipe(pipe_slow);
%}

instruct cmpFastUnlock(rFlagsReg cr, rRegP object, rax_RegP box, rRegP tmp) %{
  match(Set cr (FastUnlock object box));
  effect(TEMP tmp, USE_KILL box);
  ins_cost(300);
  format %{ "fastunlock $object,$box\t! kills $box,$tmp" %}
  ins_encode %{
    __ fast_unlock($object$$Register, $box$$Register, $tmp$$Register, ra_->C->use_rtm());
  %}
  ins_pipe(pipe_slow);
%}


// ============================================================================
// Safepoint Instructions
instruct safePoint_poll_tls(rFlagsReg cr, rRegP poll)
%{
  match(SafePoint poll);
  effect(KILL cr, USE poll);

  format %{ "testl   rax, [$poll]\t"
            "# Safepoint: poll for GC" %}
  ins_cost(125);
  size(4); /* setting an explicit size will cause debug builds to assert if size is incorrect */
  ins_encode %{
    __ relocate(relocInfo::poll_type);
    address pre_pc = __ pc();
    __ testl(rax, Address($poll$$Register, 0));
    assert(nativeInstruction_at(pre_pc)->is_safepoint_poll(), "must emit test %%eax [reg]");
  %}
  ins_pipe(ialu_reg_mem);
%}

instruct mask_all_evexL(kReg dst, rRegL src) %{
  match(Set dst (MaskAll src));
  format %{ "mask_all_evexL $dst, $src \t! mask all operation" %}
  ins_encode %{
    int mask_len = Matcher::vector_length(this);
    __ vector_maskall_operation($dst$$KRegister, $src$$Register, mask_len);
  %}
  ins_pipe( pipe_slow );
%}

instruct mask_all_evexI_GT32(kReg dst, rRegI src, rRegL tmp) %{
  predicate(Matcher::vector_length(n) > 32);
  match(Set dst (MaskAll src));
  effect(TEMP tmp);
  format %{ "mask_all_evexI_GT32 $dst, $src \t! using $tmp as TEMP" %}
  ins_encode %{
    int mask_len = Matcher::vector_length(this);
    __ movslq($tmp$$Register, $src$$Register);
    __ vector_maskall_operation($dst$$KRegister, $tmp$$Register, mask_len);
  %}
  ins_pipe( pipe_slow );
%}

// ============================================================================
// Procedure Call/Return Instructions
// Call Java Static Instruction
// Note: If this code changes, the corresponding ret_addr_offset() and
//       compute_padding() functions will have to be adjusted.
instruct CallStaticJavaDirect(method meth) %{
  match(CallStaticJava);
  effect(USE meth);

  ins_cost(300);
  format %{ "call,static " %}
  opcode(0xE8); /* E8 cd */
  ins_encode(clear_avx, Java_Static_Call(meth), call_epilog);
  ins_pipe(pipe_slow);
  ins_alignment(4);
%}

// Call Java Dynamic Instruction
// Note: If this code changes, the corresponding ret_addr_offset() and
//       compute_padding() functions will have to be adjusted.
instruct CallDynamicJavaDirect(method meth)
%{
  match(CallDynamicJava);
  effect(USE meth);

  ins_cost(300);
  format %{ "movq    rax, #Universe::non_oop_word()\n\t"
            "call,dynamic " %}
  ins_encode(clear_avx, Java_Dynamic_Call(meth), call_epilog);
  ins_pipe(pipe_slow);
  ins_alignment(4);
%}

// Call Runtime Instruction
instruct CallRuntimeDirect(method meth)
%{
  match(CallRuntime);
  effect(USE meth);

  ins_cost(300);
  format %{ "call,runtime " %}
  ins_encode(clear_avx, Java_To_Runtime(meth));
  ins_pipe(pipe_slow);
%}

// Call runtime without safepoint
instruct CallLeafDirect(method meth)
%{
  match(CallLeaf);
  effect(USE meth);

  ins_cost(300);
  format %{ "call_leaf,runtime " %}
  ins_encode(clear_avx, Java_To_Runtime(meth));
  ins_pipe(pipe_slow);
%}

// Call runtime without safepoint and with vector arguments
instruct CallLeafDirectVector(method meth)
%{
  match(CallLeafVector);
  effect(USE meth);

  ins_cost(300);
  format %{ "call_leaf,vector " %}
  ins_encode(Java_To_Runtime(meth));
  ins_pipe(pipe_slow);
%}

//
instruct CallNativeDirect(method meth)
%{
  match(CallNative);
  effect(USE meth);

  ins_cost(300);
  format %{ "call_native " %}
  ins_encode(clear_avx, Java_To_Runtime(meth));
  ins_pipe(pipe_slow);
%}

// Call runtime without safepoint
instruct CallLeafNoFPDirect(method meth)
%{
  match(CallLeafNoFP);
  effect(USE meth);

  ins_cost(300);
  format %{ "call_leaf_nofp,runtime " %}
  ins_encode(clear_avx, Java_To_Runtime(meth));
  ins_pipe(pipe_slow);
%}

// Return Instruction
// Remove the return address & jump to it.
// Notice: We always emit a nop after a ret to make sure there is room
// for safepoint patching
instruct Ret()
%{
  match(Return);

  format %{ "ret" %}
  ins_encode %{
    __ ret(0);
  %}
  ins_pipe(pipe_jmp);
%}

// Tail Call; Jump from runtime stub to Java code.
// Also known as an 'interprocedural jump'.
// Target of jump will eventually return to caller.
// TailJump below removes the return address.
instruct TailCalljmpInd(no_rbp_RegP jump_target, rbx_RegP method_ptr)
%{
  match(TailCall jump_target method_ptr);

  ins_cost(300);
  format %{ "jmp     $jump_target\t# rbx holds method" %}
  ins_encode %{
    __ jmp($jump_target$$Register);
  %}
  ins_pipe(pipe_jmp);
%}

// Tail Jump; remove the return address; jump to target.
// TailCall above leaves the return address around.
instruct tailjmpInd(no_rbp_RegP jump_target, rax_RegP ex_oop)
%{
  match(TailJump jump_target ex_oop);

  ins_cost(300);
  format %{ "popq    rdx\t# pop return address\n\t"
            "jmp     $jump_target" %}
  ins_encode %{
    __ popq(as_Register(RDX_enc));
    __ jmp($jump_target$$Register);
  %}
  ins_pipe(pipe_jmp);
%}

// Create exception oop: created by stack-crawling runtime code.
// Created exception is now available to this handler, and is setup
// just prior to jumping to this handler.  No code emitted.
instruct CreateException(rax_RegP ex_oop)
%{
  match(Set ex_oop (CreateEx));

  size(0);
  // use the following format syntax
  format %{ "# exception oop is in rax; no code emitted" %}
  ins_encode();
  ins_pipe(empty);
%}

// Rethrow exception:
// The exception oop will come in the first argument position.
// Then JUMP (not call) to the rethrow stub code.
instruct RethrowException()
%{
  match(Rethrow);

  // use the following format syntax
  format %{ "jmp     rethrow_stub" %}
  ins_encode(enc_rethrow);
  ins_pipe(pipe_jmp);
%}

// ============================================================================
// This name is KNOWN by the ADLC and cannot be changed.
// The ADLC forces a 'TypeRawPtr::BOTTOM' output type
// for this guy.
instruct tlsLoadP(r15_RegP dst) %{
  match(Set dst (ThreadLocal));
  effect(DEF dst);

  size(0);
  format %{ "# TLS is in R15" %}
  ins_encode( /*empty encoding*/ );
  ins_pipe(ialu_reg_reg);
%}


//----------PEEPHOLE RULES-----------------------------------------------------
// These must follow all instruction definitions as they use the names
// defined in the instructions definitions.
//
// peeppredicate ( rule_predicate );
// // the predicate unless which the peephole rule will be ignored
//
// peepmatch ( root_instr_name [preceding_instruction]* );
//
// peepprocedure ( procedure_name );
// // provide a procedure name to perform the optimization, the procedure should
// // reside in the architecture dependent peephole file, the method has the
// // signature of MachNode* (Block*, int, PhaseRegAlloc*, (MachNode*)(*)(), int...)
// // with the arguments being the basic block, the current node index inside the
// // block, the register allocator, the functions upon invoked return a new node
// // defined in peepreplace, and the rules of the nodes appearing in the
// // corresponding peepmatch, the function return true if successful, else
// // return false
//
// peepconstraint %{
// (instruction_number.operand_name relational_op instruction_number.operand_name
//  [, ...] );
// // instruction numbers are zero-based using left to right order in peepmatch
//
// peepreplace ( instr_name  ( [instruction_number.operand_name]* ) );
// // provide an instruction_number.operand_name for each operand that appears
// // in the replacement instruction's match rule
//
// ---------VM FLAGS---------------------------------------------------------
//
// All peephole optimizations can be turned off using -XX:-OptoPeephole
//
// Each peephole rule is given an identifying number starting with zero and
// increasing by one in the order seen by the parser.  An individual peephole
// can be enabled, and all others disabled, by using -XX:OptoPeepholeAt=#
// on the command-line.
//
// ---------CURRENT LIMITATIONS----------------------------------------------
//
// Only transformations inside a basic block (do we need more for peephole)
//
// ---------EXAMPLE----------------------------------------------------------
//
// // pertinent parts of existing instructions in architecture description
// instruct movI(rRegI dst, rRegI src)
// %{
//   match(Set dst (CopyI src));
// %}
//
// instruct incI_rReg(rRegI dst, immI_1 src, rFlagsReg cr)
// %{
//   match(Set dst (AddI dst src));
//   effect(KILL cr);
// %}
//
// instruct leaI_rReg_immI(rRegI dst, immI_1 src)
// %{
//   match(Set dst (AddI dst src));
// %}
//
// 1. Simple replacement
// - Only match adjacent instructions in same basic block
// - Only equality constraints
// - Only constraints between operands, not (0.dest_reg == RAX_enc)
// - Only one replacement instruction
//
// // Change (inc mov) to lea
// peephole %{
<<<<<<< HEAD
//   // lea should only be emitted when beneficial
//   peeppredicate( VM_Version::supports_fast_2op_lea() );
//   // increment preceeded by register-register move
=======
//   // increment preceded by register-register move
>>>>>>> 72bd41b8
//   peepmatch ( incI_rReg movI );
//   // require that the destination register of the increment
//   // match the destination register of the move
//   peepconstraint ( 0.dst == 1.dst );
//   // construct a replacement instruction that sets
//   // the destination to ( move's source register + one )
//   peepreplace ( leaI_rReg_immI( 0.dst 1.src 0.src ) );
// %}
//
// 2. Procedural replacement
// - More flexible finding relevent nodes
// - More flexible constraints
// - More flexible transformations
// - May utilise architecture-dependent API more effectively
// - Currently only one replacement instruction due to adlc parsing capabilities
//
// // Change (inc mov) to lea
// peephole %{
//   // lea should only be emitted when beneficial
//   peeppredicate( VM_Version::supports_fast_2op_lea() );
//   // the rule numbers of these nodes inside are passed into the function below
//   peepmatch ( incI_rReg movI );
//   // the method that takes the responsibility of transformation
//   peepprocedure ( inc_mov_to_lea );
//   // the replacement is a leaI_rReg_immI, a lambda upon invoked creating this
//   // node is passed into the function above
//   peepreplace ( leaI_rReg_immI() );
// %}

// These instructions is not matched by the matcher but used by the peephole
instruct leaI_rReg_rReg_peep(rRegI dst, rRegI src1, rRegI src2)
%{
  predicate(false);
  match(Set dst (AddI src1 src2));
  format %{ "leal    $dst, [$src1 + $src2]" %}
  ins_encode %{
    Register dst = $dst$$Register;
    Register src1 = $src1$$Register;
    Register src2 = $src2$$Register;
    if (src1 != rbp && src1 != r13) {
      __ leal(dst, Address(src1, src2, Address::times_1));
    } else {
      assert(src2 != rbp && src2 != r13, "");
      __ leal(dst, Address(src2, src1, Address::times_1));
    }
  %}
  ins_pipe(ialu_reg_reg);
%}

instruct leaI_rReg_immI_peep(rRegI dst, rRegI src1, immI src2)
%{
  predicate(false);
  match(Set dst (AddI src1 src2));
  format %{ "leal    $dst, [$src1 + $src2]" %}
  ins_encode %{
    __ leal($dst$$Register, Address($src1$$Register, $src2$$constant));
  %}
  ins_pipe(ialu_reg_reg);
%}

instruct leaI_rReg_immI2_peep(rRegI dst, rRegI src, immI2 shift)
%{
  predicate(false);
  match(Set dst (LShiftI src shift));
  format %{ "leal    $dst, [$src << $shift]" %}
  ins_encode %{
    Address::ScaleFactor scale = static_cast<Address::ScaleFactor>($shift$$constant);
    Register src = $src$$Register;
    if (scale == Address::times_2 && src != rbp && src != r13) {
      __ leal($dst$$Register, Address(src, src, Address::times_1));
    } else {
      __ leal($dst$$Register, Address(noreg, src, scale));
    }
  %}
  ins_pipe(ialu_reg_reg);
%}

instruct leaL_rReg_rReg_peep(rRegL dst, rRegL src1, rRegL src2)
%{
  predicate(false);
  match(Set dst (AddL src1 src2));
  format %{ "leaq    $dst, [$src1 + $src2]" %}
  ins_encode %{
    Register dst = $dst$$Register;
    Register src1 = $src1$$Register;
    Register src2 = $src2$$Register;
    if (src1 != rbp && src1 != r13) {
      __ leaq(dst, Address(src1, src2, Address::times_1));
    } else {
      assert(src2 != rbp && src2 != r13, "");
      __ leaq(dst, Address(src2, src1, Address::times_1));
    }
  %}
  ins_pipe(ialu_reg_reg);
%}

instruct leaL_rReg_immL32_peep(rRegL dst, rRegL src1, immL32 src2)
%{
  predicate(false);
  match(Set dst (AddL src1 src2));
  format %{ "leaq    $dst, [$src1 + $src2]" %}
  ins_encode %{
    __ leaq($dst$$Register, Address($src1$$Register, $src2$$constant));
  %}
  ins_pipe(ialu_reg_reg);
%}

instruct leaL_rReg_immI2_peep(rRegL dst, rRegL src, immI2 shift)
%{
  predicate(false);
  match(Set dst (LShiftL src shift));
  format %{ "leaq    $dst, [$src << $shift]" %}
  ins_encode %{
    Address::ScaleFactor scale = static_cast<Address::ScaleFactor>($shift$$constant);
    Register src = $src$$Register;
    if (scale == Address::times_2 && src != rbp && src != r13) {
      __ leaq($dst$$Register, Address(src, src, Address::times_1));
    } else {
      __ leaq($dst$$Register, Address(noreg, src, scale));
    }
  %}
  ins_pipe(ialu_reg_reg);
%}

peephole
%{
  peeppredicate(VM_Version::supports_fast_2op_lea());
  peepmatch (addI_rReg);
  peepprocedure (lea_coalesce_reg);
  peepreplace (leaI_rReg_rReg_peep());
%}

peephole
%{
  peeppredicate(VM_Version::supports_fast_2op_lea());
  peepmatch (addI_rReg_imm);
  peepprocedure (lea_coalesce_imm);
  peepreplace (leaI_rReg_immI_peep());
%}

peephole
%{
  peeppredicate(VM_Version::supports_fast_2op_lea());
  peepmatch (incI_rReg);
  peepprocedure (lea_coalesce_imm);
  peepreplace (leaI_rReg_immI_peep());
%}

peephole
%{
  peeppredicate(VM_Version::supports_fast_2op_lea());
  peepmatch (decI_rReg);
  peepprocedure (lea_coalesce_imm);
  peepreplace (leaI_rReg_immI_peep());
%}

peephole
%{
  peeppredicate(VM_Version::supports_fast_2op_lea());
  peepmatch (salI_rReg_immI2);
  peepprocedure (lea_coalesce_imm);
  peepreplace (leaI_rReg_immI2_peep());
%}

peephole
%{
  peeppredicate(VM_Version::supports_fast_2op_lea());
  peepmatch (addL_rReg);
  peepprocedure (lea_coalesce_reg);
  peepreplace (leaL_rReg_rReg_peep());
%}

peephole
%{
  peeppredicate(VM_Version::supports_fast_2op_lea());
  peepmatch (addL_rReg_imm);
  peepprocedure (lea_coalesce_imm);
  peepreplace (leaL_rReg_immL32_peep());
%}

peephole
%{
  peeppredicate(VM_Version::supports_fast_2op_lea());
  peepmatch (incL_rReg);
  peepprocedure (lea_coalesce_imm);
  peepreplace (leaL_rReg_immL32_peep());
%}

peephole
%{
  peeppredicate(VM_Version::supports_fast_2op_lea());
  peepmatch (decL_rReg);
  peepprocedure (lea_coalesce_imm);
  peepreplace (leaL_rReg_immL32_peep());
%}

peephole
%{
  peeppredicate(VM_Version::supports_fast_2op_lea());
  peepmatch (salL_rReg_immI2);
  peepprocedure (lea_coalesce_imm);
  peepreplace (leaL_rReg_immI2_peep());
%}

peephole
%{
  peepmatch (loadI storeI);
  peepconstraint (1.src == 0.dst, 1.mem == 0.mem);
  peepreplace (storeI(1.mem 1.mem 1.src));
%}

peephole
%{
  peepmatch (loadL storeL);
  peepconstraint (1.src == 0.dst, 1.mem == 0.mem);
  peepreplace (storeL(1.mem 1.mem 1.src));
%}

//----------SMARTSPILL RULES---------------------------------------------------
// These must follow all instruction definitions as they use the names
// defined in the instructions definitions.<|MERGE_RESOLUTION|>--- conflicted
+++ resolved
@@ -13286,13 +13286,9 @@
 //
 // // Change (inc mov) to lea
 // peephole %{
-<<<<<<< HEAD
 //   // lea should only be emitted when beneficial
 //   peeppredicate( VM_Version::supports_fast_2op_lea() );
-//   // increment preceeded by register-register move
-=======
 //   // increment preceded by register-register move
->>>>>>> 72bd41b8
 //   peepmatch ( incI_rReg movI );
 //   // require that the destination register of the increment
 //   // match the destination register of the move
