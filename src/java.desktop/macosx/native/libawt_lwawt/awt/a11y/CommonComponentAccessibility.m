--- conflicted
+++ resolved
@@ -48,11 +48,7 @@
     /*
      * Here we should keep all the mapping between the accessibility roles and implementing classes
      */
-<<<<<<< HEAD
-    rolesMap = [[NSMutableDictionary alloc] initWithCapacity:30];
-=======
-    rolesMap = [[NSMutableDictionary alloc] initWithCapacity:34];
->>>>>>> f07dcf47
+    rolesMap = [[NSMutableDictionary alloc] initWithCapacity:35];
 
     [rolesMap setObject:@"ButtonAccessibility" forKey:@"pushbutton"];
     [rolesMap setObject:@"ImageAccessibility" forKey:@"icon"];
@@ -65,15 +61,12 @@
     [rolesMap setObject:@"SliderAccessibility" forKey:@"slider"];
     [rolesMap setObject:@"ScrollAreaAccessibility" forKey:@"scrollpane"];
     [rolesMap setObject:@"ScrollBarAccessibility" forKey:@"scrollbar"];
-<<<<<<< HEAD
-    [rolesMap setObject:@"ToolbarAccessibility" forKey:@"toolbar"];
-=======
     [rolesMap setObject:@"GroupAccessibility" forKey:@"awtcomponent"];
     [rolesMap setObject:@"GroupAccessibility" forKey:@"canvas"];
     [rolesMap setObject:@"GroupAccessibility" forKey:@"groupbox"];
     [rolesMap setObject:@"GroupAccessibility" forKey:@"internalframe"];
     [rolesMap setObject:@"GroupAccessibility" forKey:@"swingcomponent"];
->>>>>>> f07dcf47
+    [rolesMap setObject:@"ToolbarAccessibility" forKey:@"toolbar"];
 
     /*
      * All the components below should be ignored by the accessibility subsystem,
