/*
 * Copyright (c) 2021, Oracle and/or its affiliates. All rights reserved.
 * DO NOT ALTER OR REMOVE COPYRIGHT NOTICES OR THIS FILE HEADER.
 *
 * This code is free software; you can redistribute it and/or modify it
 * under the terms of the GNU General Public License version 2 only, as
 * published by the Free Software Foundation.
 *
 * This code is distributed in the hope that it will be useful, but WITHOUT
 * ANY WARRANTY; without even the implied warranty of MERCHANTABILITY or
 * FITNESS FOR A PARTICULAR PURPOSE.  See the GNU General Public License
 * version 2 for more details (a copy is included in the LICENSE file that
 * accompanied this code).
 *
 * You should have received a copy of the GNU General Public License version
 * 2 along with this work; if not, write to the Free Software Foundation,
 * Inc., 51 Franklin St, Fifth Floor, Boston, MA 02110-1301 USA.
 *
 * Please contact Oracle, 500 Oracle Parkway, Redwood Shores, CA 94065 USA
 * or visit www.oracle.com if you need additional information or have any
 * questions.
 */

#include "precompiled.hpp"
#include "gc/g1/g1SegmentedArrayFreePool.hpp"
#include "gc/g1/g1CardSet.inline.hpp"
#include "gc/g1/g1CardSetContainers.hpp"
#include "gc/g1/g1CardSetMemory.hpp"
#include "gc/g1/heapRegionRemSet.hpp"
#include "gc/shared/gcTraceTime.inline.hpp"
#include "gc/shared/workerThread.hpp"
#include "logging/log.hpp"
#include "memory/allocation.hpp"
#include "unittest.hpp"
#include "utilities/powerOfTwo.hpp"

class G1CardSetTest : public ::testing::Test {

  class G1CountCardsClosure : public G1CardSet::CardClosure {
  public:
    size_t _num_cards;

    G1CountCardsClosure() : _num_cards(0) { }
    void do_card(uint region_idx, uint card_idx) override {
      _num_cards++;
    }
  };

  static WorkerThreads* _workers;
  static uint _max_workers;

  static WorkerThreads* workers() {
    if (_workers == NULL) {
      _max_workers = os::processor_count();
      _workers = new WorkerThreads("G1CardSetTest Workers", _max_workers);
      _workers->initialize_workers();
      _workers->set_active_workers(_max_workers);
    }
    return _workers;
  }

  // Check whether iteration agrees with the expected number of entries. If the
  // add has been single-threaded, we can also check whether the occupied()
  // (which is an estimate in that case) agrees.
  static void check_iteration(G1CardSet* card_set,
                              const size_t expected,
                              const bool add_was_single_threaded = true);

public:
  G1CardSetTest() { }
  ~G1CardSetTest() { }

  static uint next_random(uint& seed, uint i) {
    // Park–Miller random number generator
    seed = (seed * 279470273u) % 0xfffffffb;
    return (seed % i);
  }

  static void cardset_basic_test();
  static void cardset_mt_test();

  static void add_cards(G1CardSet* card_set, uint cards_per_region, uint* cards, uint num_cards, G1AddCardResult* results);
  static void contains_cards(G1CardSet* card_set, uint cards_per_region, uint* cards, uint num_cards);

  static void translate_cards(uint cards_per_region, uint region_idx, uint* cards, uint num_cards);

  static void iterate_cards(G1CardSet* card_set, G1CardSet::CardClosure* cl);
};

WorkerThreads* G1CardSetTest::_workers = NULL;
uint G1CardSetTest::_max_workers = 0;

void G1CardSetTest::add_cards(G1CardSet* card_set, uint cards_per_region, uint* cards, uint num_cards, G1AddCardResult* results) {
  for (uint i = 0; i < num_cards; i++) {

    uint region_idx = cards[i] / cards_per_region;
    uint card_idx = cards[i] % cards_per_region;

    G1AddCardResult res = card_set->add_card(region_idx, card_idx);
    if (results != NULL) {
      ASSERT_TRUE(res == results[i]);
    }
  }
}

class G1CheckCardClosure : public G1CardSet::CardClosure {
  G1CardSet* _card_set;

  uint _cards_per_region;
  uint* _cards_to_expect;
  uint _num_cards;

  bool _wrong_region_idx;

public:
  G1CheckCardClosure(G1CardSet* card_set, uint cards_per_region, uint* cards_to_expect, uint num_cards) :
    _card_set(card_set),
    _cards_per_region(cards_per_region),
    _cards_to_expect(cards_to_expect),
    _num_cards(num_cards),
    _wrong_region_idx(false) {
  }

  void do_card(uint region_idx, uint card_idx) override {
    uint card = _cards_per_region * region_idx + card_idx;
    for (uint i = 0; i < _num_cards; i++) {
      if (_cards_to_expect[i] == card) {
        _cards_to_expect[i] = (uint)-1;
      }
    }
  }

  bool all_found() const {
    bool all_good = true;
    for (uint i = 0; i < _num_cards; i++) {
      if (_cards_to_expect[i] != (uint)-1) {
        log_error(gc)("Could not find card %u in region %u",
                      _cards_to_expect[i] % _cards_per_region,
                      _cards_to_expect[i] / _cards_per_region);
        all_good = false;
      }
    }
    return all_good;
  }
};

void G1CardSetTest::contains_cards(G1CardSet* card_set, uint cards_per_region, uint* cards, uint num_cards) {
  for (uint i = 0; i < num_cards; i++) {
    uint region_idx = cards[i] / cards_per_region;
    uint card_idx = cards[i] % cards_per_region;

    ASSERT_TRUE(card_set->contains_card(region_idx, card_idx));
  }

  G1CheckCardClosure cl(card_set, cards_per_region, cards, num_cards);
  card_set->iterate_cards(cl);

  ASSERT_TRUE(cl.all_found());
}

// Offsets the card indexes in the cards array by the region_idx.
void G1CardSetTest::translate_cards(uint cards_per_region, uint region_idx, uint* cards, uint num_cards) {
  for (uint i = 0; i < num_cards; i++) {
    cards[i] = cards_per_region * region_idx + cards[i];
  }
}

class G1CountCardsOccupied : public G1CardSet::CardSetPtrClosure {
  size_t _num_occupied;

public:
  G1CountCardsOccupied() : _num_occupied(0) { }

  void do_cardsetptr(uint region_idx, size_t num_occupied, G1CardSet::CardSetPtr card_set) override {
    _num_occupied += num_occupied;
  }

  size_t num_occupied() const { return _num_occupied; }
};

void G1CardSetTest::check_iteration(G1CardSet* card_set, const size_t expected, const bool single_threaded) {

  class CheckIterator : public G1CardSet::CardClosure {
  public:
    G1CardSet* _card_set;
    size_t _num_found;

    CheckIterator(G1CardSet* card_set) : _card_set(card_set), _num_found(0) { }

    void do_card(uint region_idx, uint card_idx) override {
      ASSERT_TRUE(_card_set->contains_card(region_idx, card_idx));
      _num_found++;
    }
  } cl(card_set);

  card_set->iterate_cards(cl);

  ASSERT_TRUE(expected == cl._num_found);
  // We can assert this only if we are single-threaded.
  if (single_threaded) {
    ASSERT_EQ(card_set->occupied(), cl._num_found);
  }
}

void G1CardSetTest::cardset_basic_test() {

  const uint CardsPerRegion = 2048;
  const double FullCardSetThreshold = 0.8;
  const double BitmapCoarsenThreshold = 0.9;

  G1CardSetConfiguration config(28,
                                BitmapCoarsenThreshold,
                                8,
                                FullCardSetThreshold,
<<<<<<< HEAD
                                CardsPerRegion);
  G1SegmentedArrayFreePool<mtGCCardSet> free_pool(config.num_mem_object_types());
=======
                                CardsPerRegion,
                                0);
  G1CardSetFreePool free_pool(config.num_mem_object_types());
>>>>>>> 2f0bde1a
  G1CardSetMemoryManager mm(&config, &free_pool);

  {
    G1CardSet card_set(&config, &mm);

    uint cards1[] = { 1, 2, 3 };
    G1AddCardResult results1[] = { Added, Added, Added };
    translate_cards(CardsPerRegion, 99, cards1, ARRAY_SIZE(cards1));
    add_cards(&card_set, CardsPerRegion, cards1, ARRAY_SIZE(cards1), results1);
    contains_cards(&card_set, CardsPerRegion, cards1, ARRAY_SIZE(cards1));
    ASSERT_TRUE(card_set.occupied() == ARRAY_SIZE(cards1));

    G1CountCardsClosure count_cards;
    card_set.iterate_cards(count_cards);
    ASSERT_TRUE(count_cards._num_cards == ARRAY_SIZE(cards1));

    check_iteration(&card_set, card_set.occupied());

    card_set.clear();
    ASSERT_TRUE(card_set.occupied() == 0);

    check_iteration(&card_set, 0);
  }

  {
    G1CardSet card_set(&config, &mm);

    uint cards1[] = { 0, 2047, 17, 17 };
    G1AddCardResult results1[] = { Added, Added, Added, Found };
    translate_cards(CardsPerRegion, 100, cards1, ARRAY_SIZE(cards1));
    add_cards(&card_set, CardsPerRegion, cards1, ARRAY_SIZE(cards1), results1);
    // -1 because of the duplicate at the end.
    contains_cards(&card_set, CardsPerRegion, cards1, ARRAY_SIZE(cards1) - 1);
    ASSERT_TRUE(card_set.occupied() == ARRAY_SIZE(cards1) - 1);

    G1CountCardsClosure count_cards;
    card_set.iterate_cards(count_cards);
    ASSERT_TRUE(count_cards._num_cards == ARRAY_SIZE(cards1) - 1);

    check_iteration(&card_set, card_set.occupied());

    card_set.clear();
    ASSERT_TRUE(card_set.occupied() == 0);
  }

  {
    G1CardSet card_set(&config, &mm);

    uint cards1[] = { 0, 2047, 17, 18 /* for region 100 */,
                      1,  128, 35, 17 /* for region 990 */
                    };
    translate_cards(CardsPerRegion, 100, &cards1[0], 4);
    translate_cards(CardsPerRegion, 990, &cards1[4], 4);

    add_cards(&card_set, CardsPerRegion, cards1, ARRAY_SIZE(cards1), NULL);
    contains_cards(&card_set, CardsPerRegion, cards1, ARRAY_SIZE(cards1));
    ASSERT_TRUE(card_set.occupied() == ARRAY_SIZE(cards1));

    G1CountCardsClosure count_cards;
    card_set.iterate_cards(count_cards);
    ASSERT_TRUE(count_cards._num_cards == ARRAY_SIZE(cards1));

    check_iteration(&card_set, card_set.occupied());

    card_set.clear();
    ASSERT_TRUE(card_set.occupied() == 0);
  }

  {
    G1CardSet card_set(&config, &mm);

    uint cards1[100];
    for (uint i = 0; i < ARRAY_SIZE(cards1); i++) {
      cards1[i] = i + 3;
      translate_cards(CardsPerRegion, i, &cards1[i], 1);
    }
    add_cards(&card_set, CardsPerRegion, cards1, ARRAY_SIZE(cards1), NULL);
    contains_cards(&card_set, CardsPerRegion, cards1, ARRAY_SIZE(cards1));

    ASSERT_TRUE(card_set.num_containers() == ARRAY_SIZE(cards1));
    ASSERT_TRUE(card_set.occupied() == ARRAY_SIZE(cards1));

    G1CountCardsClosure count_cards;
    card_set.iterate_cards(count_cards);
    ASSERT_TRUE(count_cards._num_cards == ARRAY_SIZE(cards1));

    check_iteration(&card_set, card_set.occupied());

    card_set.clear();
    ASSERT_TRUE(card_set.occupied() == 0);
  }

  {
    G1CardSet card_set(&config, &mm);

    // Generate non-prime numbers from 1 to 1000
    uint count = 0;
    for (uint i = 2; i < 33; i++) {
      if (!card_set.contains_card(100, i)) {
        for (uint j = i * i; j < 1000; j += i) {
          G1AddCardResult res = card_set.add_card(100, j);
          count += (res == Added);
        }
      }
    }

    G1CountCardsOccupied cl;
    card_set.iterate_containers(&cl);

    ASSERT_TRUE(count == card_set.occupied());
    ASSERT_TRUE(card_set.occupied() == cl.num_occupied());

    check_iteration(&card_set, card_set.occupied());

    card_set.clear();
    ASSERT_TRUE(card_set.occupied() == 0);
  }
  { // Test coarsening to full
    G1CardSet card_set(&config, &mm);

    uint count = 0;
    uint i = 10;
    uint bitmap_threshold = config.cards_in_howl_bitmap_threshold();
    for (; i <  bitmap_threshold + 10; i++) {
      G1AddCardResult res = card_set.add_card(99, i);
      ASSERT_TRUE(res == Added);
      count++;
      ASSERT_TRUE(count == card_set.occupied());
    }

    G1AddCardResult res = card_set.add_card(99, config.num_cards_in_howl_bitmap() - 1);
    // Adding above card should have coarsened Bitmap -> Full.
    ASSERT_TRUE(res == Added);
    ASSERT_TRUE(config.num_cards_in_howl_bitmap() == card_set.occupied());

    res = card_set.add_card(99, config.num_cards_in_howl_bitmap() - 2);
    ASSERT_TRUE(res == Found);

    uint threshold = config.cards_in_howl_threshold();
    uint adjusted_threshold = config.cards_in_howl_bitmap_threshold() * config.num_buckets_in_howl();
    i = config.num_cards_in_howl_bitmap();
    count = i;
    for (; i <  threshold; i++) {
      G1AddCardResult res = card_set.add_card(99, i);
      ASSERT_TRUE(res == Added);
      count++;
      ASSERT_TRUE(count == card_set.occupied());
    }

    res = card_set.add_card(99, CardsPerRegion - 1);
    // Adding above card should have coarsened Howl -> Full.
    ASSERT_TRUE(res == Added);
    ASSERT_TRUE(CardsPerRegion == card_set.occupied());

    check_iteration(&card_set, card_set.occupied());

    res = card_set.add_card(99, CardsPerRegion - 2);
    ASSERT_TRUE(res == Found);

    G1CountCardsClosure count_cards;
    card_set.iterate_cards(count_cards);
    ASSERT_TRUE(count_cards._num_cards == config.max_cards_in_region());

    card_set.clear();
    ASSERT_TRUE(card_set.occupied() == 0);
  }
}

class G1CardSetMtTestTask : public WorkerTask {
  G1CardSet* _card_set;

  size_t _added;
  size_t _found;

public:
  G1CardSetMtTestTask(G1CardSet* card_set) :
    WorkerTask(""),
    _card_set(card_set),
    _added(0),
    _found(0) { }

  void work(uint worker_id) {
    uint seed = worker_id;
    size_t added = 0;
    size_t found = 0;

    for (uint i = 0; i < 100000; i++) {
      uint region = G1CardSetTest::next_random(seed, 1000);
      uint card = G1CardSetTest::next_random(seed, 10000);

      G1AddCardResult res = _card_set->add_card(region, card);

      ASSERT_TRUE(res == Added || res == Found);
      if (res == Added) {
        added++;
      } else if (res == Found) {
        found++;
      }
    }
    Atomic::add(&_added, added);
    Atomic::add(&_found, found);
  }

  size_t added() const { return _added; }
  size_t found() const { return _found; }
};

void G1CardSetTest::cardset_mt_test() {
  const uint CardsPerRegion = 16384;
  const double FullCardSetThreshold = 1.0;
  const uint BitmapCoarsenThreshold = 1.0;

  G1CardSetConfiguration config(120,
                                BitmapCoarsenThreshold,
                                8,
                                FullCardSetThreshold,
<<<<<<< HEAD
                                CardsPerRegion);
  G1SegmentedArrayFreePool<mtGCCardSet> free_pool(config.num_mem_object_types());
=======
                                CardsPerRegion,
                                0);
  G1CardSetFreePool free_pool(config.num_mem_object_types());
>>>>>>> 2f0bde1a
  G1CardSetMemoryManager mm(&config, &free_pool);

  G1CardSet card_set(&config, &mm);

  const uint num_workers = workers()->active_workers();

  G1CardSetMtTestTask cl(&card_set);

  {
    GCTraceTime(Error, gc) x("Cardset test");
    _workers->run_task(&cl, num_workers);
  }

  size_t num_found = 0;
  // Now check the contents of the card set.
  for (uint i = 0; i < num_workers; i++) {
    uint seed = i;

    for (uint j = 0; j < 100000; j++) {
      uint region = G1CardSetTest::next_random(seed, 1000);
      uint card = G1CardSetTest::next_random(seed, 10000);

      bool contains = card_set.contains_card(region, card);
      ASSERT_TRUE(contains);

      num_found += contains;
    }
  }

  ASSERT_TRUE(num_found == cl.added() + cl.found());

  G1CountCardsClosure count_cards;
  card_set.iterate_cards(count_cards);

  check_iteration(&card_set, count_cards._num_cards, false /* add_was_single_threaded */);

  // During coarsening we try to unblock concurrent threads as soon as possible,
  // so we do not add the cards from the smaller CardSetContainer to the larger
  // one immediately, allowing addition by concurrent threads after allocating
  // the space immediately. So the amount of "successfully added" results may be
  // (and in case of many threads typically is) higher than the number of unique
  // cards.
  ASSERT_TRUE(count_cards._num_cards <= cl.added());
}

TEST_VM(G1CardSetTest, basic_cardset_test) {
  G1CardSetTest::cardset_basic_test();
}

TEST_VM(G1CardSetTest, mt_cardset_test) {
  G1CardSetTest::cardset_mt_test();
}<|MERGE_RESOLUTION|>--- conflicted
+++ resolved
@@ -212,14 +212,9 @@
                                 BitmapCoarsenThreshold,
                                 8,
                                 FullCardSetThreshold,
-<<<<<<< HEAD
-                                CardsPerRegion);
-  G1SegmentedArrayFreePool<mtGCCardSet> free_pool(config.num_mem_object_types());
-=======
                                 CardsPerRegion,
                                 0);
-  G1CardSetFreePool free_pool(config.num_mem_object_types());
->>>>>>> 2f0bde1a
+  G1SegmentedArrayFreePool<mtGCCardSet> free_pool(config.num_mem_object_types());
   G1CardSetMemoryManager mm(&config, &free_pool);
 
   {
@@ -436,14 +431,9 @@
                                 BitmapCoarsenThreshold,
                                 8,
                                 FullCardSetThreshold,
-<<<<<<< HEAD
-                                CardsPerRegion);
-  G1SegmentedArrayFreePool<mtGCCardSet> free_pool(config.num_mem_object_types());
-=======
                                 CardsPerRegion,
                                 0);
-  G1CardSetFreePool free_pool(config.num_mem_object_types());
->>>>>>> 2f0bde1a
+  G1SegmentedArrayFreePool<mtGCCardSet> free_pool(config.num_mem_object_types());
   G1CardSetMemoryManager mm(&config, &free_pool);
 
   G1CardSet card_set(&config, &mm);
