--- conflicted
+++ resolved
@@ -23,11 +23,7 @@
 
 /**
  * @test
-<<<<<<< HEAD
- * @bug 4225317 6969651 8276766
-=======
- * @bug 4225317 6969651 8277422
->>>>>>> 45da3aea
+ * @bug 4225317 6969651 8277422 8276766
  * @modules jdk.jartool
  * @summary Check extracted files have date as per those in the .jar file
  */
@@ -36,11 +32,8 @@
 import java.io.PrintWriter;
 import java.nio.file.Files;
 import java.nio.file.attribute.FileTime;
-<<<<<<< HEAD
 import java.util.Arrays;
-=======
 import java.time.ZoneId;
->>>>>>> 45da3aea
 import java.util.Date;
 import java.util.TimeZone;
 import java.util.spi.ToolProvider;
